--- conflicted
+++ resolved
@@ -317,14 +317,8 @@
       ("x$1", true), // captured, assigned in constructor
       ("y$1", true)  // captured
     ), fs)
-<<<<<<< HEAD
-    val assignedInConstr = getMethod(k, "<init>").instructions.filter(_.opcode == Opcodes.PUTFIELD) map {
-      case f: Field => f.name
-      case _ => ???  // @unchecked
-=======
     val assignedInConstr = getMethod(k, "<init>").instructions.collect {
       case f: Field if f.opcode == Opcodes.PUTFIELD => f.name
->>>>>>> adb5640b
     }
     assertEquals(List("$outer", "x$1", "y$1"), assignedInConstr.sorted)
   }
