--- conflicted
+++ resolved
@@ -1,13 +1,8 @@
 class Boopy {
     private val s = new Schnuck
     def observer : PartialFunction[ Any, Unit ] = s.observer
-<<<<<<< HEAD
-    
+
     private class Schnuck extends javax.swing.AbstractListModel[String] {
-=======
-
-    private class Schnuck extends javax.swing.AbstractListModel {
->>>>>>> bef9e52d
         model =>
         val observer : PartialFunction[ Any, Unit ] = {
             case "Boopy" => fireIntervalAdded( model, 0, 1 )
@@ -22,6 +17,6 @@
   def main(args: Array[String]): Unit = {
     val x = new Boopy
     val o = x.observer
-    o( "Boopy" ) // --> throws runtime error
+    o( "Boopy" ) // --> throws runtime error    o( "Boopy" ) // --> throws runtime error
   }
 }