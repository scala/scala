--- conflicted
+++ resolved
@@ -1,14 +1,15 @@
 // Test that scala doesn't apply boxing or varargs conversions to the
 // @PolymorphicSignature magical methods, MethodHandle#{invoke, invokeExact}
+
+import java.lang.invoke._
 
 object O {
   private def foo = "foo"
   private def bar(x: Int): Int = -x
   private def baz(x: Box): Unit = x.a = "present"
-  val lookup = java.lang.invoke.MethodHandles.lookup
+  val lookup = MethodHandles.lookup
 }
 
-import java.lang.invoke._
 class Box(var a: Any)
 
 object Test extends App {
@@ -19,14 +20,6 @@
   val fooResult = (lookup("foo", Array(), classOf[String]).invokeExact(O): String)
   assert(fooResult == "foo")
 
-<<<<<<< HEAD
-"""
-  def main(args: Array[String]): Unit = test()
-
-  def test(): Unit = {
-    import scala.reflect.runtime._
-    import scala.tools.reflect.ToolBox
-=======
   val barResult = (lookup("bar", Array(classOf[Int]), classOf[Int]).invokeExact(O, 42): Int)
   assert(barResult == -42)
 
@@ -38,6 +31,5 @@
   // but we don't support that, ascribe the type to Unit as above.
   // as done in Java.
   // lookup("baz", Array(classOf[Box]), Void.TYPE).invokeExact(O, box)
->>>>>>> 0bd21e6d
 
 }