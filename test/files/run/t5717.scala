import scala.tools.partest._
import java.io.File

object Test extends StoreReporterDirectTest {
  def code = ???

  def compileCode(code: String) = {
    val classpath = List(sys.props("partest.lib"), testOutput.path) mkString sys.props("path.separator")
    compileString(newCompiler("-cp", classpath, "-d", testOutput.path))(code)
  }
  // TODO
  // Don't assume output is on physical disk
  // Let the compiler tell us output dir
  // val sc = newCompiler("-cp", classpath, "-d", testOutput.path)
  // val out = sc.settings.outputDirs.getSingleOutput.get
  def show(): Unit = {
    // Don't crash when we find a file 'a' where package 'a' should go.
    scala.reflect.io.File(testOutput.path + "/a").writeAll("a")
    compileCode("package a { class B }")
<<<<<<< HEAD
    //and the same in th case of a subdirectory
    compileCode("package a.b { class B }")

    // Don't crash when we find a directory 'a' where class 'a' should go.
    // or maybe more realistically we dont crash if for some reason we cant write the file
    val blocking = scala.reflect.io.File(testOutput) / "a.class" / "b" / "c"
    blocking.mkdirs()
    blocking.createFile()
    compileCode("class a")
=======
    val List(i) = filteredInfos
    // for some reason, nio doesn't throw the same exception on windows and linux/mac
    val expected =
      if (util.Properties.isWin) "error writing a/B: java.nio.file.FileAlreadyExistsException \\a"
      else "error writing a/B: java.nio.file.FileSystemException /a/B.class: Not a directory"
    val actual = i.msg.replace(testOutput.path, "")
    assert(actual == expected, actual)
>>>>>>> 5a5ed582
  }
}<|MERGE_RESOLUTION|>--- conflicted
+++ resolved
@@ -17,7 +17,13 @@
     // Don't crash when we find a file 'a' where package 'a' should go.
     scala.reflect.io.File(testOutput.path + "/a").writeAll("a")
     compileCode("package a { class B }")
-<<<<<<< HEAD
+    val List(i) = filteredInfos
+    // for some reason, nio doesn't throw the same exception on windows and linux/mac
+    val expected =
+      if (util.Properties.isWin) "error writing a/B: java.nio.file.FileAlreadyExistsException \\a"
+      else "error writing a/B: java.nio.file.FileSystemException /a/B.class: Not a directory"
+    val actual = i.msg.replace(testOutput.path, "")
+    assert(actual == expected, actual)
     //and the same in th case of a subdirectory
     compileCode("package a.b { class B }")
 
@@ -27,14 +33,5 @@
     blocking.mkdirs()
     blocking.createFile()
     compileCode("class a")
-=======
-    val List(i) = filteredInfos
-    // for some reason, nio doesn't throw the same exception on windows and linux/mac
-    val expected =
-      if (util.Properties.isWin) "error writing a/B: java.nio.file.FileAlreadyExistsException \\a"
-      else "error writing a/B: java.nio.file.FileSystemException /a/B.class: Not a directory"
-    val actual = i.msg.replace(testOutput.path, "")
-    assert(actual == expected, actual)
->>>>>>> 5a5ed582
   }
 }