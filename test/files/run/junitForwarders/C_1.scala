trait T {
  @org.junitlike.Test def foo = 0
}

class C extends T

object Test extends App {
  def check(c: Class[_], e: String) = {
    val s = c.getDeclaredMethods.sortBy(_.getName).map(m => s"${m.getName} - ${m.getDeclaredAnnotations.mkString(", ")}").mkString(";")
    assert(s == e, s"found: $s\nexpected: $e")
  }
<<<<<<< HEAD
  check(classOf[C], "foo - @org.junitlike.Test()")
  // scala/scala-dev#213, scala/scala#5570: `foo$` should not have the @Test annotation
  check(classOf[T], "$init$ - ;foo - @org.junitlike.Test();foo$ - ")
=======
  check(classOf[C], "foo - @org.junit.Test(timeout=0, expected=class org.junit.Test$None)")
  // scala/scala-dev#213, scala/scala#5570: `foo$` should not have the @Test annotation
  check(classOf[T], "$init$ - ;foo - @org.junit.Test(timeout=0, expected=class org.junit.Test$None);foo$ - ")
>>>>>>> 6e2f3364
}<|MERGE_RESOLUTION|>--- conflicted
+++ resolved
@@ -9,13 +9,7 @@
     val s = c.getDeclaredMethods.sortBy(_.getName).map(m => s"${m.getName} - ${m.getDeclaredAnnotations.mkString(", ")}").mkString(";")
     assert(s == e, s"found: $s\nexpected: $e")
   }
-<<<<<<< HEAD
-  check(classOf[C], "foo - @org.junitlike.Test()")
+  check(classOf[C], "foo - @org.junitlike.Test(timeout=0, expected=class org.junit.Test$None)")
   // scala/scala-dev#213, scala/scala#5570: `foo$` should not have the @Test annotation
-  check(classOf[T], "$init$ - ;foo - @org.junitlike.Test();foo$ - ")
-=======
-  check(classOf[C], "foo - @org.junit.Test(timeout=0, expected=class org.junit.Test$None)")
-  // scala/scala-dev#213, scala/scala#5570: `foo$` should not have the @Test annotation
-  check(classOf[T], "$init$ - ;foo - @org.junit.Test(timeout=0, expected=class org.junit.Test$None);foo$ - ")
->>>>>>> 6e2f3364
+  check(classOf[T], "$init$ - ;foo - @org.junitlike.Test(timeout=0, expected=class org.junit.Test$None);foo$ - ")
 }