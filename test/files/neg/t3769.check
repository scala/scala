--- conflicted
+++ resolved
@@ -3,10 +3,5 @@
                        ^
 t3769.scala:2: error: start tag was here: a>
   val x = <b> <c><a></c> {"text"} </b>
-<<<<<<< HEAD
-                  ^
-2 errors
-=======
                  ^
-two errors found
->>>>>>> 35c6f5d0
+2 errors