--- conflicted
+++ resolved
@@ -10,12 +10,8 @@
   import scala.concurrent._
   import scala.concurrent.duration._
   import ExecutionContext.Implicits.global
-<<<<<<< HEAD
+  import scala.collection.mutable.ListBuffer
   import scala.tools.testkit.async.Async.{async, await}
-=======
-  import scala.collection.mutable.ListBuffer
-  import scala.tools.partest.async.Async.{async, await}
->>>>>>> 98af7bf5
   object TestUtil {
     import language.implicitConversions
     implicit def lift[T](t: T): Future[T] = Future.successful(t)
