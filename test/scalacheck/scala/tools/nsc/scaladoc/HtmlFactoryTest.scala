--- conflicted
+++ resolved
@@ -537,9 +537,8 @@
     val files = createTemplates("basic.scala")
     //println(files)
 
-<<<<<<< HEAD
     // class
-    {
+    locally {
       val html = files.get("com/example/p1/Clazz.html")
         .map(page => { lazy val s = toHtml(page); () => s })
       property("class") = html.map(_()).isDefined
@@ -555,19 +554,6 @@
 
     property("package object") = files.get("com/example/p1/index.html").exists { page =>
       val html = toHtml(page)
-=======
-    locally {
-      val node = files.get("com/example/p1/Clazz.html").get
-      property("implicit conversion") =
-        node.toString contains "<span class=\"modifier\">implicit </span>"
-      property("gt4s") =
-        node.toString contains "title=\"gt4s: $colon$colon\""
-      property("gt4s of a deprecated method") =
-        node.toString contains "title=\"gt4s: $colon$colon$colon$colon. Deprecated: "
-    }
-
-    property("package") = files.get("com/example/p1/index.html") != None
->>>>>>> a3f745a7
 
       html contains "com.example.p1#packageObjectMethod"
     }
