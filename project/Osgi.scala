package scala.build

import aQute.bnd.osgi.Builder
import aQute.bnd.osgi.Constants._
import java.util.jar.Attributes
import sbt._
import sbt.Keys._
import collection.JavaConverters._
import VersionUtil.versionProperties

/** OSGi packaging for the Scala build, distilled from sbt-osgi.
 *
 * We don't use sbt-osgi (yet) because it does not allow a crucial bit of
  * configuration that we need: Setting the classpath for BND. In sbt-osgi this is always
  * `fullClasspath in Compile` whereas we want `products in Compile in packageBin`. */
object Osgi {
  val bundle = TaskKey[File]("osgiBundle", "Create an OSGi bundle.")
  val bundleName = SettingKey[String]("osgiBundleName", "The Bundle-Name for the manifest.")
  val bundleSymbolicName = SettingKey[String]("osgiBundleSymbolicName", "The Bundle-SymbolicName for the manifest.")
  val headers = SettingKey[Seq[(String, String)]]("osgiHeaders", "Headers and processing instructions for BND.")
  val jarlist = SettingKey[Boolean]("osgiJarlist", "List classes in manifest.")

  def settings: Seq[Setting[_]] = Seq(
    bundleName := description.value,
    bundleSymbolicName := organization.value + "." + name.value,
    headers := {
      val v = VersionUtil.versionProperties.value.osgiVersion
      Seq(
        "Bundle-Name" -> bundleName.value,
        "Bundle-SymbolicName" -> bundleSymbolicName.value,
        "ver" -> v,
<<<<<<< HEAD
        "Export-Package" -> "*;version=${ver};-split-package:=merge-first",
        "Import-Package" -> raw"""scala.*;version="$${range;[==,=+);$${ver}}",*""",
=======

        // bnd 3.0 fixes for https://github.com/bndtools/bnd/issues/971. This changes our OSGi
        // metadata by adding Import-Package automatically for all of our exported packages.
        // Supposedly this is the right thing to do: https://blog.osgi.org/2007/04/importance-of-exporting-nd-importing.html
        // but I'm disabling the feature (`-noimport:=true`) to avoid changing this detail of
        // our little understood OSGi metadata for now.
        "Export-Package" -> "*;version=${ver};-noimport:=true;-split-package:=merge-first",

        "Import-Package" -> "scala.*;version=\"${range;[==,=+);${ver}}\",*",
>>>>>>> 98af7bf5
        "Bundle-Version" -> v,
        "Bundle-RequiredExecutionEnvironment" -> "JavaSE-1.8",
        "-eclipse" -> "false",

        // Great new feature in modern bnd versions: reproducible builds.
        // Omits the Bundle-LastModified header and avoids using System.currentTimeMillis
        // for ZIP metadata.
        "-reproducible" -> "true",

        // https://github.com/bndtools/bnd/commit/2f1d89428559d21857b87b6d5b465a18a300becc (bndlib 4.2.0)
        // seems to have fixed a bug in its detection class references in Class.forName("some.Class")
        // For our build, this adds an import on the package "com.cloudius.util" (referred to by an optional
        // part of JLine. This directive disables the Class.forName scanning. An alternative fix would be
        // direct this to be an optional dependency (as we do for jline itself with `"Import-Package" -> ("jline.*;resolution:=optional," + ... )`)
        "-noclassforname" -> "true" //
      )
    },
    jarlist := false,
    bundle := Def.task {
      val cp = (Compile / packageBin / products).value
      val licenseFiles = License.licenseMapping.value.map(_._1)
      bundleTask(headers.value.toMap, jarlist.value, cp,
        (Compile / packageBin / artifactPath).value, cp ++ licenseFiles, streams.value)
    }.value,
<<<<<<< HEAD
    Compile / packageBin / packagedArtifact := (((Compile / packageBin / artifact).value, bundle.value)),
    // Also create OSGi source bundles:
    Compile / packageSrc / packageOptions += Package.ManifestAttributes(
=======
    (Compile / packageBin / packagedArtifact) := (((Compile / packageBin / artifact).value, bundle.value)),
    // Also create OSGi source bundles:
    (Compile / packageSrc / packageOptions) += Package.ManifestAttributes(
>>>>>>> 98af7bf5
      "Bundle-Name" -> (description.value + " Sources"),
      "Bundle-SymbolicName" -> (bundleSymbolicName.value + ".source"),
      "Bundle-Version" -> versionProperties.value.osgiVersion,
      "Eclipse-SourceBundle" -> (bundleSymbolicName.value + ";version=\"" + versionProperties.value.osgiVersion + "\";roots:=\".\"")
    ),
    Keys.`package` := bundle.value
  )

  def bundleTask(headers: Map[String, String], jarlist: Boolean, fullClasspath: Seq[File], artifactPath: File,
                 resourceDirectories: Seq[File], streams: TaskStreams): File = {
    val log = streams.log
    val builder = new Builder
    builder.setClasspath(fullClasspath.toArray)
    headers foreach { case (k, v) => builder.setProperty(k, v) }

    // https://github.com/scala/scala-dev/issues/254
    // Must be careful not to include scala-asm.jar within scala-compiler.jar!
    def resourceDirectoryRef(f: File) = (if (f.getName endsWith ".jar") "@" else "") + f.getAbsolutePath

    val includeRes = resourceDirectories.filter(_.exists).map(resourceDirectoryRef).mkString(",")
    if (!includeRes.isEmpty) builder.setProperty(INCLUDERESOURCE, includeRes)
    builder.getProperties.asScala.foreach { case (k, v) => log.debug(s"bnd: $k: $v") }
    // builder.build is not thread-safe because it uses a static SimpleDateFormat.  This ensures
    // that all calls to builder.build are serialized.
    val jar = synchronized { builder.build }
    builder.getWarnings.asScala.foreach(s => log.warn(s"bnd: $s"))
    builder.getErrors.asScala.foreach(s => log.error(s"bnd: $s"))
    IO.createDirectory(artifactPath.getParentFile)
    if (jarlist) {
      val entries = jar.getManifest.getEntries
      for ((name, resource) <- jar.getResources.asScala if name.endsWith(".class")) {
        entries.put(name, new Attributes)
      }
    }
    jar.write(artifactPath)
    artifactPath
  }
}<|MERGE_RESOLUTION|>--- conflicted
+++ resolved
@@ -29,10 +29,6 @@
         "Bundle-Name" -> bundleName.value,
         "Bundle-SymbolicName" -> bundleSymbolicName.value,
         "ver" -> v,
-<<<<<<< HEAD
-        "Export-Package" -> "*;version=${ver};-split-package:=merge-first",
-        "Import-Package" -> raw"""scala.*;version="$${range;[==,=+);$${ver}}",*""",
-=======
 
         // bnd 3.0 fixes for https://github.com/bndtools/bnd/issues/971. This changes our OSGi
         // metadata by adding Import-Package automatically for all of our exported packages.
@@ -41,8 +37,7 @@
         // our little understood OSGi metadata for now.
         "Export-Package" -> "*;version=${ver};-noimport:=true;-split-package:=merge-first",
 
-        "Import-Package" -> "scala.*;version=\"${range;[==,=+);${ver}}\",*",
->>>>>>> 98af7bf5
+        "Import-Package" -> raw"""scala.*;version="$${range;[==,=+);$${ver}}",*""",
         "Bundle-Version" -> v,
         "Bundle-RequiredExecutionEnvironment" -> "JavaSE-1.8",
         "-eclipse" -> "false",
@@ -67,15 +62,9 @@
       bundleTask(headers.value.toMap, jarlist.value, cp,
         (Compile / packageBin / artifactPath).value, cp ++ licenseFiles, streams.value)
     }.value,
-<<<<<<< HEAD
     Compile / packageBin / packagedArtifact := (((Compile / packageBin / artifact).value, bundle.value)),
     // Also create OSGi source bundles:
     Compile / packageSrc / packageOptions += Package.ManifestAttributes(
-=======
-    (Compile / packageBin / packagedArtifact) := (((Compile / packageBin / artifact).value, bundle.value)),
-    // Also create OSGi source bundles:
-    (Compile / packageSrc / packageOptions) += Package.ManifestAttributes(
->>>>>>> 98af7bf5
       "Bundle-Name" -> (description.value + " Sources"),
       "Bundle-SymbolicName" -> (bundleSymbolicName.value + ".source"),
       "Bundle-Version" -> versionProperties.value.osgiVersion,
