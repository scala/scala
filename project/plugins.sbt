scalacOptions ++= Seq("-unchecked", "-feature", "-deprecation",
  "-Xlint:-unused,_", "-Xfatal-warnings")

libraryDependencies += "org.apache.commons" % "commons-lang3" % "3.12.0"

<<<<<<< HEAD
libraryDependencies += "biz.aQute.bnd" % "biz.aQute.bnd" % "2.4.1"
=======
libraryDependencies += "org.pantsbuild" % "jarjar" % "1.7.2"

libraryDependencies += "biz.aQute.bnd" % "biz.aQute.bndlib" % "5.3.0"
>>>>>>> 98af7bf5

enablePlugins(BuildInfoPlugin)

// configure sbt-buildinfo to send the externalDependencyClasspath to the main build, which allows using it for the IntelliJ project config

lazy val buildClasspath = taskKey[String]("Colon-separated (or semicolon-separated in case of Windows) list of entries on the sbt build classpath.")

buildClasspath := (Compile / externalDependencyClasspath).value.map(_.data).mkString(java.io.File.pathSeparator)

buildInfoKeys := Seq[BuildInfoKey](buildClasspath)

buildInfoPackage := "scalabuild"

addSbtPlugin("com.typesafe" % "sbt-mima-plugin" % "0.9.0")

libraryDependencies ++= Seq(
  "org.eclipse.jgit" % "org.eclipse.jgit" % "4.6.0.201612231935-r",
<<<<<<< HEAD
  "org.slf4j" % "slf4j-nop" % "1.7.23",
  "com.googlecode.java-diff-utils" % "diffutils" % "1.3.0",
)
=======
  "org.slf4j" % "slf4j-nop" % "1.7.31",
  "com.googlecode.java-diff-utils" % "diffutils" % "1.3.0"
  )
>>>>>>> 98af7bf5

Global / concurrentRestrictions := Seq(
  Tags.limitAll(1) // workaround for https://github.com/sbt/sbt/issues/2970
)

addSbtPlugin("pl.project13.scala" % "sbt-jmh" % "0.3.4")

<<<<<<< HEAD
addSbtPlugin("de.heikoseeberger" % "sbt-header" % "5.0.0")
=======
addSbtPlugin("pl.project13.scala" % "sbt-jmh" % "0.4.2")
>>>>>>> 98af7bf5

addSbtPlugin("com.lightbend" % "sbt-whitesource" % "0.1.18")<|MERGE_RESOLUTION|>--- conflicted
+++ resolved
@@ -3,13 +3,7 @@
 
 libraryDependencies += "org.apache.commons" % "commons-lang3" % "3.12.0"
 
-<<<<<<< HEAD
-libraryDependencies += "biz.aQute.bnd" % "biz.aQute.bnd" % "2.4.1"
-=======
-libraryDependencies += "org.pantsbuild" % "jarjar" % "1.7.2"
-
 libraryDependencies += "biz.aQute.bnd" % "biz.aQute.bndlib" % "5.3.0"
->>>>>>> 98af7bf5
 
 enablePlugins(BuildInfoPlugin)
 
@@ -27,26 +21,16 @@
 
 libraryDependencies ++= Seq(
   "org.eclipse.jgit" % "org.eclipse.jgit" % "4.6.0.201612231935-r",
-<<<<<<< HEAD
-  "org.slf4j" % "slf4j-nop" % "1.7.23",
+  "org.slf4j" % "slf4j-nop" % "1.7.31",
   "com.googlecode.java-diff-utils" % "diffutils" % "1.3.0",
 )
-=======
-  "org.slf4j" % "slf4j-nop" % "1.7.31",
-  "com.googlecode.java-diff-utils" % "diffutils" % "1.3.0"
-  )
->>>>>>> 98af7bf5
 
 Global / concurrentRestrictions := Seq(
   Tags.limitAll(1) // workaround for https://github.com/sbt/sbt/issues/2970
 )
 
-addSbtPlugin("pl.project13.scala" % "sbt-jmh" % "0.3.4")
+addSbtPlugin("pl.project13.scala" % "sbt-jmh" % "0.4.2")
 
-<<<<<<< HEAD
 addSbtPlugin("de.heikoseeberger" % "sbt-header" % "5.0.0")
-=======
-addSbtPlugin("pl.project13.scala" % "sbt-jmh" % "0.4.2")
->>>>>>> 98af7bf5
 
 addSbtPlugin("com.lightbend" % "sbt-whitesource" % "0.1.18")