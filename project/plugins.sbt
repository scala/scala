--- conflicted
+++ resolved
@@ -21,13 +21,8 @@
 
 libraryDependencies ++= Seq(
   "org.eclipse.jgit" % "org.eclipse.jgit" % "4.11.9.201909030838-r",
-<<<<<<< HEAD
-  "org.slf4j" % "slf4j-nop" % "1.7.32",
+  "org.slf4j" % "slf4j-nop" % "1.7.33",
   "com.googlecode.java-diff-utils" % "diffutils" % "1.3.0",
-=======
-  "org.slf4j" % "slf4j-nop" % "1.7.33",
-  "com.googlecode.java-diff-utils" % "diffutils" % "1.3.0"
->>>>>>> 405dbcba
   )
 
 Global / concurrentRestrictions := Seq(
