--- conflicted
+++ resolved
@@ -21,15 +21,9 @@
 
 libraryDependencies ++= Seq(
   "org.eclipse.jgit" % "org.eclipse.jgit" % "4.6.0.201612231935-r",
-<<<<<<< HEAD
-  "org.slf4j" % "slf4j-nop" % "1.7.31",
+  "org.slf4j" % "slf4j-nop" % "1.7.32",
   "com.googlecode.java-diff-utils" % "diffutils" % "1.3.0",
-)
-=======
-  "org.slf4j" % "slf4j-nop" % "1.7.32",
-  "com.googlecode.java-diff-utils" % "diffutils" % "1.3.0"
   )
->>>>>>> a1ea603e
 
 Global / concurrentRestrictions := Seq(
   Tags.limitAll(1) // workaround for https://github.com/sbt/sbt/issues/2970
