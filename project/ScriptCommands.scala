--- conflicted
+++ resolved
@@ -27,16 +27,9 @@
    * The optional argument is the Artifactory snapshot repository URL. */
   def setupPublishCoreNonOpt = setup("setupPublishCoreNonOpt") { args =>
     Seq(
-<<<<<<< HEAD
       Global / baseVersionSuffix := "SHA-SNAPSHOT"
-    ) ++ (args match {
-      case Seq(url) => publishTarget(url)
-      case Nil => Nil
-=======
-      (Global / baseVersionSuffix) := "SHA-SNAPSHOT"
     ) ++ (args flatMap {
       case url => publishTarget(url)
->>>>>>> 2f238353
     }) ++ noDocs
   }
 
@@ -44,16 +37,9 @@
     * The optional argument is the Artifactory snapshot repository URL. */
   def setupPublishCore = setup("setupPublishCore") { args =>
     Seq(
-<<<<<<< HEAD
-      Global / baseVersionSuffix := "SHA-SNAPSHOT"
-    ) ++ (args match {
-      case Seq(url) => publishTarget(url)
-      case Nil => Nil
-=======
-      (Global / baseVersionSuffix) := "SHA-SNAPSHOT",
+      Global / baseVersionSuffix := "SHA-SNAPSHOT",
     ) ++ (args flatMap {
       case url => publishTarget(url)
->>>>>>> 2f238353
     }) ++ noDocs ++ enableOptimizer
   }
 
@@ -65,14 +51,8 @@
       // sbtTest/scripted uses publishLocal
       Global / baseVersionSuffix := "SHA-TEST-SNAPSHOT",
       LocalProject("test") / IntegrationTest / testOptions ++= Seq(Tests.Argument("--show-log"), Tests.Argument("--show-diff"))
-<<<<<<< HEAD
-    ) ++ (args match {
-      case Seq(url) => Seq(Global / resolvers += "scala-pr" at url)
-      case Nil => Nil
-=======
     ) ++ (args flatMap {
-      case url => Seq((Global / resolvers) += "scala-pr" at url)
->>>>>>> 2f238353
+      case url => Seq(Global / resolvers += "scala-pr" at url)
     }) ++ enableOptimizer
   }
 
