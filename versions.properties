# Scala version used for bootstrapping (see README.md)
<<<<<<< HEAD
starr.version=2.13.11-M1
=======
starr.version=2.12.18-M2

# The scala.binary.version determines how modules are resolved. It is set as follows:
#  - After 2.x.0 is released, the binary version is 2.x
#  - If the starr is a milestone or RC, the full starr version, e.g., 2.12.0-M2
#
# For local development during pre-releases, we use existing module binaries with the hope
# that binary compatibility does not break. For example, after releasing 2.12.0-M1, we continue
# using scala-partest_2.12.0-M1 until releasing M2. Manual intervention is necessary for changes
# that break binary compatibility, see for example PR #5003.
scala.binary.version=2.12
>>>>>>> ceaf7e68

# These are the versions of the modules that go with this release.
# Artifact dependencies:
#  - scala-compiler: jline (% "optional")
# Other usages:
#  - scala-asm: jar content included in scala-compiler
scala-asm.version=9.5.0-scala-1

# jna.version must be updated together with jline-terminal-jna
jline.version=3.22.0
jna.version=5.13.0<|MERGE_RESOLUTION|>--- conflicted
+++ resolved
@@ -1,19 +1,5 @@
 # Scala version used for bootstrapping (see README.md)
-<<<<<<< HEAD
-starr.version=2.13.11-M1
-=======
-starr.version=2.12.18-M2
-
-# The scala.binary.version determines how modules are resolved. It is set as follows:
-#  - After 2.x.0 is released, the binary version is 2.x
-#  - If the starr is a milestone or RC, the full starr version, e.g., 2.12.0-M2
-#
-# For local development during pre-releases, we use existing module binaries with the hope
-# that binary compatibility does not break. For example, after releasing 2.12.0-M1, we continue
-# using scala-partest_2.12.0-M1 until releasing M2. Manual intervention is necessary for changes
-# that break binary compatibility, see for example PR #5003.
-scala.binary.version=2.12
->>>>>>> ceaf7e68
+starr.version=2.13.11-M2
 
 # These are the versions of the modules that go with this release.
 # Artifact dependencies:
