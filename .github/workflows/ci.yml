name: Scala Merge CI

on:
  push:
    branches: ['2.*.x']
  workflow_dispatch:

defaults:
  run:
    shell: bash

permissions:
  contents: read

jobs:
  build_and_test:
    name: Test
    strategy:
      fail-fast: false
      matrix:
        os: [ubuntu-latest, windows-latest]
        java-distribution: [temurin]
        java: [8, 11, 17, 20]
        # 21 will presumably be available from Temurin eventually, but for now:
        include:
          - os: ubuntu-latest
            java-distribution: zulu
            java: 21
          - os: windows-latest
            java-distribution: zulu
            java: 21
    runs-on: ${{matrix.os}}
    steps:
      - run: git config --global core.autocrlf false
      - name: Checkout
        uses: actions/checkout@v4

      - name: Setup Java
        uses: actions/setup-java@v3
        with:
          distribution: ${{matrix.java-distribution}}
          java-version: ${{matrix.java}}
          cache: sbt

      - name: Build
        run: |
<<<<<<< HEAD
          sbt -Dsbt.scala.version=2.12.18-M2 setupPublishCore generateBuildCharacterPropertiesFile headerCheck publishLocal
=======
          sbt setupPublishCore generateBuildCharacterPropertiesFile headerCheck publishLocal
>>>>>>> b2105d1e

      - name: Test
        run: |
          STARR=`cat buildcharacter.properties | grep ^maven.version.number | cut -d= -f2` && echo $STARR
<<<<<<< HEAD
          sbt -Dsbt.scala.version=2.12.18-M2 -Dstarr.version=$STARR setupValidateTest test:compile info testAll
=======
          sbt -Dstarr.version=$STARR setupValidateTest test:compile info testAll
>>>>>>> b2105d1e
<|MERGE_RESOLUTION|>--- conflicted
+++ resolved
@@ -44,17 +44,9 @@
 
       - name: Build
         run: |
-<<<<<<< HEAD
-          sbt -Dsbt.scala.version=2.12.18-M2 setupPublishCore generateBuildCharacterPropertiesFile headerCheck publishLocal
-=======
           sbt setupPublishCore generateBuildCharacterPropertiesFile headerCheck publishLocal
->>>>>>> b2105d1e
 
       - name: Test
         run: |
           STARR=`cat buildcharacter.properties | grep ^maven.version.number | cut -d= -f2` && echo $STARR
-<<<<<<< HEAD
-          sbt -Dsbt.scala.version=2.12.18-M2 -Dstarr.version=$STARR setupValidateTest test:compile info testAll
-=======
-          sbt -Dstarr.version=$STARR setupValidateTest test:compile info testAll
->>>>>>> b2105d1e
+          sbt -Dstarr.version=$STARR setupValidateTest test:compile info testAll