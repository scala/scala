/*
 * Scala (https://www.scala-lang.org)
 *
 * Copyright EPFL and Lightbend, Inc.
 *
 * Licensed under Apache License 2.0
 * (http://www.apache.org/licenses/LICENSE-2.0).
 *
 * See the NOTICE file distributed with this work for
 * additional information regarding copyright ownership.
 */

package scala.tools.nsc
package doc
package html
package page

import base._
import base.comment._
import model._
import model.diagram._
import page.diagram._

import scala.collection.mutable
import scala.reflect.internal.Reporter

trait EntityPage extends HtmlPage {
  import HtmlTags._

  def universe: doc.Universe
  def generator: DiagramGenerator
  def tpl: DocTemplateEntity
  def docletReporter: Reporter

  override val path = templateToPath(tpl)

  def title = {
    val s = universe.settings
    ( if (!s.doctitle.isDefault) s.doctitle.value + " " else "" ) +
    ( if (!s.docversion.isDefault) s.docversion.value else "" ) +
    ( if ((!s.doctitle.isDefault || !s.docversion.isDefault) && tpl.qualifiedName != "_root_") " - " + tpl.qualifiedName else "" )
  }

  def headers: Elems = {
    def extScript(str: String) = Script(`type` = "text/javascript", src = str)
    def libScript(value: String) = extScript(relativeLinkTo(List(value, "lib")))
    val canonicalSetting = universe.settings.docCanonicalBaseUrl
    val canonicalLink =  if (canonicalSetting.isSetByUser) {
      val canonicalUrl =
        if (canonicalSetting.value.endsWith("/")) canonicalSetting.value
        else canonicalSetting.value + "/"
      List(HtmlTags.Link(href = canonicalUrl + Page.relativeLinkTo(List("."), path), rel = "canonical"))
    } else Nil
    canonicalLink ++ List(
      HtmlTags.Link(href = relativeLinkTo(List("index.css", "lib")), media = "screen", `type` = "text/css", rel = "stylesheet"),
    HtmlTags.Link(href = relativeLinkTo(List("template.css", "lib")), media = "screen", `type` = "text/css", rel = "stylesheet"),
    HtmlTags.Link(href = relativeLinkTo(List("print.css", "lib")), media = "print", `type` = "text/css", rel = "stylesheet"),
    HtmlTags.Link(href = relativeLinkTo(List("diagrams.css", "lib")), media = "screen", `type` = "text/css", rel = "stylesheet", id = "diagrams-css"),
    libScript("jquery.min.js"),
    libScript("index.js"),
    extScript(relativeLinkTo(List("index.js"))),
    libScript("scheduler.js"),
    libScript("template.js")) ++
    ((if (!universe.settings.docDiagrams.value) Nil
     else (List(
         extScript("https://d3js.org/d3.v4.js"),
         extScript("https://cdn.jsdelivr.net/npm/graphlib-dot@0.6.2/dist/graphlib-dot.min.js"),
         extScript("https://cdnjs.cloudflare.com/ajax/libs/dagre-d3/0.6.1/dagre-d3.min.js")))) :+
    Script(`type` = "text/javascript", elems =
      Txt("/* this variable can be used by the JS to determine the path to the root document */\n" +
          s"""var toRoot = '${ val p = templateToPath(tpl); "../" * (p.size - 1) }';""")))
  }



  def body =
    HtmlTags.Body (
      search ::
      Div(id = "search-results", elems =
             Div(id = "search-progress", elems =
                 Div(id = "progress-fill")
                ) ::
               Div(id="results-content", elems =
                 Div(id="entity-results") ::
                 Div(id="member-results")) :: NoElems
      ) ::
      Div(id="content-scroll-container", style="-webkit-overflow-scrolling: touch;", elems =
        Div(id="content-container", style="-webkit-overflow-scrolling: touch;", elems =
          Div(id="subpackage-spacer", elems =
            Div(id="packages", elems =
              H(1, Txt("Packages")) ::
              Ul(elems = {
                    def entityToUl(mbr: TemplateEntity with MemberEntity, indentation: Int): Elems =
                      if (mbr.isObject && hasCompanion(mbr))
                        NoElems
                      else
                        Li(`class`= s"current-entities indented$indentation", elems =
                          (mbr match {
                            case dtpl: DocTemplateEntity =>
                              dtpl.companion.fold(Span(`class`= "separator"): Elem) { c: DocTemplateEntity =>
                                A(`class`= "object", href=relativeLinkTo(c), title= memberToShortCommentTitleTag(c))
                              }
                            case _                       => Span(`class`= "separator")
                          }) :: Txt(" ") ::
                          A(`class`= mbr.kind, href=relativeLinkTo(mbr), title=memberToShortCommentTitleTag(mbr)) ::
                          A(href=relativeLinkTo(mbr), title=memberToShortCommentTitleTag(mbr), elems= Txt(mbr.name)) :: NoElems
                        )

                    // Get path from root
                    val rootToParentLis: Elems = tpl.toRoot
                                          .tail
                                          .reverse
                                          .zipWithIndex
                                          .flatMap { case (pack, ind) =>
                                            memberToHtml(pack, tpl, indentation = ind, isParent = (pack eq tpl.toRoot.tail.head))
                                          }

                    val parent = tpl.toRoot match {
                      case _ :: parent :: _ if !parent.isRootPackage => Some(parent)
                      case _                                         => None
                    }

                    val parentSub = parent.fold(Seq[TemplateEntity with MemberEntity](tpl)) { p =>
                      p.templates.filter(_.isPackage).sortBy(_.name)
                    }

                    // If current entity is a package, take its containing entities - otherwise take parent's containing entities
                    val currentPackageTpls =
                      if (tpl.isPackage) tpl.templates
                      else parent.fold(Seq.empty[TemplateEntity with MemberEntity])(p => p.templates)

                    val (subsToTpl, subsAfterTpl) = parentSub.partition(_.name <= tpl.name)

                    val subsToTplLis = subsToTpl.toList.flatMap(memberToHtml(_, tpl, indentation = rootToParentLis.length))
                    val subsAfterTplLis = subsAfterTpl.toList.flatMap(memberToHtml(_, tpl, indentation = rootToParentLis.length))
                    val currEntityLis = currentPackageTpls
                                        .filter(x => !x.isPackage && (x.isTrait || x.isClass || x.isAbstractType || x.isObject))
                                        .sortBy(_.name)
                                        .toList.flatMap(entityToUl(_, (if (tpl.isPackage) 0 else -1) + rootToParentLis.length))
                    val currSubLis = tpl.templates
                                     .filter(_.isPackage)
                                     .sortBy(_.name)
                                     .flatMap(memberToHtml(_, tpl, indentation = rootToParentLis.length + 1))

                    if (subsToTpl.isEmpty && !tpl.isPackage) // current Entity is not a package, show packages before entity listing
                      rootToParentLis ++ subsToTplLis ++ subsAfterTplLis ++ currSubLis ++ currEntityLis
                    else
                      rootToParentLis ++ subsToTplLis ++ currSubLis ++ currEntityLis ++ subsAfterTplLis
                  }
                )
             )
           ) ::
           Div(id="content", elems = content
           ) :: NoElems
         )
       )
     )


  def search =
    Div(id="search", elems=
        Span(id= "doc-title", elems= Txt(universe.settings.doctitle.value) :: Span(id= "doc-version", elems= Txt(universe.settings.docversion.value))) ::
        Txt(" ") ::
        Span(`class`= "close-results", elems= Span(`class`="left", elems= Txt("<")) :: Txt(" Back")) ::
        Div(id="textfilter", elems=
          Span(`class`= "input", elems=
            Input(autocapitalize="none", placeholder="Search", id="index-input", `type`="text", accesskey="/") ::
            I(`class`= "clear material-icons", elems=Txt("\uE14C")) ::
            I(id="search-icon", `class`= "material-icons", elems=Txt("\uE8B6"))
          )
         ) :: NoElems
       )

  val valueMembers =
    (tpl.methods ++ tpl.values ++ tpl.templates.filter(x => x.isObject)).sorted

  val (absValueMembers, nonAbsValueMembers) =
    valueMembers partition (_.isAbstract)

  val (deprValueMembers, nonDeprValueMembers) =
    nonAbsValueMembers partition (_.deprecation.isDefined)

  val (concValueMembers, shadowedImplicitMembers) =
    nonDeprValueMembers partition (!_.isShadowedOrAmbiguousImplicit)

  val allTypeMembers =
    tpl.abstractTypes ++ tpl.aliasTypes ++ tpl.templates.filter(x => x.isTrait || x.isClass) sorted (implicitly[Ordering[MemberEntity]])

  val (deprTypeMembers, typeMembers) = allTypeMembers partition (_.deprecation.isDefined)

  val packageMembers = tpl.templates.filter(x => x.isPackage) sorted (implicitly[Ordering[MemberEntity]])

  val constructors = (tpl match {
    case cls: Class => (cls.constructors: List[MemberEntity]).sorted
    case _ => Nil
  })

  /* for body, there is a special case for AnyRef, otherwise AnyRef appears
   * like a package/object this problem should be fixed, this implementation
   * is just a patch. */
  val content = {
    val templateName = Txt(if (tpl.isRootPackage) "root package " else tpl.name)
    val displayName: Elems = tpl.companion match {
      case Some(companion) if (companion.visibility.isPublic && companion.inSource.isDefined) =>
        A(href= relativeLinkTo(companion), title= docEntityKindToCompanionTitle(tpl), elems=templateName)
      case _ =>
        templateName
    }
    val owner: Elems = {
      if (tpl.isRootPackage || tpl.inTemplate.isRootPackage)
        NoElems
      else
        P(id= "owner", elems= templatesToHtml(tpl.inTemplate.toRoot.reverse.tail, Txt(".")))
    }


    val definition: Elems =
      List(Div(id="definition", elems=
          {val imageClass = docEntityImageClass(tpl)

          tpl.companion match {
            case Some(companion) if (companion.visibility.isPublic && companion.inSource.isDefined) =>
              A(href= relativeLinkTo(companion), title= docEntityKindToCompanionTitle(tpl), elems= Div(`class`= s"big-circle $imageClass", elems=Txt(imageClass.substring(0,1))))
            case _ =>
              Div(`class`= s"big-circle $imageClass", elems=Txt(imageClass.substring(0,1)))
          }} ::
        owner ++
        H(1, displayName ++ permalink(tpl)) ++
        {if (tpl.isPackage) NoElems else H(3, companionAndPackage(tpl)) :: NoElems }
      ))

    val memberSel: Elems =
      if (valueMembers.forall(_.kind == "package")) NoElems
      else List(Div(id="mbrsel", elems=
        Div(`class`="toggle") ::
        Div(id="memberfilter", elems=
          I(`class`="material-icons arrow", elems= Txt("\uE037")) ::
          Span(`class`="input", elems=
            Input(id="mbrsel-input", placeholder="Filter all members", `type`="text", accesskey="/")
          ) ::
          I(`class`="clear material-icons", elems=Txt("\uE14C"))
        ) ::
        Div(id="filterby", elems=
          Div(id="order", elems=
            Span(`class`="filtertype", elems=Txt("Ordering")) ::
            Ol(elems=
              {
                if (!universe.settings.docGroups.value || tpl.members.map(_.group).distinct.forall(_ == ModelFactory.defaultGroup))
                  NoElems
                else
                  Li(`class`="group out", elems=Span(elems=Txt("Grouped"))) :: NoElems
              } ++
              (Li(`class`="alpha in", elems=Span(elems=Txt("Alphabetic"))) ::
              {
                if (tpl.linearizationTemplates.isEmpty && tpl.conversions.isEmpty)
                  NoElems
                else
                  Li(`class`="inherit out", elems=Span(elems=Txt("By Inheritance"))) :: NoElems
              })
            )
          ) ++ (
          if (tpl.linearizationTemplates.isEmpty && tpl.conversions.isEmpty) NoElems else {
            (if (tpl.linearizationTemplates.isEmpty) NoElems else
              Div(`class`="ancestors", elems=
                Span(`class`="filtertype", elems=Txt("Inherited") :: Br :: NoElems) ::
                Ol(id="linearization", elems=
                  { (tpl :: tpl.linearizationTemplates).map(wte => Li(`class`="in", name= wte.qualifiedName, elems=Span(elems= Txt(wte.name)))) }
                )
              ) :: NoElems) ++
            (if (tpl.conversions.isEmpty) NoElems else
              Div(`class`="ancestors", elems=
                Span(`class`="filtertype", elems=Txt("Implicitly") :: Br :: NoElems) ::
                Ol(id="implicits", elems= {
                  tpl.conversions.map { conv =>
                    val name = conv.conversionQualifiedName
                    val hide = universe.settings.hiddenImplicits(name)
                    Li(`class`="in", name= name, `data-hidden`= hide.toString, elems= Span(elems= Txt("by " + conv.conversionShortName)))
                  }
                }
                )
              ) :: NoElems) ++ List(
            Div(`class`="ancestors", elems=
              Span(`class`="filtertype") ::
              Ol(elems=
                Li(`class`="hideall out", elems= Span(elems=Txt("Hide All"))) ::
                Li(`class`="showall in", elems= Span(elems=Txt("Show All")))
              )
            ))
          }) ++ List(
          Div(id="visbl", elems=
              Span(`class`="filtertype", elems=Txt("Visibility")) ::
              Ol(elems=
                List(
                  Li(`class`="public in", elems=Span(elems=Txt("Public"))),
                  Li(`class`="protected out", elems=Span(elems=Txt("Protected")))
                ) ++ List(Li(`class`="private out", elems=Span(elems=Txt("Private")))).filter(_ => universe.settings.visibilityPrivate.value))
          ))
        )
      ))

    val template: Elems = List(
     Div(id="template", elems= List(
        Div(id="allMembers", elems=
             memsDiv("package members", "Package Members", packageMembers, "packages")
          ++ memsDiv("members", "Instance Constructors", constructors, "constructors")
          ++ memsDiv("types members", "Type Members", typeMembers, "types")
          ++ memsDiv("types members", "Deprecated Type Members", deprTypeMembers, "deprecatedTypes")
          ++ memsDiv("values members", "Abstract Value Members", absValueMembers)
          ++ memsDiv("values members", if (absValueMembers.isEmpty) "Value Members" else "Concrete Value Members", concValueMembers)
          ++ memsDiv("values members", "Shadowed Implicit Value Members", shadowedImplicitMembers)
          ++ memsDiv("values members", "Deprecated Value Members", deprValueMembers)),
        Div(id="inheritedMembers", elems=
          // linearization
          (for ((superTpl, superType) <- tpl.linearizationTemplates zip tpl.linearizationTypes) yield
            Div(`class`="parent", name= superTpl.qualifiedName, elems=
              H(3, elems=Txt("Inherited from ") ::
                typeToHtml(superType, hasLinks = true)
               ))) ++
          // implicitly inherited
          (for (conversion <- tpl.conversions) yield
            Div(`class`="conversion", name= conversion.conversionQualifiedName, elems=
              H(3, elems=Txt(s"Inherited by implicit conversion ${conversion.conversionShortName} from") ::
                         typeToHtml(tpl.resultType, hasLinks = true) ++ (Txt(" to ") :: typeToHtml(conversion.targetType, hasLinks = true))
              )
            ))),
        Div(id="groupedMembers", elems= {
          val allGroups = tpl.members.map(_.group).distinct
          val orderedGroups = allGroups.map(group => (tpl.groupPriority(group), group)).sorted.map(_._2)
          // linearization
<<<<<<< HEAD
          for (group <- orderedGroups) yield
            Div(`class` = "group", name = group, elems =
              H(3, Txt(tpl.groupName(group))) :: (
              tpl.groupDescription(group) match {
                case Some(body) => Div(`class`="comment cmt", elems= bodyToHtml(body)) :: NoElems
                case _          => NoElems
              })
            )
        }))
      ))

    val postamble =
      List(Div(id = "tooltip"),
           if (Set("epfl", "EPFL").contains(tpl.universe.settings.docfooter.value))
             Div(id = "footer", elems = Txt("Scala programming documentation. Copyright (c) 2002-2022 ") :: A(href = "https://www.epfl.ch", target = "_top", elems = Txt("EPFL")) :: Txt(" and ") :: A(href = "https://www.lightbend.com", target = "_top", elems = Txt("Lightbend")) :: Txt("."))
           else
             Div(id = "footer", elems = Txt(tpl.universe.settings.docfooter.value)))

    HtmlTags.Body(`class`= tpl.kind + (if (tpl.isType) " type" else " value"), elems=
      definition ++ signature(tpl, isSelf = true) ++ memberToCommentHtml(tpl, tpl.inTemplate, isSelf = true) ++ memberSel ++ template ++ postamble
    )
=======
          NodeSeq fromSeq (for (group <- orderedGroups) yield
            <div class="group" name={ group }>
              <h3>{ tpl.groupName(group) }</h3>
              {
                tpl.groupDescription(group) match {
                  case Some(body) => <div class="comment cmt">{ bodyToHtml(body) }</div>
                  case _ => NodeSeq.Empty
                }
              }
            </div>
          )
        }
        </div>

      </div>

      <div id="tooltip" ></div>

      {
        if (Set("epfl", "EPFL").contains(tpl.universe.settings.docfooter.value))
          <div id="footer">Scala programming documentation. Copyright (c) 2002-2023 <a href="http://www.epfl.ch" target="_top">EPFL</a>, with contributions from <a href="http://www.lightbend.com" target="_top">Lightbend</a>.</div>
        else
          <div id="footer"> { tpl.universe.settings.docfooter.value } </div>
      }
    </body>
>>>>>>> 576a6dc4
  }

  def memsDiv(cls: String, header: String, mems: List[MemberEntity], name: String = null) =
    if (mems.isEmpty) NoElems
    else List(Div(id= name, `class`= cls, elems= List(H(3, Txt(header)), Ol(elems= mems flatMap (memberToHtml(_, tpl))))))

  def memberToHtml(
    mbr:         MemberEntity,
    inTpl:       DocTemplateEntity,
    isParent:    Boolean = false,
    indentation: Int = 0
  ): Elems = {
    // Sometimes it's same, do we need signatureCompat still?
    val sig = {
      val anchorToMember = "anchorToMember"

      if (mbr.signature == mbr.signatureCompat) {
        A(id= mbr.signature, `class` = anchorToMember) :: NoElems
      } else {
        A(id= mbr.signature, `class` = anchorToMember) :: A(id= mbr.signatureCompat, `class` = anchorToMember) :: NoElems
      }
    }

    val memberComment = memberToCommentHtml(mbr, inTpl, isSelf = false)
    Li(name= mbr.definitionName,
      visbl=if (mbr.visibility.isPublic) "pub" else if (mbr.visibility.isProtected) "prt" else "prv",
      `class`= s"indented$indentation " + (if (mbr eq inTpl) "current" else ""),
      `data-isabs`= mbr.isAbstract.toString,
      fullComment= if(!memberComment.exists(_.tagName == "div")) "no" else "yes",
      group= mbr.group, elems=
      { sig } ++
      (Txt(" ") :: { signature (mbr, isSelf = false) }) ++
      { memberComment }
      )
  }

  def memberToCommentHtml(mbr: MemberEntity, inTpl: DocTemplateEntity, isSelf: Boolean): Elems = {
    mbr match {
      // comment of class itself
      case dte: DocTemplateEntity if isSelf =>
        Div(id="comment", `class`="fullcommenttop", elems= memberToCommentBodyHtml(dte, inTpl, isSelf = true))
      case _ =>
        // comment of non-class member or non-documented inner class
        val commentBody = memberToCommentBodyHtml(mbr, inTpl, isSelf = false)
        if (commentBody.isEmpty)
          NoElems
        else {
          val shortComment = memberToShortCommentHtml(mbr, isSelf)
          val longComment = memberToUseCaseCommentHtml(mbr, isSelf) ++ memberToCommentBodyHtml(mbr, inTpl, isSelf)

          val includedLongComment =
            if (textOf(shortComment) == textOf(longComment)) NoElems
            else Div(`class`="fullcomment", elems= longComment) :: NoElems

          shortComment ++ includedLongComment
        }
    }
  }

  def memberToUseCaseCommentHtml(mbr: MemberEntity, isSelf: Boolean): Elems = {
    mbr match {
      case nte: NonTemplateMemberEntity if nte.isUseCase =>
        inlineToHtml(comment.Text("[use case] "))
      case _ => NoElems
    }
  }

  def memberToShortCommentHtml(mbr: MemberEntity, isSelf: Boolean): Elems =
    mbr.comment.toList.flatMap { comment =>
      P(`class`="shortcomment cmt", elems= memberToUseCaseCommentHtml(mbr, isSelf) ++ inlineToHtml(comment.short) )
    }

  def memberToShortCommentTitleTag(mbr: MemberEntity): String =
    mbr.comment.fold("")(comment => Page.inlineToStrForTitleTag(comment.short))

  def memberToCommentBodyHtml(mbr: MemberEntity, inTpl: DocTemplateEntity, isSelf: Boolean, isReduced: Boolean = false): Elems = {
    val s = universe.settings

    val memberComment =
      if (mbr.comment.isEmpty) NoElems
      else Div(`class`="comment cmt", elems= commentToHtml(mbr.comment)) :: NoElems

    val authorComment =
      if (!s.docAuthor.value || mbr.comment.isEmpty ||
        mbr.comment.isDefined && mbr.comment.get.authors.isEmpty) NoElems
      else Div(`class`= "comment cmt", elems=
        H(6, Txt(if (mbr.comment.get.authors.size > 1) "Authors:" else "Author:" )) ::
          mbr.comment.get.authors.flatMap(bodyToHtml)
        )  :: NoElems

    val paramComments = {
      val prs: List[ParameterEntity] = mbr match {
        case cls: Class => cls.typeParams ::: cls.valueParams.flatten
        case trt: Trait => trt.typeParams
        case dfe: Def => dfe.typeParams ::: dfe.valueParams.flatten
        case ctr: Constructor => ctr.valueParams.flatten
        case _ => Nil
      }

      def paramCommentToHtml(prs: List[ParameterEntity], comment: Comment): Elems = prs match {

        case (tp: TypeParam) :: rest =>
          val paramEntry: Elems = {
            Dt(`class`= "tparam", elems=Txt(tp.name)) :: Dd(`class`= "cmt", elems= bodyToHtml(comment.typeParams(tp.name)) )
          }
          paramEntry ++ paramCommentToHtml(rest, comment)

        case (vp: ValueParam) :: rest  =>
          val paramEntry: Elems = {
            Dt(`class`= "param", elems=Txt(vp.name)) :: Dd(`class`= "cmt", elems= bodyToHtml(comment.valueParams(vp.name)) )
          }
          paramEntry ++ paramCommentToHtml(rest, comment)

        case _ =>
          NoElems
      }

      mbr.comment.fold(NoElems) { comment =>
        val cmtedPrs = prs filter {
          case tp: TypeParam  => comment.typeParams isDefinedAt tp.name
          case vp: ValueParam => comment.valueParams isDefinedAt vp.name
          case x              => throw new MatchError(x)
        }
        if (cmtedPrs.isEmpty && comment.result.isEmpty) NoElems
        else {
          Dl(`class`= "paramcmts block", elems =
            paramCommentToHtml(cmtedPrs, comment) ++ (
            comment.result match {
              case None => NoElems
              case Some(cmt) =>
                Dt(elems=Txt("returns")) :: Dd(`class`="cmt", elems=bodyToHtml(cmt))
            }))
        }
      }
    }

    val implicitInformation = mbr.byConversion match {
      case Some(conv) =>
        Dt(`class`= "implicit", elems= Txt("Implicit")) ++
        {
          val targetType = typeToHtml(conv.targetType, hasLinks = true)
          val conversionMethod = conv.convertorMethod match {
            case Left(member) => member.name
            case Right(name)  => name
          }

          // strip off the package object endings, they make things harder to follow
          val conversionOwnerQualifiedName = conv.convertorOwner.qualifiedName.stripSuffix(".package")
          val conversionOwner = templateToHtml(conv.convertorOwner, conversionOwnerQualifiedName)

          val constraintText = conv.constraints match {
            case Nil =>
              NoElems
            case List(constraint) =>
              Txt("This conversion will take place only if ") ++ constraintToHtml(constraint) ++ Txt(".")
            case List(constraint1, constraint2) =>
              Txt("This conversion will take place only if ") ++ constraintToHtml(constraint1) ++
                Txt(" and at the same time ") ++ constraintToHtml(constraint2) ++ Txt(".")
            case constraints =>
              Br :: Txt("This conversion will take place only if all of the following constraints are met:") :: Br :: {
                var index = 0
                constraints flatMap { constraint => Txt("" + { index += 1; index } + ". ") :: (constraintToHtml(constraint) :+ Br) }
              }
          }

          Dd(elems=
            (Txt("This member is added by an implicit conversion from ") :: (typeToHtml(inTpl.resultType, hasLinks = true) :+ Txt(" to"))) ++
            targetType ++ (Txt(" performed by method ") :: (Txt(conversionMethod+" in ") :: (conversionOwner :+ Txt(".")))) ++
            constraintText
          )
        } ++ {
          if (mbr.isShadowedOrAmbiguousImplicit) {
            // These are the members that are shadowing or ambiguating the current implicit
            // see ImplicitMemberShadowing trait for more information
            val shadowingSuggestion = {
              val params = mbr match {
                case d: Def => d.valueParams.map(_.map(_.name).mkString("(", ", ", ")")).mkString
                case _      => "" // no parameters
              }
              Br ++ Txt("To access this member you can use a ") ++
              A(href="https://stackoverflow.com/questions/2087250/what-is-the-purpose-of-type-ascription-in-scala",
                target="_blank", elems= Txt("type ascription")) ++ Txt(":") ++
              Br ++ Div(`class`="cmt", elems=Pre(Txt(s"(${EntityPage.lowerFirstLetter(tpl.name)}: ${conv.targetType.name}).${mbr.name}$params")))
            }

            val shadowingWarning: Elems =
              if (mbr.isShadowedImplicit)
                  Txt("This implicitly inherited member is shadowed by one or more members in this " +
                  "class.") ++ shadowingSuggestion
              else if (mbr.isAmbiguousImplicit)
                  Txt("This implicitly inherited member is ambiguous. One or more implicitly " +
                  "inherited members have similar signatures, so calling this member may produce an ambiguous " +
                  "implicit conversion compiler error.") ++ shadowingSuggestion
              else NoElems

            Dt(`class`="implicit", elems=Txt("Shadowing")) ::
            Dd(elems= shadowingWarning) :: NoElems

          } else NoElems
        }
      case _ =>
        NoElems
    }

    def dt(s: String) = Dt(elems=Txt(s))

    // --- start attributes block vals
    val attributes: Elems = {
      val fvs: List[Elems] = visibility(mbr).toList
      if (fvs.isEmpty || isReduced) NoElems
      else {
        dt("Attributes") ::
        Dd(elems = fvs.flatMap(_ :+ Txt(" "))) :: NoElems
      }
    }

    val definitionClasses: Elems = {
      val inDefTpls = mbr.inDefinitionTemplates
      if ((inDefTpls.tail.isEmpty && (inDefTpls.head == inTpl)) || isReduced) NoElems
      else {
        dt("Definition Classes") ::
        Dd(elems=  templatesToHtml(inDefTpls, Txt(" → "))  ) :: NoElems
      }
    }

    val fullSignature: Elems = {
      mbr match {
        case nte: NonTemplateMemberEntity if nte.isUseCase =>
          Div(`class`= "full-signature-block toggleContainer", elems=
            Span(`class`= "toggle", elems=
              I(`class`= "material-icons", elems=Txt("\uE037")) ::
              Txt("Full Signature") :: NoElems
            ) ::
            Div(`class`= "hiddenContent full-signature-usecase", elems= signature(nte.useCaseOf.get,isSelf = true))
          )
        case _ => NoElems
      }
    }

    val selfType: Elems = mbr match {
      case dtpl: DocTemplateEntity if (isSelf && dtpl.selfType.isDefined && !isReduced) =>
        dt("Self Type") ::
        Dd(elems=  typeToHtml(dtpl.selfType.get, hasLinks = true)  ) :: NoElems
      case _ => NoElems
    }

    val annotations: Elems = {
      // A list of annotations which don't show their arguments, e. g. because they are shown separately.
      val annotationsWithHiddenArguments = List("deprecated", "Deprecated", "migration")

      def showArguments(annotation: Annotation) =
        !(annotationsWithHiddenArguments.contains(annotation.qualifiedName))

      if (mbr.annotations.nonEmpty) {
        dt("Annotations") ::
        Dd(elems =
             mbr.annotations.flatMap { annot =>
               Span(`class` = "name", elems = Txt("@") :: templateToHtml(annot.annotationClass)) :: ((
               if (showArguments(annot)) argumentsToHtml(annot.arguments) else NoElems) :+ Txt(" "))
             }
          ) :: NoElems
      } else NoElems
    }

    val sourceLink: Elems = mbr match {
      case dtpl: DocTemplateEntity if (isSelf && dtpl.sourceUrl.isDefined && dtpl.inSource.isDefined && !isReduced) =>
        val (absFile, _) = dtpl.inSource.get
        dt("Source") ::
        Dd(elems=  A(href= dtpl.sourceUrl.get.toString, target="_blank", elems= Txt(absFile.file.getName) )  ) :: NoElems
      case _ => NoElems
    }

    val deprecations: Elems =
      mbr.deprecation match {
        case Some(deprecation) if !isReduced =>
          dt("Deprecated") ::
          Dd(`class`= "cmt", elems=  bodyToHtml(deprecation)  ) :: NoElems
        case _ => NoElems
      }

    val migrations: Elems =
      mbr.migration match {
        case Some(migration) if !isReduced =>
          dt("Migration") ::
          Dd(`class`= "cmt", elems=  bodyToHtml(migration)  ) :: NoElems
        case _ => NoElems
      }

    val mainComment: Elems = mbr.comment match {
      case Some(comment) if (! isReduced) =>
        def orEmpty[T](it: Iterable[T])(gen: => Elems): Elems =
          if (it.isEmpty) NoElems else gen

        val example =
          orEmpty(comment.example) {
            Div(`class`="block", elems= Txt(s"Example${if (comment.example.lengthIs > 1) "s" else ""}:") ::
               Ol(elems = {
                 val exampleXml: List[Elems] = for (ex <- comment.example) yield
                   Li(`class`= "cmt", elems= bodyToHtml(ex)) :: NoElems
                 exampleXml.reduceLeft(_ ++ Txt(", ") ++ _)
               })
            )
          }

        val version: Elems =
          orEmpty(comment.version) {
            dt("Version") ::
            Dd(elems= comment.version.toList.flatMap(bodyToHtml)) :: NoElems
          }

        val sinceVersion: Elems =
          orEmpty(comment.since) {
            dt("Since") ::
            Dd(elems= comment.since.toList.flatMap(bodyToHtml) ) :: NoElems
          }

        val note: Elems =
          orEmpty(comment.note) {
            dt("Note") ::
            Dd(elems= {
              val noteXml: List[Elems] =  for(note <- comment.note ) yield Span(`class`= "cmt", elems= bodyToHtml(note)) :: NoElems
              noteXml.reduceLeft(_ ++ Txt(", ") ++ _)
            })
          }

        val seeAlso: Elems =
          orEmpty(comment.see) {
            dt("See also") ::
            Dd(elems= {
              val seeXml: List[Elems] = for(see <- comment.see ) yield Span(`class`= "cmt", elems= bodyToHtml(see)) :: NoElems
              seeXml.reduceLeft(_ ++ _)
            })
          }

        val exceptions: Elems =
          orEmpty(comment.throws) {
            dt("Exceptions thrown") ::
            Dd(elems= {
              val exceptionsXml: List[Elems] =
                for((name, body) <- comment.throws.toList.sortBy(_._1) ) yield
                  Span(`class`= "cmt", elems= bodyToHtml(body)) :: NoElems
              exceptionsXml.reduceLeft(_ ++ Txt("") ++ _)
            })
          }

        val todo: Elems =
          orEmpty(comment.todo) {
            dt("To do") ::
            Dd(elems= {
              val todoXml: List[Elems] = for(todo <- comment.todo ) yield Span(`class`= "cmt", elems= bodyToHtml(todo)) :: NoElems
              todoXml.reduceLeft(_ ++ _)
            })
          }

        example ++ version ++ sinceVersion ++ exceptions ++ todo ++ note ++ seeAlso

      case _ => NoElems
    }
    // end attributes block vals ---

    val attributesInfo = implicitInformation ++ attributes ++ definitionClasses ++ fullSignature ++ selfType ++ annotations ++ deprecations ++ migrations ++ sourceLink ++ mainComment
    val attributesBlock =
      if (attributesInfo.isEmpty)
        NoElems
      else
        Dl(`class`= "attributes block", elems= attributesInfo ) :: NoElems

    val linearization = mbr match {
      case dtpl: DocTemplateEntity if isSelf && !isReduced && dtpl.linearizationTemplates.nonEmpty =>
        Div(`class` = "toggleContainer", elems =
          Div(`class` = "toggle block", elems =
            Span(elems =
              Txt("Linear Supertypes")
            ) ::
              Div(`class` = "superTypes hiddenContent", elems =
                typesToHtml(dtpl.linearizationTypes, hasLinks = true, sep = Txt(", "))
              )
          )) :: NoElems
      case _ => NoElems
    }

    val subclasses = mbr match {
      case dtpl: DocTemplateEntity if isSelf && !isReduced =>
        val subs = mutable.HashSet.empty[DocTemplateEntity]

        def transitive(dtpl: DocTemplateEntity): Unit = {
          for (sub <- dtpl.directSubClasses if !(subs contains sub)) {
            subs add sub
            transitive(sub)
          }
        }

        transitive(dtpl)
        if (subs.nonEmpty)
          Div(`class` = "toggleContainer", elems =
            Div(`class` = "toggle block", elems =
              Span(elems =
                Txt("Known Subclasses")
              ) ::
                Div(`class` = "subClasses hiddenContent", elems =
                  templatesToHtml(subs.toList.sorted(Entity.EntityOrdering), Txt(", "))
                )
            )) :: NoElems
        else NoElems
      case _ => NoElems
    }

    def diagramDiv(description: String, diagId: String)(diagramSvg: Elems): Elems =
      Div(`class`= "toggleContainer block diagram-container", id=diagId+"-container", elems= List(
        Span(`class`= "toggle diagram-link", elems= Txt(description)),
        Div(`class`= "diagram hiddenContent", id= diagId, elems= diagramSvg))) :: NoElems

    def ifDiags(genDiag: DocTemplateEntity => Option[Diagram])(embedDiagSvg: Elems => Elems): Elems =
      mbr match {
        case dtpl: DocTemplateEntity if s.docDiagrams.value && isSelf && !isReduced =>
          genDiag(dtpl).map(diag => embedDiagSvg(generator.generate(diag, tpl, this))).getOrElse(NoElems)
        case _ => NoElems
      }

    val typeHierarchy = ifDiags(_.inheritanceDiagram)(diagramDiv("Type Hierarchy", "inheritance-diagram"))
    val contentHierarchy = ifDiags(_.contentDiagram)(diagramDiv("Content Hierarchy", "content-diagram"))

    memberComment ++ authorComment ++ paramComments ++ attributesBlock ++ linearization ++ subclasses ++ typeHierarchy ++ contentHierarchy
  }

  def boundsToHtml(hi: Option[TypeEntity], lo: Option[TypeEntity], hasLinks: Boolean): Elems = {
    def bound0(bnd: Option[TypeEntity], pre: String): Elems = bnd match {
      case None => NoElems
      case Some(tpe) => Txt(pre) ++ typeToHtml(tpe, hasLinks)
    }
    bound0(lo, " >: ") ++ bound0(hi, " <: ")
  }

  def visibility(mbr: MemberEntity): Option[Elems] = {
    mbr.visibility match {
      case PrivateInInstance() =>
        Some(Txt("private[this]"))
      case PrivateInTemplate(None) =>
        Some(Txt("private"))
      case PrivateInTemplate(Some(owner)) =>
        Some((Txt("private[") :: typeToHtml(owner, true)) :+ Txt("]"))
      case ProtectedInInstance() =>
        Some(Txt("protected[this]"))
      case ProtectedInTemplate(None) =>
        Some(Txt("protected"))
      case ProtectedInTemplate(Some(owner)) =>
        Some((Txt("protected[") :: typeToHtml(owner, true)) :+ Txt("]"))
      case Public() =>
        None
    }
  }

  /** name, tparams, params, result */
  def signature(mbr: MemberEntity, isSelf: Boolean, isReduced: Boolean = false): Elems = {

    def inside(hasLinks: Boolean, nameLink: String = ""): Elems =
      Span(`class`= "modifier_kind", elems=
        Span(`class`= "modifier", elems= mbr.flags.flatMap(flag => inlineToHtml(flag.text) :+ Txt(" "))) ::
        Txt(" ") :: Span(`class`= "kind", elems= Txt(kindToString(mbr))) :: NoElems
      ) :: Txt(" ") ::
      Span(`class`="symbol", elems=
        {
          val nameClass =
            if (mbr.isImplicitlyInherited)
              if (mbr.isShadowedOrAmbiguousImplicit)
                "implicit shadowed"
              else
                "implicit"
            else
              "name"

          val nameHtml: Elem = {
            val value = if (mbr.isConstructor) tpl.name else mbr.name
            val (cls, titleDepr) = if (mbr.deprecation.isDefined)
              (nameClass + " deprecated", "Deprecated: "+bodyToStr(mbr.deprecation.get))
            else
              (nameClass, null)
            val encoded = scala.reflect.NameTransformer.encode(value)
            val title = if (encoded != value) {
              "gt4s: " + encoded + (if (titleDepr == null) "" else ". " + titleDepr)
            } else {
              titleDepr
            }
            Span(`class`= cls, title= title, elems=Txt(value))
          }
          if (!nameLink.isEmpty)
            A(title= memberToShortCommentTitleTag(mbr), href= nameLink, elems= nameHtml)
          else nameHtml
        } :: {
          def tparamsToHtml(mbr: Any): Elems = mbr match {
            case hk: HigherKinded =>
              val tpss = hk.typeParams
              if (tpss.isEmpty) NoElems else {
                def tparam0(tp: TypeParam): Elems =
                  Span(name= tp.name, elems= Txt(tp.variance + tp.name) :: tparamsToHtml(tp) ++ boundsToHtml(tp.hi, tp.lo, hasLinks))
                def tparams0(tpss: List[TypeParam]): Elems = (tpss: @unchecked) match {
                  case tp :: Nil => tparam0(tp)
                  case tp :: tps => tparam0(tp) ++ Txt(", ") ++ tparams0(tps)
                }
                Span(`class`= "tparams", elems= Txt("[") :: (tparams0(tpss) :+ Txt("]")))
              }
            case _ => NoElems
          }
          tparamsToHtml(mbr)
        } ++ {
        if (isReduced) NoElems else {
            def paramsToHtml(vlsss: List[List[ValueParam]]): Elems = {
              def param0(vl: ValueParam): Elems =
                // notice the }{ in the next lines, they are necessary to avoid an undesired whitespace in output
                Span (name= vl.name, elems=
                  Txt(vl.name) ::
                { Txt(": ") ++ typeToHtml(vl.resultType, hasLinks) } ++
                  (vl.defaultValue match {
                    case Some(v) => Txt(" = ") :: treeToHtml(v)
                    case None => NoElems
                  })
                )

              def params0(vlss: List[ValueParam]): Elems = vlss match {
                case Nil => NoElems
                case vl :: Nil => param0(vl)
                case vl :: vls => param0(vl) ++ Txt(", ") ++ params0(vls)
              }
              def implicitCheck(vlss: List[ValueParam]): Elems = vlss match {
                case vl :: vls => if(vl.isImplicit) { Span(`class`= "implicit", elems= Txt("implicit ")) } else Txt("")
                case _ => Txt("")
              }
              vlsss map { vlss => Span(`class`= "params", elems = Txt("(") :: implicitCheck(vlss) ++ params0(vlss) ++ Txt(")")) }
            }
            mbr match {
              case cls: Class => paramsToHtml(cls.valueParams)
              case ctr: Constructor => paramsToHtml(ctr.valueParams)
              case dfe: Def => paramsToHtml(dfe.valueParams)
              case _ => NoElems
            }
          }
        } ++ {if (isReduced) NoElems else {
          mbr match {
            case tme: MemberEntity if (tme.isDef || tme.isVal || tme.isLazyVal || tme.isVar) =>
              Span(`class`= "result", elems= Txt(": ") :: typeToHtml(tme.resultType, hasLinks) )

            case abt: MemberEntity with AbstractType =>
              val b2s = boundsToHtml(abt.hi, abt.lo, hasLinks)
              if (b2s != NoElems)
                Span(`class`= "result", elems= b2s )
              else NoElems

            case alt: MemberEntity with AliasType =>
              Span(`class`= "result alias", elems= Txt(" = ") :: typeToHtml(alt.alias, hasLinks) )

            case tpl: MemberTemplateEntity if tpl.parentTypes.nonEmpty =>
              Span(`class`= "result", elems= Txt(" extends ") :: typeToHtml(tpl.parentTypes.map(_._2), hasLinks) )

            case _ => NoElems
          }
        }}
      )

    mbr match {
      case dte: DocTemplateEntity if !isSelf =>
        permalink(dte) :: Txt(" ") ++ { inside(hasLinks = true, nameLink = relativeLinkTo(dte)) }
      case _ if isSelf =>
        H(4, id="signature", `class`= "signature", elems= inside(hasLinks = true))
      case _ =>
        permalink(mbr) :: Txt(" ") ++ { inside(hasLinks = true) }
    }

  }

  /** */
  def treeToHtml(tree: TreeEntity): Elems = {

    /** Makes text good looking in the html page : newlines and basic indentation,
     * You must change this function if you want to improve pretty printing of default Values
     */
    def codeStringToXml(text: String): Elems = {
      var goodLookingXml: Elems = NoElems
      var indent = 0
      for (c <- text) c match {
        case '{' => indent+=1
          goodLookingXml ++= Txt("{")
        case '}' => indent-=1
          goodLookingXml ++= Txt("}")
        case '\n' =>
          goodLookingXml++= Br ++ indentation
        case _ => goodLookingXml ++= Txt(c.toString)
      }
      def indentation:Elems = {
        var indentXml = NoElems
        for (_ <- 1 to indent) indentXml ++= Txt("  ") // TODO: &nbsp;&nbsp;
        indentXml
      }
      goodLookingXml
    }

    var index = 0
    val str = tree.expression
    val length = str.length
    var myXml: Elems = NoElems
    for ((from, (member, to)) <- tree.refEntity.toSeq) {
      if (index < from) {
        myXml ++= codeStringToXml(str.substring(index,from))
        index = from
      }
      if (index == from) {
        member match {
          case mbr: DocTemplateEntity =>
            val link = relativeLinkTo(mbr)
            myXml ++= Span(`class`="name", elems= A(href=link, elems= Txt(str.substring(from, to))))
          case mbr: MemberEntity =>
            val anchor = "#" + mbr.signature
            val link = relativeLinkTo(mbr.inTemplate)
            myXml ++= Span(`class`="name", elems= A(href=link + anchor, elems= Txt(str.substring(from, to))))
          case x => throw new MatchError(x)
        }
        index = to
      }
    }

    if (index <= length-1)
      myXml ++= codeStringToXml(str.substring(index, length ))

    if (length < 36)
      Span(`class`= "symbol", elems= myXml )
    else
      Span(`class`= "defval", elems= myXml ) // was buggy: <span class="defval" name={ myXml }>{ "..." }</span> -- TODO: handle overflow in CSS (as in #search > span#doc-title > span#doc-version )
  }

  private def argumentsToHtml(argss: List[ValueArgument]): Elems = {
    def argumentsToHtml0(argss: List[ValueArgument]): Elems = argss match {
      case Nil         => NoElems
      case arg :: Nil  => argumentToHtml(arg)
      case arg :: args => argumentToHtml(arg) ++ Txt(", ") ++ argumentsToHtml0(args)
    }
    Span(`class`= "args", elems= (Txt("(") :: argumentsToHtml0(argss)) :+ Txt(")"))
  }

  private def argumentToHtml(arg: ValueArgument): Elems = {
    Span(elems=
      arg.parameter match {
        case Some(param) => Txt(param.name + " = ") :: treeToHtml(arg.value)
        case None        => treeToHtml(arg.value)
      }
    )
  }

  private def bodyToStr(body: comment.Body): String =
    body.blocks flatMap blockToStr mkString ""

  private def blockToStr(block: comment.Block): String = block match {
    case comment.Paragraph(in) => Page.inlineToStr(in)
    case _                     => block.toString
  }

  private def constraintToHtml(constraint: Constraint): Elems = constraint match {
    case ktcc: KnownTypeClassConstraint =>
      Txt(ktcc.typeExplanation(ktcc.typeParamName) + " (" + ktcc.typeParamName + ": ") ++
        templateToHtml(ktcc.typeClassEntity) ++ Txt(")")
    case tcc: TypeClassConstraint =>
      Txt(tcc.typeParamName + " is ") ++
        A(href="https://stackoverflow.com/questions/2982276/what-is-a-context-bound-in-scala", target="_blank", elems=
        Txt("context-bounded")) ++ Txt(" by " + tcc.typeClassEntity.qualifiedName + " (" + tcc.typeParamName + ": ") ++
        templateToHtml(tcc.typeClassEntity) ++ Txt(")")
    case impl: ImplicitInScopeConstraint =>
      Txt("an implicit value of type ") ++ typeToHtml(impl.implicitType, hasLinks = true) ++ Txt(" is in scope")
    case eq: EqualTypeParamConstraint =>
      Txt(eq.typeParamName + " is " + eq.rhs.name + " (" + eq.typeParamName + " =:= ") ++
        typeToHtml(eq.rhs, hasLinks = true) ++ Txt(")")
    case bt: BoundedTypeParamConstraint =>
      Txt(bt.typeParamName + " is a superclass of " + bt.lowerBound.name + " and a subclass of " +
        bt.upperBound.name + " (" + bt.typeParamName + " >: ") ++
        typeToHtml(bt.lowerBound, hasLinks = true) ++ Txt(" <: ") ++
        typeToHtml(bt.upperBound, hasLinks = true) ++ Txt(")")
    case lb: LowerBoundedTypeParamConstraint =>
      Txt(lb.typeParamName + " is a superclass of " + lb.lowerBound.name + " (" + lb.typeParamName + " >: ") ++
        typeToHtml(lb.lowerBound, hasLinks = true) ++ Txt(")")
    case ub: UpperBoundedTypeParamConstraint =>
      Txt(ub.typeParamName + " is a subclass of " + ub.upperBound.name + " (" + ub.typeParamName + " <: ") ++
        typeToHtml(ub.upperBound, hasLinks = true) ++ Txt(")")
  }
}

object EntityPage {
  def apply(
    uni: doc.Universe,
    gen: DiagramGenerator,
    docTpl: DocTemplateEntity,
    rep: Reporter
  ): EntityPage = new EntityPage {
    def universe = uni
    def generator = gen
    def tpl = docTpl
    def docletReporter = rep
  }

  /* Vlad: Lesson learned the hard way: don't put any stateful code that references the model here,
   * it won't be garbage collected and you'll end up filling the heap with garbage */
  def lowerFirstLetter(s: String) = if (s.length >= 1) s.substring(0,1).toLowerCase() + s.substring(1) else s
}<|MERGE_RESOLUTION|>--- conflicted
+++ resolved
@@ -327,7 +327,6 @@
           val allGroups = tpl.members.map(_.group).distinct
           val orderedGroups = allGroups.map(group => (tpl.groupPriority(group), group)).sorted.map(_._2)
           // linearization
-<<<<<<< HEAD
           for (group <- orderedGroups) yield
             Div(`class` = "group", name = group, elems =
               H(3, Txt(tpl.groupName(group))) :: (
@@ -342,40 +341,13 @@
     val postamble =
       List(Div(id = "tooltip"),
            if (Set("epfl", "EPFL").contains(tpl.universe.settings.docfooter.value))
-             Div(id = "footer", elems = Txt("Scala programming documentation. Copyright (c) 2002-2022 ") :: A(href = "https://www.epfl.ch", target = "_top", elems = Txt("EPFL")) :: Txt(" and ") :: A(href = "https://www.lightbend.com", target = "_top", elems = Txt("Lightbend")) :: Txt("."))
+             Div(id = "footer", elems = Txt("Scala programming documentation. Copyright (c) 2002-2023 ") :: A(href = "https://www.epfl.ch", target = "_top", elems = Txt("EPFL")) :: Txt(" and ") :: A(href = "https://www.lightbend.com", target = "_top", elems = Txt("Lightbend")) :: Txt("."))
            else
              Div(id = "footer", elems = Txt(tpl.universe.settings.docfooter.value)))
 
     HtmlTags.Body(`class`= tpl.kind + (if (tpl.isType) " type" else " value"), elems=
       definition ++ signature(tpl, isSelf = true) ++ memberToCommentHtml(tpl, tpl.inTemplate, isSelf = true) ++ memberSel ++ template ++ postamble
     )
-=======
-          NodeSeq fromSeq (for (group <- orderedGroups) yield
-            <div class="group" name={ group }>
-              <h3>{ tpl.groupName(group) }</h3>
-              {
-                tpl.groupDescription(group) match {
-                  case Some(body) => <div class="comment cmt">{ bodyToHtml(body) }</div>
-                  case _ => NodeSeq.Empty
-                }
-              }
-            </div>
-          )
-        }
-        </div>
-
-      </div>
-
-      <div id="tooltip" ></div>
-
-      {
-        if (Set("epfl", "EPFL").contains(tpl.universe.settings.docfooter.value))
-          <div id="footer">Scala programming documentation. Copyright (c) 2002-2023 <a href="http://www.epfl.ch" target="_top">EPFL</a>, with contributions from <a href="http://www.lightbend.com" target="_top">Lightbend</a>.</div>
-        else
-          <div id="footer"> { tpl.universe.settings.docfooter.value } </div>
-      }
-    </body>
->>>>>>> 576a6dc4
   }
 
   def memsDiv(cls: String, header: String, mems: List[MemberEntity], name: String = null) =
