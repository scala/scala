/*
 * Scala (https://www.scala-lang.org)
 *
 * Copyright EPFL and Lightbend, Inc.
 *
 * Licensed under Apache License 2.0
 * (http://www.apache.org/licenses/LICENSE-2.0).
 *
 * See the NOTICE file distributed with this work for
 * additional information regarding copyright ownership.
 */

package scala.tools.nsc

import scala.tools.nsc.doc.DocFactory
import scala.tools.nsc.reporters.ConsoleReporter
<<<<<<< HEAD
import scala.reflect.internal.util.{FakePos, Position}
=======
import scala.tools.nsc.settings.DefaultPathFactory
import scala.reflect.internal.Reporter
import scala.reflect.internal.util.{ FakePos, NoPosition, Position }
>>>>>>> bde271aa

/** The main class for scaladoc, a front-end for the Scala compiler
 *  that generates documentation from source files.
 */
class ScalaDoc {
  val versionMsg = s"Scaladoc ${Properties.versionString} -- ${Properties.copyrightString}"

  def process(args: Array[String]): Boolean = {
    var reporter: ScalaDocReporter = null
    val docSettings = new doc.Settings(msg => reporter.error(FakePos("scaladoc"), msg + "\n  scaladoc -help  gives more information"),
<<<<<<< HEAD
                                       msg => reporter.echo(msg))
=======
                                       msg => reporter.printMessage(msg),
                                       DefaultPathFactory)
>>>>>>> bde271aa
    reporter = new ScalaDocReporter(docSettings)
    val command = new ScalaDoc.Command(args.toList, docSettings)
    def hasFiles = command.files.nonEmpty || docSettings.uncompilableFiles.nonEmpty

    if (docSettings.version.value)
      reporter.echo(versionMsg)
    else if (docSettings.Xhelp.value)
      reporter.echo(command.xusageMsg)
    else if (docSettings.Yhelp.value)
      reporter.echo(command.yusageMsg)
    else if (docSettings.showPlugins.value)
      reporter.warning(null, "Plugins are not available when using Scaladoc")
    else if (docSettings.showPhases.value)
      reporter.warning(null, "Phases are restricted when using Scaladoc")
    else if (docSettings.help.value || !hasFiles)
      reporter.echo(command.usageMsg)
    else
      try { new DocFactory(reporter, docSettings) document command.files }
      catch {
        case ex @ FatalError(msg) =>
          if (docSettings.debug.value) ex.printStackTrace()
          reporter.error(null, "fatal error: " + msg)
      }
      finally reporter.finish()

    !reporter.reallyHasErrors
  }
}

/** The Scaladoc reporter adds summary messages to the `ConsoleReporter`
 *
 *  Use the `summaryX` methods to add unique summarizing message to the end of
 *  the run.
 */
class ScalaDocReporter(settings: Settings) extends ConsoleReporter(settings) {
  import scala.collection.mutable.LinkedHashMap

  // need to do sometimes lie so that the Global instance doesn't
  // trash all the symbols just because there was an error
  override def hasErrors = false
  def reallyHasErrors = super.hasErrors

  private[this] val delayedMessages: LinkedHashMap[(Position, String), () => Unit] =
    LinkedHashMap.empty

  /** Eliminates messages if both `pos` and `msg` are equal to existing element */
  def addDelayedMessage(pos: Position, msg: String, print: () => Unit): Unit =
    delayedMessages += ((pos, msg) -> print)

  def printDelayedMessages(): Unit = delayedMessages.values.foreach(_.apply())

  override def finish(): Unit = {
    printDelayedMessages()
    super.finish()
  }
}

object ScalaDoc extends ScalaDoc {
  class Command(arguments: List[String], settings: doc.Settings) extends CompilerCommand(arguments, settings) {
    override def cmdName = "scaladoc"
    override def usageMsg = (
      createUsageMsg("where possible scaladoc", explain = false)(x => x.isStandard && settings.isScaladocSpecific(x.name)) +
      "\n\nStandard scalac options also available:" +
      optionsMessage(x => x.isStandard && !settings.isScaladocSpecific(x.name))
    )
  }

  def main(args: Array[String]): Unit = {
    System.exit(if (process(args)) 0 else 1)
  }
}<|MERGE_RESOLUTION|>--- conflicted
+++ resolved
@@ -14,13 +14,8 @@
 
 import scala.tools.nsc.doc.DocFactory
 import scala.tools.nsc.reporters.ConsoleReporter
-<<<<<<< HEAD
+import scala.tools.nsc.settings.DefaultPathFactory
 import scala.reflect.internal.util.{FakePos, Position}
-=======
-import scala.tools.nsc.settings.DefaultPathFactory
-import scala.reflect.internal.Reporter
-import scala.reflect.internal.util.{ FakePos, NoPosition, Position }
->>>>>>> bde271aa
 
 /** The main class for scaladoc, a front-end for the Scala compiler
  *  that generates documentation from source files.
@@ -31,12 +26,8 @@
   def process(args: Array[String]): Boolean = {
     var reporter: ScalaDocReporter = null
     val docSettings = new doc.Settings(msg => reporter.error(FakePos("scaladoc"), msg + "\n  scaladoc -help  gives more information"),
-<<<<<<< HEAD
-                                       msg => reporter.echo(msg))
-=======
-                                       msg => reporter.printMessage(msg),
+                                       msg => reporter.echo(msg),
                                        DefaultPathFactory)
->>>>>>> bde271aa
     reporter = new ScalaDocReporter(docSettings)
     val command = new ScalaDoc.Command(args.toList, docSettings)
     def hasFiles = command.files.nonEmpty || docSettings.uncompilableFiles.nonEmpty
