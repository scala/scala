package xsbt

/**
 * Extracts simple names used in given compilation unit.
 *
 * Extracts simple (unqualified) names mentioned in given in non-definition position by collecting
 * all symbols associated with non-definition trees and extracting names from all collected symbols.
 *
 * If given symbol is mentioned both in definition and in non-definition position (e.g. in member
 * selection) then that symbol is collected. It means that names of symbols defined and used in the
 * same compilation unit are extracted. We've considered not extracting names of those symbols
 * as an optimization strategy. It turned out that this is not correct.  Check
 * https://github.com/gkossakowski/sbt/issues/3 for an example of scenario where it matters.
 *
 * All extracted names are returned in _decoded_ form. This way we stay consistent with the rest
 * of incremental compiler which works with names in decoded form.
 *
 * Names mentioned in Import nodes are handled properly but require some special logic for two
 * reasons:
 *
 *   1. import node itself has a term symbol associated with it with a name `<import`>.
 *      I (gkossakowski) tried to track down what role this symbol serves but I couldn't.
 *      It doesn't look like there are many places in Scala compiler that refer to
 *      that kind of symbols explicitly.
 *   2. ImportSelector is not subtype of Tree therefore is not processed by `Tree.foreach`
 *
 * Another type of tree nodes that requires special handling is TypeTree. TypeTree nodes
 * has a little bit odd representation:
 *
 *   1. TypeTree.hasSymbol always returns false even when TypeTree.symbol
 *      returns a symbol
 *   2. The original tree from which given TypeTree was derived is stored
 *      in TypeTree.original but Tree.forech doesn't walk into original
 *      tree so we missed it
 *
 * The tree walking algorithm walks into TypeTree.original explicitly.
 *
 */
<<<<<<< HEAD
class ExtractUsedNames[GlobalType <: CallbackGlobal](val global: GlobalType) extends Compat with ClassName {
=======
class ExtractUsedNames[GlobalType <: CallbackGlobal](val global: GlobalType) extends GlobalHelpers {
>>>>>>> 5945a9ba
  import global._

  def extract(unit: CompilationUnit): Map[String, Set[String]] = {
    val tree = unit.body
    val traverser = new ExtractUsedNamesTraverser
    traverser.traverse(tree)
    val namesUsedAtTopLevel = traverser.namesUsedAtTopLevel
    if (namesUsedAtTopLevel.nonEmpty) {
      val classOrModuleDef = firstClassOrModuleDef(tree)
      classOrModuleDef match {
        case Some(classOrModuleDef) =>
          val sym = classOrModuleDef.symbol
          val firstClassSymbol = if (sym.isModule) sym.moduleClass else sym
          val firstClassName = className(firstClassSymbol)
          traverser.namesUsedInClasses(firstClassName) ++= namesUsedAtTopLevel
        case None =>
          unit.warning(NoPosition,
            """|Found names used at the top level but no class, trait or object is defined in the compilation unit.
               |The incremental compiler cannot record used names in such case.
               |Some errors like unused import referring to a non-existent class might not be reported.""".stripMargin)
      }
    }

    traverser.namesUsedInClasses.toMap
  }

  private def firstClassOrModuleDef(tree: Tree): Option[Tree] = {
    tree foreach {
      case t @ ((_: ClassDef) | (_: ModuleDef)) => return Some(t)
      case _                                    => ()
    }
    None
  }

  private class ExtractUsedNamesTraverser extends Traverser {
    val namesUsedInClasses = collection.mutable.Map.empty[String, Set[String]].withDefaultValue(Set.empty)
    val namesUsedAtTopLevel = collection.mutable.Set.empty[String]

    /*
     * Some macros appear to contain themselves as original tree.
     * We must check that we don't inspect the same tree over and over.
     * See https://issues.scala-lang.org/browse/SI-8486
     *     https://github.com/sbt/sbt/issues/1237
     *     https://github.com/sbt/sbt/issues/1544
     */
    private val inspectedOriginalTrees = collection.mutable.Set.empty[Tree]

<<<<<<< HEAD
    override def traverse(tree: Tree): Unit = tree match {
      case MacroExpansionOf(original) if inspectedOriginalTrees.add(original) =>
        handleClassicTreeNode(tree)
        handleMacroExpansion(original)
        super.traverse(tree)
      case _ =>
        handleClassicTreeNode(tree)
        super.traverse(tree)
=======
    def addSymbol(symbol: Symbol): Unit = {
      val symbolNameAsString = symbol.name.decode.trim
      namesBuffer += symbolNameAsString
      ()
>>>>>>> 5945a9ba
    }

    private def addSymbol(symbol: Symbol): Unit = {
      addName(symbol.name)
    }

<<<<<<< HEAD
    private def addName(name: Name, enclosingNonLocalClass: Symbol = resolveEnclosingNonLocalClass): Unit = {
      val nameAsString = name.decode.trim
      if (enclosingNonLocalClass == NoSymbol || enclosingNonLocalClass.isPackage) {
        namesUsedAtTopLevel += nameAsString
      } else {
        val className = ExtractUsedNames.this.className(enclosingNonLocalClass)
        namesUsedInClasses(className) += nameAsString
=======
      def handleClassicTreeNode(node: Tree): Unit = node match {
        case _: DefTree | _: Template => ()
        // turns out that Import node has a TermSymbol associated with it
        // I (Grzegorz) tried to understand why it's there and what does it represent but
        // that logic was introduced in 2005 without any justification I'll just ignore the
        // import node altogether and just process the selectors in the import node
        case Import(_, selectors: List[ImportSelector]) =>
          def usedNameInImportSelector(name: Name): Unit = {
            if ((name != null) && (name != nme.WILDCARD)) namesBuffer += name.toString
            ()
          }
          selectors foreach { selector =>
            usedNameInImportSelector(selector.name)
            usedNameInImportSelector(selector.rename)
          }
        // TODO: figure out whether we should process the original tree or walk the type
        // the argument for processing the original tree: we process what user wrote
        // the argument for processing the type: we catch all transformations that typer applies
        // to types but that might be a bad thing because it might expand aliases eagerly which
        // not what we need
        case t: TypeTree if t.original != null =>
          t.original.foreach(handleTreeNode)
        case t if t.hasSymbolField && eligibleAsUsedName(t.symbol) =>
          addSymbol(t.symbol)
        case _ => ()
>>>>>>> 5945a9ba
      }
    }

    private def handleMacroExpansion(original: Tree): Unit = {
      original.foreach(traverse)
    }

    private def handleClassicTreeNode(tree: Tree): Unit = tree match {
      case _: DefTree | _: Template => ()
      // turns out that Import node has a TermSymbol associated with it
      // I (Grzegorz) tried to understand why it's there and what does it represent but
      // that logic was introduced in 2005 without any justification I'll just ignore the
      // import node altogether and just process the selectors in the import node
      case Import(_, selectors: List[ImportSelector]) =>
        val enclosingNonLocalClass = resolveEnclosingNonLocalClass
        def usedNameInImportSelector(name: Name): Unit =
          if ((name != null) && (name != nme.WILDCARD)) addName(name, enclosingNonLocalClass)
        selectors foreach { selector =>
          usedNameInImportSelector(selector.name)
          usedNameInImportSelector(selector.rename)
        }
      // TODO: figure out whether we should process the original tree or walk the type
      // the argument for processing the original tree: we process what user wrote
      // the argument for processing the type: we catch all transformations that typer applies
      // to types but that might be a bad thing because it might expand aliases eagerly which
      // not what we need
      case t: TypeTree if t.original != null =>
        t.original.foreach(traverse)
      case t if t.hasSymbol && eligibleAsUsedName(t.symbol) =>
        addSymbol(t.symbol)
      case _ =>
    }

    /**
      * Resolves a class to which we attribute a used name by getting the enclosing class
      * for `currentOwner` and then looking up the most inner enclosing class that is non local.
      * The second returned value indicates if the enclosing class for `currentOwner`
      * is a local class.
      */
    private def resolveEnclosingNonLocalClass: Symbol = {
      val fromClass = enclOrModuleClass(currentOwner)
      if (fromClass == NoSymbol || fromClass.isPackage)
        fromClass
      else {
        val fromNonLocalClass = localToNonLocalClass.resolveNonLocal(fromClass)
        assert(!(fromClass == NoSymbol || fromClass.isPackage))
        fromNonLocalClass
      }
    }

    private def enclOrModuleClass(s: Symbol): Symbol =
      if (s.isModule) s.moduleClass else s.enclClass
  }

  /**
   * Needed for compatibility with Scala 2.8 which doesn't define `tpnme`
   */
  private object tpnme {
    val EMPTY = nme.EMPTY.toTypeName
    val EMPTY_PACKAGE_NAME = nme.EMPTY_PACKAGE_NAME.toTypeName
  }

  private def eligibleAsUsedName(symbol: Symbol): Boolean = {
    def emptyName(name: Name): Boolean = name match {
      case nme.EMPTY | nme.EMPTY_PACKAGE_NAME | tpnme.EMPTY | tpnme.EMPTY_PACKAGE_NAME => true
      case _ => false
    }

    (symbol != NoSymbol) &&
      !symbol.isSynthetic &&
      !emptyName(symbol.name)
  }
}<|MERGE_RESOLUTION|>--- conflicted
+++ resolved
@@ -36,11 +36,7 @@
  * The tree walking algorithm walks into TypeTree.original explicitly.
  *
  */
-<<<<<<< HEAD
-class ExtractUsedNames[GlobalType <: CallbackGlobal](val global: GlobalType) extends Compat with ClassName {
-=======
-class ExtractUsedNames[GlobalType <: CallbackGlobal](val global: GlobalType) extends GlobalHelpers {
->>>>>>> 5945a9ba
+class ExtractUsedNames[GlobalType <: CallbackGlobal](val global: GlobalType) extends ClassName with GlobalHelpers {
   import global._
 
   def extract(unit: CompilationUnit): Map[String, Set[String]] = {
@@ -57,10 +53,12 @@
           val firstClassName = className(firstClassSymbol)
           traverser.namesUsedInClasses(firstClassName) ++= namesUsedAtTopLevel
         case None =>
-          unit.warning(NoPosition,
+          reporter.warning(
+            unit.position(0),
             """|Found names used at the top level but no class, trait or object is defined in the compilation unit.
-               |The incremental compiler cannot record used names in such case.
-               |Some errors like unused import referring to a non-existent class might not be reported.""".stripMargin)
+              |The incremental compiler cannot record used names in such case.
+              |Some errors like unused import referring to a non-existent class might not be reported.""".stripMargin
+          )
       }
     }
 
@@ -88,7 +86,6 @@
      */
     private val inspectedOriginalTrees = collection.mutable.Set.empty[Tree]
 
-<<<<<<< HEAD
     override def traverse(tree: Tree): Unit = tree match {
       case MacroExpansionOf(original) if inspectedOriginalTrees.add(original) =>
         handleClassicTreeNode(tree)
@@ -97,53 +94,21 @@
       case _ =>
         handleClassicTreeNode(tree)
         super.traverse(tree)
-=======
-    def addSymbol(symbol: Symbol): Unit = {
-      val symbolNameAsString = symbol.name.decode.trim
-      namesBuffer += symbolNameAsString
-      ()
->>>>>>> 5945a9ba
     }
 
     private def addSymbol(symbol: Symbol): Unit = {
       addName(symbol.name)
     }
 
-<<<<<<< HEAD
     private def addName(name: Name, enclosingNonLocalClass: Symbol = resolveEnclosingNonLocalClass): Unit = {
       val nameAsString = name.decode.trim
-      if (enclosingNonLocalClass == NoSymbol || enclosingNonLocalClass.isPackage) {
+      if (enclosingNonLocalClass == NoSymbol || enclosingNonLocalClass.hasPackageFlag) {
         namesUsedAtTopLevel += nameAsString
+        ()
       } else {
         val className = ExtractUsedNames.this.className(enclosingNonLocalClass)
         namesUsedInClasses(className) += nameAsString
-=======
-      def handleClassicTreeNode(node: Tree): Unit = node match {
-        case _: DefTree | _: Template => ()
-        // turns out that Import node has a TermSymbol associated with it
-        // I (Grzegorz) tried to understand why it's there and what does it represent but
-        // that logic was introduced in 2005 without any justification I'll just ignore the
-        // import node altogether and just process the selectors in the import node
-        case Import(_, selectors: List[ImportSelector]) =>
-          def usedNameInImportSelector(name: Name): Unit = {
-            if ((name != null) && (name != nme.WILDCARD)) namesBuffer += name.toString
-            ()
-          }
-          selectors foreach { selector =>
-            usedNameInImportSelector(selector.name)
-            usedNameInImportSelector(selector.rename)
-          }
-        // TODO: figure out whether we should process the original tree or walk the type
-        // the argument for processing the original tree: we process what user wrote
-        // the argument for processing the type: we catch all transformations that typer applies
-        // to types but that might be a bad thing because it might expand aliases eagerly which
-        // not what we need
-        case t: TypeTree if t.original != null =>
-          t.original.foreach(handleTreeNode)
-        case t if t.hasSymbolField && eligibleAsUsedName(t.symbol) =>
-          addSymbol(t.symbol)
-        case _ => ()
->>>>>>> 5945a9ba
+        ()
       }
     }
 
@@ -172,24 +137,24 @@
       // not what we need
       case t: TypeTree if t.original != null =>
         t.original.foreach(traverse)
-      case t if t.hasSymbol && eligibleAsUsedName(t.symbol) =>
+      case t if t.hasSymbolField && eligibleAsUsedName(t.symbol) =>
         addSymbol(t.symbol)
       case _ =>
     }
 
     /**
-      * Resolves a class to which we attribute a used name by getting the enclosing class
-      * for `currentOwner` and then looking up the most inner enclosing class that is non local.
-      * The second returned value indicates if the enclosing class for `currentOwner`
-      * is a local class.
-      */
+     * Resolves a class to which we attribute a used name by getting the enclosing class
+     * for `currentOwner` and then looking up the most inner enclosing class that is non local.
+     * The second returned value indicates if the enclosing class for `currentOwner`
+     * is a local class.
+     */
     private def resolveEnclosingNonLocalClass: Symbol = {
       val fromClass = enclOrModuleClass(currentOwner)
-      if (fromClass == NoSymbol || fromClass.isPackage)
+      if (fromClass == NoSymbol || fromClass.hasPackageFlag)
         fromClass
       else {
         val fromNonLocalClass = localToNonLocalClass.resolveNonLocal(fromClass)
-        assert(!(fromClass == NoSymbol || fromClass.isPackage))
+        assert(!(fromClass == NoSymbol || fromClass.hasPackageFlag))
         fromNonLocalClass
       }
     }
