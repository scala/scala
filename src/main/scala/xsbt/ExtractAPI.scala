package xsbt

import java.io.File
import java.util.{ Arrays, Comparator }
import scala.tools.nsc.symtab.Flags
import scala.collection.mutable.{ HashMap, HashSet}
import xsbti.api._

/**
 * Extracts API representation out of Symbols and Types.
 *
 * API for each class is extracted separately. Inner classes are represented as an empty (without members)
 * member of the outer class and as a separate class with full API representation. For example:
 *
 * class A {
 *   class B {
 *     def foo: Int = 123
 *   }
 * }
 *
 * Is represented as:
 *
 * // className = A
 * class A {
 *   class B
 * }
 * // className = A.B
 * class A.B {
 *   def foo: Int
 * }
 *
 * Each compilation unit should be processed by a fresh instance of this class.
 *
 * This class depends on instance of CallbackGlobal instead of regular Global because
 * it has a call to `addInheritedDependencies` method defined in CallbackGlobal. In the future
 * we should refactor this code so inherited dependencies are just accumulated in a buffer and
 * exposed to a client that can pass them to an instance of CallbackGlobal it holds.
 */
<<<<<<< HEAD
class ExtractAPI[GlobalType <: CallbackGlobal](val global: GlobalType,
    // Tracks the source file associated with the CompilationUnit currently being processed by the API phase.
    // This is used when recording inheritance dependencies.
    sourceFile: File) extends Compat with ClassName {
=======
class ExtractAPI[GlobalType <: CallbackGlobal](
  val global: GlobalType,
  // Tracks the source file associated with the CompilationUnit currently being processed by the API phase.
  // This is used when recording inheritance dependencies.
  sourceFile: File
) {
>>>>>>> 5945a9ba

  import global._

  private def error(msg: String) = throw new RuntimeException(msg)

  // this cache reduces duplicate work both here and when persisting
  //   caches on other structures had minimal effect on time and cache size
  //   (tried: Definition, Modifier, Path, Id, String)
  private[this] val typeCache = new HashMap[(Symbol, Type), xsbti.api.Type]
  // these caches are necessary for correctness
  private[this] val structureCache = new HashMap[Symbol, xsbti.api.Structure]
  private[this] val classLikeCache = new HashMap[(Symbol, Symbol), xsbti.api.ClassLike]
  private[this] val pending = new HashSet[xsbti.api.Lazy[_]]

  private[this] val emptyStringArray = new Array[String](0)

  private[this] val allNonLocalClassesInSrc = new HashSet[xsbti.api.ClassLike]

  /**
   * Implements a work-around for https://github.com/sbt/sbt/issues/823
   *
   * The strategy is to rename all type variables bound by existential type to stable
   * names by assigning to each type variable a De Bruijn-like index. As a result, each
   * type variable gets name of this shape:
   *
   *   "existential_${nestingLevel}_${i}"
   *
   * where `nestingLevel` indicates nesting level of existential types and `i` variable
   * indicates position of type variable in given existential type.
   *
   * For example, let's assume we have the following classes declared:
   *
   *   class A[T]; class B[T,U]
   *
   * and we have type A[_] that is expanded by Scala compiler into
   *
   *   A[_$1] forSome { type _$1 }
   *
   * After applying our renaming strategy we get
   *
   *   A[existential_0_0] forSome { type existential_0_0 }
   *
   * Let's consider a bit more complicated example which shows how our strategy deals with
   * nested existential types:
   *
   *   A[_ <: B[_, _]]
   *
   * which gets expanded into:
   *
   *   A[_$1] forSome {
   *     type _$1 <: B[_$2, _$3] forSome { type _$2; type _$3 }
   *   }
   *
   * After applying our renaming strategy we get
   *
   *   A[existential_0_0] forSome {
   *     type existential_0_0 <: B[existential_1_0, existential_1_1] forSome {
   *       type existential_1_0; type existential_1_1
   *     }
   *   }
   *
   * Note how the first index (nesting level) is bumped for both existential types.
   *
   * This way, all names of existential type variables depend only on the structure of
   * existential types and are kept stable.
   *
   * Both examples presented above used placeholder syntax for existential types but our
   * strategy is applied uniformly to all existential types no matter if they are written
   * using placeholder syntax or explicitly.
   */
  private[this] object existentialRenamings {
    private var nestingLevel: Int = 0
    import scala.collection.mutable.Map
    private var renameTo: Map[Symbol, String] = Map.empty

    def leaveExistentialTypeVariables(typeVariables: Seq[Symbol]): Unit = {
      nestingLevel -= 1
      assert(nestingLevel >= 0)
      typeVariables.foreach(renameTo.remove)
    }
    def enterExistentialTypeVariables(typeVariables: Seq[Symbol]): Unit = {
      nestingLevel += 1
      typeVariables.zipWithIndex foreach {
        case (tv, i) =>
          val newName = "existential_" + nestingLevel + "_" + i
          renameTo(tv) = newName
      }
    }
    def renaming(symbol: Symbol): Option[String] = renameTo.get(symbol)
  }

  // call back to the xsbti.SafeLazy class in main sbt code to construct a SafeLazy instance
  //   we pass a thunk, whose class is loaded by the interface class loader (this class's loader)
  //   SafeLazy ensures that once the value is forced, the thunk is nulled out and so
  //   references to the thunk's classes are not retained.  Specifically, it allows the interface classes
  //   (those in this subproject) to be garbage collected after compilation.
  private[this] val safeLazy = Class.forName("xsbti.SafeLazy").getMethod("apply", classOf[xsbti.F0[_]])
  private def lzy[S <: AnyRef](s: => S): xsbti.api.Lazy[S] =
    {
      val z = safeLazy.invoke(null, Message(s)).asInstanceOf[xsbti.api.Lazy[S]]
      pending += z
      z
    }

  /**
   * Force all lazy structures.  This is necessary so that we see the symbols/types at this phase and
   * so that we don't hold on to compiler objects and classes
   */
  def forceStructures(): Unit =
    if (pending.isEmpty)
      structureCache.clear()
    else {
      val toProcess = pending.toList
      pending.clear()
      toProcess foreach { _.get() }
      forceStructures()
    }

  private def thisPath(sym: Symbol) = path(pathComponents(sym, Constants.thisPath :: Nil))
  private def path(components: List[PathComponent]) = new xsbti.api.Path(components.toArray[PathComponent])
  private def pathComponents(sym: Symbol, postfix: List[PathComponent]): List[PathComponent] =
    {
      if (sym == NoSymbol || sym.isRoot || sym.isEmptyPackageClass || sym.isRootPackage) postfix
      else pathComponents(sym.owner, new xsbti.api.Id(simpleName(sym)) :: postfix)
    }
  private def simpleType(in: Symbol, t: Type): SimpleType =
    processType(in, t) match {
      case s: SimpleType => s
      case x             => log("Not a simple type:\n\tType: " + t + " (" + t.getClass + ")\n\tTransformed: " + x.getClass); Constants.emptyType
    }
  private def types(in: Symbol, t: List[Type]): Array[xsbti.api.Type] = t.toArray[Type].map(processType(in, _))
  private def projectionType(in: Symbol, pre: Type, sym: Symbol) =
    {
      if (pre == NoPrefix) {
        if (sym.isLocalClass || sym.isRoot || sym.isRootPackage) Constants.emptyType
        else if (sym.isTypeParameterOrSkolem || sym.isExistentiallyBound) reference(sym)
        else {
          // this appears to come from an existential type in an inherited member- not sure why isExistential is false here
          /*println("Warning: Unknown prefixless type: " + sym + " in " + sym.owner + " in " + sym.enclClass)
        println("\tFlags: " + sym.flags + ", istype: " + sym.isType + ", absT: " + sym.isAbstractType + ", alias: " + sym.isAliasType + ", nonclass: " + isNonClassType(sym))*/
          reference(sym)
        }
      } else if (sym.isRoot || sym.isRootPackage) Constants.emptyType
      else new xsbti.api.Projection(simpleType(in, pre), simpleName(sym))
    }
  private def reference(sym: Symbol): xsbti.api.ParameterRef = new xsbti.api.ParameterRef(tparamID(sym))

  // The compiler only pickles static annotations, so only include these in the API.
  // This way, the API is not sensitive to whether we compiled from source or loaded from classfile.
  // (When looking at the sources we see all annotations, but when loading from classes we only see the pickled (static) ones.)
  private def mkAnnotations(in: Symbol, as: List[AnnotationInfo]): Array[xsbti.api.Annotation] =
    staticAnnotations(as).toArray.map { a =>
      new xsbti.api.Annotation(
        processType(in, a.atp),
        if (a.assocs.isEmpty) Array(new xsbti.api.AnnotationArgument("", a.args.mkString("(", ",", ")"))) // what else to do with a Tree?
        else a.assocs.map { case (name, value) => new xsbti.api.AnnotationArgument(name.toString, value.toString) }.toArray[xsbti.api.AnnotationArgument]
      )
    }

  private def annotations(in: Symbol, s: Symbol): Array[xsbti.api.Annotation] =
    enteringPhase(currentRun.typerPhase) {
      val base = if (s.hasFlag(Flags.ACCESSOR)) s.accessed else NoSymbol
      val b = if (base == NoSymbol) s else base
      // annotations from bean methods are not handled because:
      //  a) they are recorded as normal source methods anyway
      //  b) there is no way to distinguish them from user-defined methods
      val associated = List(b, b.getterIn(b.enclClass), b.setterIn(b.enclClass)).filter(_ != NoSymbol)
      associated.flatMap(ss => mkAnnotations(in, ss.annotations)).distinct.toArray;
    }

  private def viewer(s: Symbol) = (if (s.isModule) s.moduleClass else s).thisType
  private def printMember(label: String, in: Symbol, t: Type) = println(label + " in " + in + " : " + t + " (debug: " + debugString(t) + " )")

  private def defDef(in: Symbol, s: Symbol): List[xsbti.api.Def] =
    {

      val hasValueClassAsParameter: Boolean =
        s.asMethod.paramss.flatten map (_.info) exists (_.typeSymbol.isDerivedValueClass)

      def hasValueClassAsReturnType(tpe: Type): Boolean = tpe match {
        case PolyType(_, base)             => hasValueClassAsReturnType(base)
        case MethodType(_, resultType)     => hasValueClassAsReturnType(resultType)
        case NullaryMethodType(resultType) => hasValueClassAsReturnType(resultType)
        case resultType                    => resultType.typeSymbol.isDerivedValueClass
      }

      val inspectPostErasure = hasValueClassAsParameter || hasValueClassAsReturnType(viewer(in).memberInfo(s))

      def build(t: Type, typeParams: Array[xsbti.api.TypeParameter], valueParameters: List[xsbti.api.ParameterList]): List[xsbti.api.Def] =
        {
          def parameterList(syms: List[Symbol], erase: Boolean = false): xsbti.api.ParameterList =
            {
              val isImplicitList = syms match { case head :: _ => isImplicit(head); case _ => false }
              new xsbti.api.ParameterList(syms.map(parameterS(erase)).toArray, isImplicitList)
            }
          t match {
            case PolyType(typeParams0, base) =>
              assert(typeParams.isEmpty)
              assert(valueParameters.isEmpty)
              build(base, typeParameters(in, typeParams0), Nil)
            case mType @ MethodType(params, resultType) =>
              // The types of a method's parameters change between phases: For instance, if a
              // parameter is a subtype of AnyVal, then it won't have the same type before and after
              // erasure. Therefore we record the type of parameters before AND after erasure to
              // make sure that we don't miss some API changes.
              //   class A(val x: Int) extends AnyVal
              //   def foo(a: A): Int = A.x <- has type (LA)I before erasure
              //                            <- has type (I)I after erasure
              // If we change A from value class to normal class, we need to recompile all clients
              // of def foo.
              val beforeErasure =
                build(resultType, typeParams, parameterList(params) :: valueParameters)
              val afterErasure =
                if (inspectPostErasure)
                  build(resultType, typeParams, parameterList(mType.params, erase = true) :: valueParameters)
                else
                  Nil

              beforeErasure ++ afterErasure
            case NullaryMethodType(resultType) =>
              build(resultType, typeParams, valueParameters)
            case returnType =>
              def makeDef(retTpe: xsbti.api.Type): xsbti.api.Def =
                new xsbti.api.Def(
                  valueParameters.reverse.toArray,
                  retTpe,
                  typeParams,
                  simpleName(s),
                  getAccess(s),
                  getModifiers(s),
                  annotations(in, s)
                )

              // The return type of a method may change before and after erasure. Consider the
              // following method:
              //   class A(val x: Int) extends AnyVal
              //   def foo(x: Int): A = new A(x) <- has type (I)LA before erasure
              //                                 <- has type (I)I after erasure
              // If we change A from value class to normal class, we need to recompile all clients
              // of def foo.
              val beforeErasure = makeDef(processType(in, dropConst(returnType)))
              val afterErasure =
                if (inspectPostErasure) {
                  val erasedReturn = dropConst(global.transformedType(viewer(in).memberInfo(s))) map {
                    case MethodType(_, r) => r
                    case other            => other
                  }
                  List(makeDef(processType(in, erasedReturn)))
                } else Nil

              beforeErasure :: afterErasure
          }
        }
      def parameterS(erase: Boolean)(s: Symbol): xsbti.api.MethodParameter = {
        val tp: global.Type = if (erase) global.transformedType(s.info) else s.info
        makeParameter(simpleName(s), tp, tp.typeSymbol, s)
      }

      // paramSym is only for 2.8 and is to determine if the parameter has a default
      def makeParameter(name: String, tpe: Type, ts: Symbol, paramSym: Symbol): xsbti.api.MethodParameter =
        {
          import xsbti.api.ParameterModifier._
          val (t, special) =
            if (ts == definitions.RepeatedParamClass) // || s == definitions.JavaRepeatedParamClass)
              (tpe.typeArgs(0), Repeated)
            else if (ts == definitions.ByNameParamClass)
              (tpe.typeArgs(0), ByName)
            else
              (tpe, Plain)
          new xsbti.api.MethodParameter(name, processType(in, t), hasDefault(paramSym), special)
        }
      val t = viewer(in).memberInfo(s)
      build(t, Array(), Nil)
    }
  private def hasDefault(s: Symbol) = s != NoSymbol && s.hasFlag(Flags.DEFAULTPARAM)
  private def fieldDef[T](in: Symbol, s: Symbol, keepConst: Boolean, create: (xsbti.api.Type, String, xsbti.api.Access, xsbti.api.Modifiers, Array[xsbti.api.Annotation]) => T): T =
    {
      val t = dropNullary(viewer(in).memberType(s))
      val t2 = if (keepConst) t else dropConst(t)
      create(processType(in, t2), simpleName(s), getAccess(s), getModifiers(s), annotations(in, s))
    }
  private def dropConst(t: Type): Type = t match {
    case ConstantType(constant) => constant.tpe
    case _                      => t
  }
  private def dropNullary(t: Type): Type = t match {
    case NullaryMethodType(un) => un
    case _                     => t
  }

  private def typeDef(in: Symbol, s: Symbol): xsbti.api.TypeMember =
    {
      val (typeParams, tpe) =
        viewer(in).memberInfo(s) match {
          case PolyType(typeParams0, base) => (typeParameters(in, typeParams0), base)
          case t                           => (Array[xsbti.api.TypeParameter](), t)
        }
      val name = simpleName(s)
      val access = getAccess(s)
      val modifiers = getModifiers(s)
      val as = annotations(in, s)

      if (s.isAliasType)
        new xsbti.api.TypeAlias(processType(in, tpe), typeParams, name, access, modifiers, as)
      else if (s.isAbstractType) {
        val bounds = tpe.bounds
        new xsbti.api.TypeDeclaration(processType(in, bounds.lo), processType(in, bounds.hi), typeParams, name, access, modifiers, as)
      } else
        error("Unknown type member" + s)
    }

  private def structure(info: Type, s: Symbol): xsbti.api.Structure = structureCache.getOrElseUpdate(s, mkStructure(info, s))
  private def structureWithInherited(info: Type, s: Symbol): xsbti.api.Structure = structureCache.getOrElseUpdate(s, mkStructureWithInherited(info, s))

  private def removeConstructors(ds: List[Symbol]): List[Symbol] = ds filter { !_.isConstructor }

  /**
   * Create structure as-is, without embedding ancestors
   *
   * (for refinement types, and ClassInfoTypes encountered outside of a definition???).
   */
  private def mkStructure(info: Type, s: Symbol): xsbti.api.Structure = {
    // We're not interested in the full linearization, so we can just use `parents`,
    // which side steps issues with baseType when f-bounded existential types and refined types mix 
    // (and we get cyclic types which cause a stack overflow in showAPI).
    //
    // The old algorithm's semantics for inherited dependencies include all types occurring as a parent anywhere in a type,
    // so that, in `class C { def foo: A  }; class A extends B`, C is considered to have an "inherited dependency" on `A` and `B`!!!
    val parentTypes = if (global.callback.nameHashing()) info.parents else linearizedAncestorTypes(info)
    val decls = info.decls.toList
    val declsNoModuleCtor = if (s.isModuleClass) removeConstructors(decls) else decls
    mkStructure(s, parentTypes, declsNoModuleCtor, Nil)
  }

  /**
<<<<<<< HEAD
    * Create structure without any members. This is used to declare an inner class as a member of other class
    * but to not include its full api. Class signature is enough.
    */
  private def mkStructureWithEmptyMembers(info: Type, s: Symbol): xsbti.api.Structure = {
    // We're not interested in the full linearization, so we can just use `parents`,
    // which side steps issues with baseType when f-bounded existential types and refined types mix
    // (and we get cyclic types which cause a stack overflow in showAPI).
    //
    // The old algorithm's semantics for inherited dependencies include all types occurring as a parent anywhere in a type,
    // so that, in `class C { def foo: A  }; class A extends B`, C is considered to have an "inherited dependency" on `A` and `B`!!!
    val parentTypes = if (global.callback.nameHashing()) info.parents else linearizedAncestorTypes(info)
    mkStructure(s, parentTypes, Nil, Nil)
  }

  /**
   * Track all ancestors and inherited members for a class's API.
   *
   * A class's hash does not include hashes for its parent classes -- only the symbolic names --
   * so we must ensure changes propagate somehow.
   *
   * TODO: can we include hashes for parent classes instead? This seems a bit messy.
   */
  private def mkStructureWithInherited(info: Type, s: Symbol): xsbti.api.Structure = {
    val ancestorTypes = linearizedAncestorTypes(info)
    val decls = info.decls.toList
    val declsNoModuleCtor = if (s.isModuleClass) removeConstructors(decls) else decls
    val declSet = decls.toSet
    val inherited = info.nonPrivateMembers.toList.filterNot(declSet) // private members are not inherited
    mkStructure(s, ancestorTypes, declsNoModuleCtor, inherited)
  }
=======
   * Track all ancestors and inherited members for a class's API.
   *
   * A class's hash does not include hashes for its parent classes -- only the symbolic names --
   * so we must ensure changes propagate somehow.
   *
   * TODO: can we include hashes for parent classes instead? This seems a bit messy.
   */
  private def mkStructureWithInherited(info: Type, s: Symbol): xsbti.api.Structure = {
    val ancestorTypes = linearizedAncestorTypes(info)
    val decls = info.decls.toList
    val declsNoModuleCtor = if (s.isModuleClass) removeConstructors(decls) else decls
    val declSet = decls.toSet
    val inherited = info.nonPrivateMembers.toList.filterNot(declSet) // private members are not inherited
    mkStructure(s, ancestorTypes, declsNoModuleCtor, inherited)
  }

  // Note that the ordering of classes in `baseClasses` is important.
  // It would be easier to just say `baseTypeSeq.toList.tail`,
  // but that does not take linearization into account.
  def linearizedAncestorTypes(info: Type): List[Type] = info.baseClasses.tail.map(info.baseType)

  // If true, this template is publicly visible and should be processed as a public inheritance dependency.
  // Local classes and local refinements will never be traversed by the api phase, so we don't need to check for that.
  private[this] def isPublicStructure(s: Symbol): Boolean =
    s.isStructuralRefinement ||
      // do not consider templates that are private[this] or private
      !(s.isPrivate && (s.privateWithin == NoSymbol || s.isLocalToBlock))
>>>>>>> 5945a9ba

  private def mkStructure(s: Symbol, bases: List[Type], declared: List[Symbol], inherited: List[Symbol]): xsbti.api.Structure = {
    new xsbti.api.Structure(lzy(types(s, bases)), lzy(processDefinitions(s, declared)), lzy(processDefinitions(s, inherited)))
  }
  private def processDefinitions(in: Symbol, defs: List[Symbol]): Array[xsbti.api.Definition] =
    sort(defs.toArray).flatMap((d: Symbol) => definition(in, d))
  private[this] def sort(defs: Array[Symbol]): Array[Symbol] = {
    Arrays.sort(defs, sortClasses)
    defs
  }

  private def definition(in: Symbol, sym: Symbol): List[xsbti.api.Definition] =
    {
      def mkVar = List(fieldDef(in, sym, false, new xsbti.api.Var(_, _, _, _, _)))
      def mkVal = List(fieldDef(in, sym, true, new xsbti.api.Val(_, _, _, _, _)))
      if (isClass(sym))
        if (ignoreClass(sym)) Nil else List(classLike(in, sym))
      else if (sym.isNonClassType)
        List(typeDef(in, sym))
      else if (sym.isVariable)
        if (isSourceField(sym)) mkVar else Nil
      else if (sym.isStable)
        if (isSourceField(sym)) mkVal else Nil
      else if (sym.isSourceMethod && !sym.isSetter)
        if (sym.isGetter) mkVar else defDef(in, sym)
      else
        Nil
    }
  private def ignoreClass(sym: Symbol): Boolean =
    sym.isLocalClass || sym.isAnonymousClass || sym.fullName.endsWith(tpnme.LOCAL_CHILD.toString)

  // This filters private[this] vals/vars that were not in the original source.
  //  The getter will be used for processing instead.
  private def isSourceField(sym: Symbol): Boolean =
    {
      val getter = sym.getterIn(sym.enclClass)
      // the check `getter eq sym` is a precaution against infinite recursion
      // `isParamAccessor` does not exist in all supported versions of Scala, so the flag check is done directly
      (getter == NoSymbol && !sym.hasFlag(Flags.PARAMACCESSOR)) || (getter eq sym)
    }
  private def getModifiers(s: Symbol): xsbti.api.Modifiers =
    {
      import Flags._
      val absOver = s.hasFlag(ABSOVERRIDE)
      val abs = s.hasFlag(ABSTRACT) || s.hasFlag(DEFERRED) || absOver
      val over = s.hasFlag(OVERRIDE) || absOver
      new xsbti.api.Modifiers(abs, over, s.isFinal, s.hasFlag(SEALED), isImplicit(s), s.hasFlag(LAZY), s.hasFlag(MACRO), s.hasFlag(SUPERACCESSOR))
    }

  private def isImplicit(s: Symbol) = s.hasFlag(Flags.IMPLICIT)
  private def getAccess(c: Symbol): xsbti.api.Access =
    {
      if (c.isPublic) Constants.public
      else if (c.isPrivateLocal) Constants.privateLocal
      else if (c.isProtectedLocal) Constants.protectedLocal
      else {
        val within = c.privateWithin
        val qualifier = if (within == NoSymbol) Constants.unqualified else new xsbti.api.IdQualifier(within.fullName)
        if (c.hasFlag(Flags.PROTECTED)) new xsbti.api.Protected(qualifier)
        else new xsbti.api.Private(qualifier)
      }
    }

  /**
   * Replace all types that directly refer to the `forbidden` symbol by `NoType`.
   * (a specialized version of substThisAndSym)
   */
  class SuppressSymbolRef(forbidden: Symbol) extends TypeMap {
    def apply(tp: Type) =
      if (tp.typeSymbolDirect == forbidden) NoType
      else mapOver(tp)
  }

  private def processType(in: Symbol, t: Type): xsbti.api.Type = typeCache.getOrElseUpdate((in, t), makeType(in, t))
  private def makeType(in: Symbol, t: Type): xsbti.api.Type =
    {

      val dealiased = t match {
        case TypeRef(_, sym, _) if sym.isAliasType => t.dealias
        case _                                     => t
      }

      dealiased match {
        case NoPrefix               => Constants.emptyType
        case ThisType(sym)          => new xsbti.api.Singleton(thisPath(sym))
        case SingleType(pre, sym)   => projectionType(in, pre, sym)
        case ConstantType(constant) => new xsbti.api.Constant(processType(in, constant.tpe), constant.stringValue)

        /* explaining the special-casing of references to refinement classes (https://support.typesafe.com/tickets/1882)
       *
       * goal: a representation of type references to refinement classes that's stable across compilation runs
       *       (and thus insensitive to typing from source or unpickling from bytecode)
       *
       * problem: the current representation, which corresponds to the owner chain of the refinement:
       *   1. is affected by pickling, so typing from source or using unpickled symbols give different results (because the unpickler "localizes" owners -- this could be fixed in the compiler)
       *   2. can't distinguish multiple refinements in the same owner (this is a limitation of SBT's internal representation and cannot be fixed in the compiler)
       *
       * potential solutions:
       *   - simply drop the reference: won't work as collapsing all refinement types will cause recompilation to be skipped when a refinement is changed to another refinement
       *   - represent the symbol in the api: can't think of a stable way of referring to an anonymous symbol whose owner changes when pickled
       *   + expand the reference to the corresponding refinement type: doing that recursively may not terminate, but we can deal with that by approximating recursive references
       *     (all we care about is being sound for recompilation: recompile iff a dependency changes, and this will happen as long as we have one unrolling of the reference to the refinement)
       */
        case TypeRef(pre, sym, Nil) if sym.isRefinementClass =>
          // Since we only care about detecting changes reliably, we unroll a reference to a refinement class once.
          // Recursive references are simply replaced by NoType -- changes to the type will be seen in the first unrolling.
          // The API need not be type correct, so this truncation is acceptable. Most of all, the API should be compact.
          val unrolling = pre.memberInfo(sym) // this is a refinement type

          // in case there are recursive references, suppress them -- does this ever happen?
          // we don't have a test case for this, so warn and hope we'll get a contribution for it :-)
          val withoutRecursiveRefs = new SuppressSymbolRef(sym).mapOver(unrolling)
          if (unrolling ne withoutRecursiveRefs)
            reporter.warning(sym.pos, "sbt-api: approximated refinement ref" + t + " (== " + unrolling + ") to " + withoutRecursiveRefs + "\nThis is currently untested, please report the code you were compiling.")

          structure(withoutRecursiveRefs, sym)
        case tr @ TypeRef(pre, sym, args) =>
          val base = projectionType(in, pre, sym)
          if (args.isEmpty)
            if (isRawType(tr))
              processType(in, rawToExistential(tr))
            else
              base
          else
            new xsbti.api.Parameterized(base, types(in, args))
        case SuperType(thistpe: Type, supertpe: Type) =>
          warning("sbt-api: Super type (not implemented): this=" + thistpe + ", super=" + supertpe); Constants.emptyType
        case at: AnnotatedType =>
          at.annotations match {
            case Nil    => processType(in, at.underlying)
            case annots => new xsbti.api.Annotated(processType(in, at.underlying), mkAnnotations(in, annots))
          }
        case rt: CompoundType                 => structure(rt, rt.typeSymbol)
        case t: ExistentialType               => makeExistentialType(in, t)
        case NoType                           => Constants.emptyType // this can happen when there is an error that will be reported by a later phase
        case PolyType(typeParams, resultType) => new xsbti.api.Polymorphic(processType(in, resultType), typeParameters(in, typeParams))
        case NullaryMethodType(resultType) =>
          warning("sbt-api: Unexpected nullary method type " + in + " in " + in.owner); Constants.emptyType
        case _ => warning("sbt-api: Unhandled type " + t.getClass + " : " + t); Constants.emptyType
      }
    }
  private def makeExistentialType(in: Symbol, t: ExistentialType): xsbti.api.Existential = {
    val ExistentialType(typeVariables, qualified) = t
    existentialRenamings.enterExistentialTypeVariables(typeVariables)
    try {
      val typeVariablesConverted = typeParameters(in, typeVariables)
      val qualifiedConverted = processType(in, qualified)
      new xsbti.api.Existential(qualifiedConverted, typeVariablesConverted)
    } finally {
      existentialRenamings.leaveExistentialTypeVariables(typeVariables)
    }
  }
  private def typeParameters(in: Symbol, s: Symbol): Array[xsbti.api.TypeParameter] = typeParameters(in, s.typeParams)
  private def typeParameters(in: Symbol, s: List[Symbol]): Array[xsbti.api.TypeParameter] = s.map(typeParameter(in, _)).toArray[xsbti.api.TypeParameter]
  private def typeParameter(in: Symbol, s: Symbol): xsbti.api.TypeParameter =
    {
      val varianceInt = s.variance
      import xsbti.api.Variance._
      val annots = annotations(in, s)
      val variance = if (varianceInt < 0) Contravariant else if (varianceInt > 0) Covariant else Invariant
      viewer(in).memberInfo(s) match {
        case TypeBounds(low, high)      => new xsbti.api.TypeParameter(tparamID(s), annots, typeParameters(in, s), variance, processType(in, low), processType(in, high))
        case PolyType(typeParams, base) => new xsbti.api.TypeParameter(tparamID(s), annots, typeParameters(in, typeParams), variance, processType(in, base.bounds.lo), processType(in, base.bounds.hi))
        case x                          => error("Unknown type parameter info: " + x.getClass)
      }
    }
  private def tparamID(s: Symbol): String =
    existentialRenamings.renaming(s) match {
      case Some(rename) =>
        // can't use debuglog because it doesn't exist in Scala 2.9.x
        if (settings.debug.value)
          log("Renaming existential type variable " + s.fullName + " to " + rename)
        rename
      case None =>
        s.fullName
    }

  /* Representation for the self type of a class symbol `s`, or `emptyType` for an *unascribed* self variable (or no self variable at all).
     Only the self variable's explicitly ascribed type is relevant for incremental compilation. */
  private def selfType(in: Symbol, s: Symbol): xsbti.api.Type =
    // `sym.typeOfThis` is implemented as `sym.thisSym.info`, which ensures the *self* symbol is initialized (the type completer is run).
    // We can safely avoid running the type completer for `thisSym` for *class* symbols where `thisSym == this`,
    // as that invariant is established on completing the class symbol (`mkClassLike` calls `s.initialize` before calling us).
    // Technically, we could even ignore a self type that's a supertype of the class's type,
    // as it does not contribute any information relevant outside of the class definition.
    if ((s.thisSym eq s) || s.typeOfThis == s.info) Constants.emptyType else processType(in, s.typeOfThis)

<<<<<<< HEAD
  def extractAllClassesOf(in: Symbol, c: Symbol): Unit = {
    classLike(in, c)
  }

  def allExtractedNonLocalClasses: Set[ClassLike] = {
    forceStructures()
    allNonLocalClassesInSrc.toSet
  }

  private def classLike(in: Symbol, c: Symbol): ClassLike = classLikeCache.getOrElseUpdate((in, c), mkClassLike(in, c))
=======
  def classLike(in: Symbol, c: Symbol): ClassLike = classLikeCache.getOrElseUpdate((in, c), mkClassLike(in, c))
>>>>>>> 5945a9ba
  private def mkClassLike(in: Symbol, c: Symbol): ClassLike = {
    // Normalize to a class symbol, and initialize it.
    // (An object -- aka module -- also has a term symbol,
    //  but it's the module class that holds the info about its structure.)
    val sym = (if (c.isModule) c.moduleClass else c).initialize
    val defType =
      if (sym.isTrait) DefinitionType.Trait
      else if (sym.isModuleClass) {
<<<<<<< HEAD
        if (sym.isPackageObjectClass) DefinitionType.PackageModule
        else DefinitionType.Module
      } else DefinitionType.ClassDef
    val childrenOfSealedClass = sort(sym.children.toArray).map(c => processType(c, c.tpe))
    val topLevel = sym.owner.isPackageClass
    def constructClass(structure: xsbti.api.Lazy[Structure]): ClassLike = {
      new xsbti.api.ClassLike(
        defType, lzy(selfType(in, sym)), structure, emptyStringArray,
        childrenOfSealedClass, topLevel, typeParameters(in, sym), // look at class symbol
        className(c), getAccess(c), getModifiers(c), annotations(in, c)) // use original symbol (which is a term symbol when `c.isModule`) for `name` and other non-classy stuff
    }

    val info = viewer(in).memberInfo(sym)
    val structure = lzy(structureWithInherited(info, sym))
    val classWithMembers = constructClass(structure)
    val structureWithoutMembers = lzy(mkStructureWithEmptyMembers(info, sym))
    val classWithoutMembers = constructClass(structureWithoutMembers)

    allNonLocalClassesInSrc += classWithMembers

    classWithoutMembers
  }

=======
        if (sym.isPackageClass) DefinitionType.PackageModule
        else DefinitionType.Module
      } else DefinitionType.ClassDef

    new xsbti.api.ClassLike(
      defType, lzy(selfType(in, sym)), lzy(structureWithInherited(viewer(in).memberInfo(sym), sym)), emptyStringArray, typeParameters(in, sym), // look at class symbol
      c.fullName, getAccess(c), getModifiers(c), annotations(in, c) // use original symbol (which is a term symbol when `c.isModule`) for `name` and other non-classy stuff
    )
  }

>>>>>>> 5945a9ba
  // TODO: could we restrict ourselves to classes, ignoring the term symbol for modules,
  // since everything we need to track about a module is in the module's class (`moduleSym.moduleClass`)?
  private[this] def isClass(s: Symbol) = s.isClass || s.isModule
  // necessary to ensure a stable ordering of classes in the definitions list:
  //  modules and classes come first and are sorted by name
  // all other definitions come later and are not sorted
  private[this] val sortClasses = new Comparator[Symbol] {
    def compare(a: Symbol, b: Symbol) = {
      val aIsClass = isClass(a)
      val bIsClass = isClass(b)
      if (aIsClass == bIsClass)
        if (aIsClass)
          if (a.isModule == b.isModule)
            a.fullName.compareTo(b.fullName)
          else if (a.isModule)
            -1
          else
            1
        else
          0 // substantial performance hit if fullNames are compared here
      else if (aIsClass)
        -1
      else
        1
    }
  }
  private object Constants {
    val local = new xsbti.api.ThisQualifier
    val public = new xsbti.api.Public
    val privateLocal = new xsbti.api.Private(local)
    val protectedLocal = new xsbti.api.Protected(local)
    val unqualified = new xsbti.api.Unqualified
    val emptyPath = new xsbti.api.Path(Array())
    val thisPath = new xsbti.api.This
    val emptyType = new xsbti.api.EmptyType
  }

  private def simpleName(s: Symbol): String =
    {
      val n = s.unexpandedName
      val n2 = if (n.toString == "<init>") n else n.decode
      n2.toString.trim
    }

  private def staticAnnotations(annotations: List[AnnotationInfo]): List[AnnotationInfo] = {
    // compat stub for 2.8/2.9
    class IsStatic(ann: AnnotationInfo) { def isStatic: Boolean = ann.atp.typeSymbol isNonBottomSubClass definitions.StaticAnnotationClass }
    implicit def compat(ann: AnnotationInfo): IsStatic = new IsStatic(ann)
    annotations.filter(_.isStatic)
  }

  private lazy val AnyValClass = global.rootMirror.getClassIfDefined("scala.AnyVal")
  private def isAnyValSubtype(sym: Symbol): Boolean = sym.isNonBottomSubClass(AnyValClass)
}<|MERGE_RESOLUTION|>--- conflicted
+++ resolved
@@ -3,11 +3,11 @@
 import java.io.File
 import java.util.{ Arrays, Comparator }
 import scala.tools.nsc.symtab.Flags
-import scala.collection.mutable.{ HashMap, HashSet}
+import scala.collection.mutable.{ HashMap, HashSet }
 import xsbti.api._
 
 /**
- * Extracts API representation out of Symbols and Types.
+ * Extracts full (including private members) API representation out of Symbols and Types.
  *
  * API for each class is extracted separately. Inner classes are represented as an empty (without members)
  * member of the outer class and as a separate class with full API representation. For example:
@@ -35,20 +35,19 @@
  * it has a call to `addInheritedDependencies` method defined in CallbackGlobal. In the future
  * we should refactor this code so inherited dependencies are just accumulated in a buffer and
  * exposed to a client that can pass them to an instance of CallbackGlobal it holds.
+ *
+ * NOTE: This class extract *full* API representation. In most of other places in the incremental compiler,
+ * only non-private (accessible from other compilation units) members are relevant. Other parts of the
+ * incremental compiler filter out private definitions before processing API structures. Check SameAPI for
+ * an example.
+ *
  */
-<<<<<<< HEAD
-class ExtractAPI[GlobalType <: CallbackGlobal](val global: GlobalType,
-    // Tracks the source file associated with the CompilationUnit currently being processed by the API phase.
-    // This is used when recording inheritance dependencies.
-    sourceFile: File) extends Compat with ClassName {
-=======
 class ExtractAPI[GlobalType <: CallbackGlobal](
   val global: GlobalType,
   // Tracks the source file associated with the CompilationUnit currently being processed by the API phase.
   // This is used when recording inheritance dependencies.
   sourceFile: File
-) {
->>>>>>> 5945a9ba
+) extends ClassName with GlobalHelpers {
 
   import global._
 
@@ -188,7 +187,7 @@
         else {
           // this appears to come from an existential type in an inherited member- not sure why isExistential is false here
           /*println("Warning: Unknown prefixless type: " + sym + " in " + sym.owner + " in " + sym.enclClass)
-        println("\tFlags: " + sym.flags + ", istype: " + sym.isType + ", absT: " + sym.isAbstractType + ", alias: " + sym.isAliasType + ", nonclass: " + isNonClassType(sym))*/
+      println("\tFlags: " + sym.flags + ", istype: " + sym.isType + ", absT: " + sym.isAbstractType + ", alias: " + sym.isAliasType + ", nonclass: " + isNonClassType(sym))*/
           reference(sym)
         }
       } else if (sym.isRoot || sym.isRootPackage) Constants.emptyType
@@ -209,24 +208,24 @@
     }
 
   private def annotations(in: Symbol, s: Symbol): Array[xsbti.api.Annotation] =
-    enteringPhase(currentRun.typerPhase) {
+    enteringPhase(currentRun.typerPhase.next) {
       val base = if (s.hasFlag(Flags.ACCESSOR)) s.accessed else NoSymbol
       val b = if (base == NoSymbol) s else base
       // annotations from bean methods are not handled because:
       //  a) they are recorded as normal source methods anyway
       //  b) there is no way to distinguish them from user-defined methods
       val associated = List(b, b.getterIn(b.enclClass), b.setterIn(b.enclClass)).filter(_ != NoSymbol)
-      associated.flatMap(ss => mkAnnotations(in, ss.annotations)).distinct.toArray;
+      associated.flatMap(ss => mkAnnotations(in, ss.annotations)).distinct.toArray
     }
 
   private def viewer(s: Symbol) = (if (s.isModule) s.moduleClass else s).thisType
   private def printMember(label: String, in: Symbol, t: Type) = println(label + " in " + in + " : " + t + " (debug: " + debugString(t) + " )")
-
   private def defDef(in: Symbol, s: Symbol): List[xsbti.api.Def] =
     {
 
-      val hasValueClassAsParameter: Boolean =
+      val hasValueClassAsParameter: Boolean = {
         s.asMethod.paramss.flatten map (_.info) exists (_.typeSymbol.isDerivedValueClass)
+      }
 
       def hasValueClassAsReturnType(tpe: Type): Boolean = tpe match {
         case PolyType(_, base)             => hasValueClassAsReturnType(base)
@@ -372,7 +371,7 @@
    */
   private def mkStructure(info: Type, s: Symbol): xsbti.api.Structure = {
     // We're not interested in the full linearization, so we can just use `parents`,
-    // which side steps issues with baseType when f-bounded existential types and refined types mix 
+    // which side steps issues with baseType when f-bounded existential types and refined types mix
     // (and we get cyclic types which cause a stack overflow in showAPI).
     //
     // The old algorithm's semantics for inherited dependencies include all types occurring as a parent anywhere in a type,
@@ -384,10 +383,31 @@
   }
 
   /**
-<<<<<<< HEAD
-    * Create structure without any members. This is used to declare an inner class as a member of other class
-    * but to not include its full api. Class signature is enough.
-    */
+   * Track all ancestors and inherited members for a class's API.
+   *
+   * A class's hash does not include hashes for its parent classes -- only the symbolic names --
+   * so we must ensure changes propagate somehow.
+   *
+   * TODO: can we include hashes for parent classes instead? This seems a bit messy.
+   */
+  private def mkStructureWithInherited(info: Type, s: Symbol): xsbti.api.Structure = {
+    val ancestorTypes = linearizedAncestorTypes(info)
+    val decls = info.decls.toList
+    val declsNoModuleCtor = if (s.isModuleClass) removeConstructors(decls) else decls
+    val declSet = decls.toSet
+    val inherited = info.nonPrivateMembers.toList.filterNot(declSet) // private members are not inherited
+    mkStructure(s, ancestorTypes, declsNoModuleCtor, inherited)
+  }
+
+  // Note that the ordering of classes in `baseClasses` is important.
+  // It would be easier to just say `baseTypeSeq.toList.tail`,
+  // but that does not take linearization into account.
+  def linearizedAncestorTypes(info: Type): List[Type] = info.baseClasses.tail.map(info.baseType)
+
+  /*
+  * Create structure without any members. This is used to declare an inner class as a member of other class
+  * but to not include its full api. Class signature is enough.
+  */
   private def mkStructureWithEmptyMembers(info: Type, s: Symbol): xsbti.api.Structure = {
     // We're not interested in the full linearization, so we can just use `parents`,
     // which side steps issues with baseType when f-bounded existential types and refined types mix
@@ -398,52 +418,6 @@
     val parentTypes = if (global.callback.nameHashing()) info.parents else linearizedAncestorTypes(info)
     mkStructure(s, parentTypes, Nil, Nil)
   }
-
-  /**
-   * Track all ancestors and inherited members for a class's API.
-   *
-   * A class's hash does not include hashes for its parent classes -- only the symbolic names --
-   * so we must ensure changes propagate somehow.
-   *
-   * TODO: can we include hashes for parent classes instead? This seems a bit messy.
-   */
-  private def mkStructureWithInherited(info: Type, s: Symbol): xsbti.api.Structure = {
-    val ancestorTypes = linearizedAncestorTypes(info)
-    val decls = info.decls.toList
-    val declsNoModuleCtor = if (s.isModuleClass) removeConstructors(decls) else decls
-    val declSet = decls.toSet
-    val inherited = info.nonPrivateMembers.toList.filterNot(declSet) // private members are not inherited
-    mkStructure(s, ancestorTypes, declsNoModuleCtor, inherited)
-  }
-=======
-   * Track all ancestors and inherited members for a class's API.
-   *
-   * A class's hash does not include hashes for its parent classes -- only the symbolic names --
-   * so we must ensure changes propagate somehow.
-   *
-   * TODO: can we include hashes for parent classes instead? This seems a bit messy.
-   */
-  private def mkStructureWithInherited(info: Type, s: Symbol): xsbti.api.Structure = {
-    val ancestorTypes = linearizedAncestorTypes(info)
-    val decls = info.decls.toList
-    val declsNoModuleCtor = if (s.isModuleClass) removeConstructors(decls) else decls
-    val declSet = decls.toSet
-    val inherited = info.nonPrivateMembers.toList.filterNot(declSet) // private members are not inherited
-    mkStructure(s, ancestorTypes, declsNoModuleCtor, inherited)
-  }
-
-  // Note that the ordering of classes in `baseClasses` is important.
-  // It would be easier to just say `baseTypeSeq.toList.tail`,
-  // but that does not take linearization into account.
-  def linearizedAncestorTypes(info: Type): List[Type] = info.baseClasses.tail.map(info.baseType)
-
-  // If true, this template is publicly visible and should be processed as a public inheritance dependency.
-  // Local classes and local refinements will never be traversed by the api phase, so we don't need to check for that.
-  private[this] def isPublicStructure(s: Symbol): Boolean =
-    s.isStructuralRefinement ||
-      // do not consider templates that are private[this] or private
-      !(s.isPrivate && (s.privateWithin == NoSymbol || s.isLocalToBlock))
->>>>>>> 5945a9ba
 
   private def mkStructure(s: Symbol, bases: List[Type], declared: List[Symbol], inherited: List[Symbol]): xsbti.api.Structure = {
     new xsbti.api.Structure(lzy(types(s, bases)), lzy(processDefinitions(s, declared)), lzy(processDefinitions(s, inherited)))
@@ -533,20 +507,20 @@
         case ConstantType(constant) => new xsbti.api.Constant(processType(in, constant.tpe), constant.stringValue)
 
         /* explaining the special-casing of references to refinement classes (https://support.typesafe.com/tickets/1882)
-       *
-       * goal: a representation of type references to refinement classes that's stable across compilation runs
-       *       (and thus insensitive to typing from source or unpickling from bytecode)
-       *
-       * problem: the current representation, which corresponds to the owner chain of the refinement:
-       *   1. is affected by pickling, so typing from source or using unpickled symbols give different results (because the unpickler "localizes" owners -- this could be fixed in the compiler)
-       *   2. can't distinguish multiple refinements in the same owner (this is a limitation of SBT's internal representation and cannot be fixed in the compiler)
-       *
-       * potential solutions:
-       *   - simply drop the reference: won't work as collapsing all refinement types will cause recompilation to be skipped when a refinement is changed to another refinement
-       *   - represent the symbol in the api: can't think of a stable way of referring to an anonymous symbol whose owner changes when pickled
-       *   + expand the reference to the corresponding refinement type: doing that recursively may not terminate, but we can deal with that by approximating recursive references
-       *     (all we care about is being sound for recompilation: recompile iff a dependency changes, and this will happen as long as we have one unrolling of the reference to the refinement)
-       */
+     *
+     * goal: a representation of type references to refinement classes that's stable across compilation runs
+     *       (and thus insensitive to typing from source or unpickling from bytecode)
+     *
+     * problem: the current representation, which corresponds to the owner chain of the refinement:
+     *   1. is affected by pickling, so typing from source or using unpickled symbols give different results (because the unpickler "localizes" owners -- this could be fixed in the compiler)
+     *   2. can't distinguish multiple refinements in the same owner (this is a limitation of SBT's internal representation and cannot be fixed in the compiler)
+     *
+     * potential solutions:
+     *   - simply drop the reference: won't work as collapsing all refinement types will cause recompilation to be skipped when a refinement is changed to another refinement
+     *   - represent the symbol in the api: can't think of a stable way of referring to an anonymous symbol whose owner changes when pickled
+     *   + expand the reference to the corresponding refinement type: doing that recursively may not terminate, but we can deal with that by approximating recursive references
+     *     (all we care about is being sound for recompilation: recompile iff a dependency changes, and this will happen as long as we have one unrolling of the reference to the refinement)
+     */
         case TypeRef(pre, sym, Nil) if sym.isRefinementClass =>
           // Since we only care about detecting changes reliably, we unroll a reference to a refinement class once.
           // Recursive references are simply replaced by NoType -- changes to the type will be seen in the first unrolling.
@@ -630,10 +604,9 @@
     // Technically, we could even ignore a self type that's a supertype of the class's type,
     // as it does not contribute any information relevant outside of the class definition.
     if ((s.thisSym eq s) || s.typeOfThis == s.info) Constants.emptyType else processType(in, s.typeOfThis)
-
-<<<<<<< HEAD
   def extractAllClassesOf(in: Symbol, c: Symbol): Unit = {
     classLike(in, c)
+    ()
   }
 
   def allExtractedNonLocalClasses: Set[ClassLike] = {
@@ -642,9 +615,6 @@
   }
 
   private def classLike(in: Symbol, c: Symbol): ClassLike = classLikeCache.getOrElseUpdate((in, c), mkClassLike(in, c))
-=======
-  def classLike(in: Symbol, c: Symbol): ClassLike = classLikeCache.getOrElseUpdate((in, c), mkClassLike(in, c))
->>>>>>> 5945a9ba
   private def mkClassLike(in: Symbol, c: Symbol): ClassLike = {
     // Normalize to a class symbol, and initialize it.
     // (An object -- aka module -- also has a term symbol,
@@ -653,7 +623,6 @@
     val defType =
       if (sym.isTrait) DefinitionType.Trait
       else if (sym.isModuleClass) {
-<<<<<<< HEAD
         if (sym.isPackageObjectClass) DefinitionType.PackageModule
         else DefinitionType.Module
       } else DefinitionType.ClassDef
@@ -663,7 +632,8 @@
       new xsbti.api.ClassLike(
         defType, lzy(selfType(in, sym)), structure, emptyStringArray,
         childrenOfSealedClass, topLevel, typeParameters(in, sym), // look at class symbol
-        className(c), getAccess(c), getModifiers(c), annotations(in, c)) // use original symbol (which is a term symbol when `c.isModule`) for `name` and other non-classy stuff
+        className(c), getAccess(c), getModifiers(c), annotations(in, c)
+      ) // use original symbol (which is a term symbol when `c.isModule`) for `name` and other non-classy stuff
     }
 
     val info = viewer(in).memberInfo(sym)
@@ -677,18 +647,6 @@
     classWithoutMembers
   }
 
-=======
-        if (sym.isPackageClass) DefinitionType.PackageModule
-        else DefinitionType.Module
-      } else DefinitionType.ClassDef
-
-    new xsbti.api.ClassLike(
-      defType, lzy(selfType(in, sym)), lzy(structureWithInherited(viewer(in).memberInfo(sym), sym)), emptyStringArray, typeParameters(in, sym), // look at class symbol
-      c.fullName, getAccess(c), getModifiers(c), annotations(in, c) // use original symbol (which is a term symbol when `c.isModule`) for `name` and other non-classy stuff
-    )
-  }
-
->>>>>>> 5945a9ba
   // TODO: could we restrict ourselves to classes, ignoring the term symbol for modules,
   // since everything we need to track about a module is in the module's class (`moduleSym.moduleClass`)?
   private[this] def isClass(s: Symbol) = s.isClass || s.isModule
@@ -739,7 +697,4 @@
     implicit def compat(ann: AnnotationInfo): IsStatic = new IsStatic(ann)
     annotations.filter(_.isStatic)
   }
-
-  private lazy val AnyValClass = global.rootMirror.getClassIfDefined("scala.AnyVal")
-  private def isAnyValSubtype(sym: Symbol): Boolean = sym.isNonBottomSubClass(AnyValClass)
 }