/* sbt -- Simple Build Tool
 * Copyright 2008, 2009, 2010, 2011 Mark Harrah
 */
package xsbt

import scala.tools.nsc.Phase
import scala.tools.nsc.symtab.Flags
import xsbti.api._

object API {
  val name = "xsbt-api"
}

final class API(val global: CallbackGlobal) {
  import global._

  @inline def debug(msg: => String) = if (settings.verbose.value) inform(msg)

  def newPhase(prev: Phase) = new ApiPhase(prev)
  class ApiPhase(prev: Phase) extends GlobalPhase(prev) {
    override def description = "Extracts the public API from source files."
    def name = API.name
    override def run(): Unit =
      {
        val start = System.currentTimeMillis
        super.run
        val stop = System.currentTimeMillis
        debug("API phase took : " + ((stop - start) / 1000.0) + " s")
      }

    def apply(unit: global.CompilationUnit): Unit = processUnit(unit)

    def processUnit(unit: CompilationUnit) = if (!unit.isJava) processScalaUnit(unit)
    def processScalaUnit(unit: CompilationUnit): Unit = {
      val sourceFile = unit.source.file.file
      debug("Traversing " + sourceFile)
      callback.startSource(sourceFile)
      val extractApi = new ExtractAPI[global.type](global, sourceFile)
      val traverser = new TopLevelHandler(extractApi)
      traverser.apply(unit.body)
      if (global.callback.nameHashing) {
        val extractUsedNames = new ExtractUsedNames[global.type](global)
        val allUsedNames = extractUsedNames.extract(unit)
        def showUsedNames(className: String, names: Set[String]): String =
          s"$className:\n\t${names.mkString(", ")}"
        debug("The " + sourceFile + " contains the following used names:\n" +
          allUsedNames.map((showUsedNames _).tupled).mkString("\n"))
        allUsedNames foreach {
          case (className: String, names: Set[String]) =>
            names foreach { (name: String) => callback.usedName(className, name) }
        }
        val extractDeclaredClasses = new ExtractDeclaredClasses[global.type](global)
        val declaredClasses = extractDeclaredClasses.extract(unit)
        debug("The " + sourceFile + " contains the following declared classes " + declaredClasses)
        declaredClasses foreach { (declaredClass: String) => callback.declaredClass(sourceFile, declaredClass) }
      }
      val classApis = traverser.allNonLocalClasses

      classApis.foreach(callback.api(sourceFile, _))
    }
  }

  private final class TopLevelHandler(extractApi: ExtractAPI[global.type]) extends TopLevelTraverser {
<<<<<<< HEAD
    def allNonLocalClasses: Set[ClassLike] = {
      extractApi.allExtractedNonLocalClasses
=======
    val packages = new HashSet[String]
    val definitions = new ListBuffer[xsbti.api.Definition]
    def `class`(c: Symbol): Unit = {
      definitions += extractApi.classLike(c.owner, c)
      ()
>>>>>>> 5945a9ba
    }
    def `class`(c: Symbol): Unit = {
      extractApi.extractAllClassesOf(c.owner, c)
    }
  }

  private abstract class TopLevelTraverser extends Traverser {
<<<<<<< HEAD
    def `class`(s: Symbol)
=======
    def `class`(s: Symbol): Unit
    def `package`(s: Symbol): Unit
>>>>>>> 5945a9ba
    override def traverse(tree: Tree): Unit = {
      tree match {
        case (_: ClassDef | _: ModuleDef) if isTopLevel(tree.symbol) => `class`(tree.symbol)
        case _: PackageDef =>
          super.traverse(tree)
        case _ =>
      }
    }
    def isTopLevel(sym: Symbol): Boolean =
      (sym ne null) && (sym != NoSymbol) && !sym.isImplClass && !sym.isNestedClass && sym.isStatic &&
        !sym.hasFlag(Flags.SYNTHETIC) && !sym.hasFlag(Flags.JAVA)
  }

}<|MERGE_RESOLUTION|>--- conflicted
+++ resolved
@@ -61,16 +61,8 @@
   }
 
   private final class TopLevelHandler(extractApi: ExtractAPI[global.type]) extends TopLevelTraverser {
-<<<<<<< HEAD
     def allNonLocalClasses: Set[ClassLike] = {
       extractApi.allExtractedNonLocalClasses
-=======
-    val packages = new HashSet[String]
-    val definitions = new ListBuffer[xsbti.api.Definition]
-    def `class`(c: Symbol): Unit = {
-      definitions += extractApi.classLike(c.owner, c)
-      ()
->>>>>>> 5945a9ba
     }
     def `class`(c: Symbol): Unit = {
       extractApi.extractAllClassesOf(c.owner, c)
@@ -78,12 +70,7 @@
   }
 
   private abstract class TopLevelTraverser extends Traverser {
-<<<<<<< HEAD
-    def `class`(s: Symbol)
-=======
     def `class`(s: Symbol): Unit
-    def `package`(s: Symbol): Unit
->>>>>>> 5945a9ba
     override def traverse(tree: Tree): Unit = {
       tree match {
         case (_: ClassDef | _: ModuleDef) if isTopLevel(tree.symbol) => `class`(tree.symbol)
