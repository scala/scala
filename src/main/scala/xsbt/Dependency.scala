--- conflicted
+++ resolved
@@ -3,18 +3,10 @@
  */
 package xsbt
 
-<<<<<<< HEAD
 import java.io.File
 
-import xsbti.DependencyContext
-import xsbti.DependencyContext._
-=======
-import scala.tools.nsc.{ io, symtab, Phase }
-import io.{ AbstractFile, PlainFile, ZipArchive }
-import symtab.Flags
 import xsbti.api.DependencyContext
-import xsbti.api.DependencyContext._
->>>>>>> 5945a9ba
+import DependencyContext._
 
 import scala.tools.nsc.io.{ PlainFile, ZipArchive }
 import scala.tools.nsc.Phase
@@ -41,18 +33,17 @@
   import global._
 
   def newPhase(prev: Phase): Phase = new DependencyPhase(prev)
-  private class DependencyPhase(prev: Phase) extends GlobalPhase(prev) {
+  private class DependencyPhase(prev: Phase) extends Phase(prev) {
     override def description = "Extracts dependency information"
     def name = Dependency.name
-    def apply(unit: CompilationUnit): Unit = {
-      if (!unit.isJava) {
+    def run: Unit = {
+      for (unit <- currentRun.units if !unit.isJava) {
         // build dependencies structure
         val sourceFile = unit.source.file.file
         if (global.callback.nameHashing) {
           val dependencyExtractor = new ExtractDependenciesTraverser
           dependencyExtractor.traverse(unit.body)
 
-<<<<<<< HEAD
           dependencyExtractor.memberRefDependencies foreach processDependency(context = DependencyByMemberRef)
           dependencyExtractor.inheritanceDependencies foreach processDependency(context = DependencyByInheritance)
           dependencyExtractor.localInheritanceDependencies foreach processDependency(context = LocalDependencyByInheritance)
@@ -76,35 +67,24 @@
                 processDependency(context = DependencyByMemberRef)(ClassDependency(firstClassSymbol, dep))
               }
             case None =>
-              unit.warning(NoPosition,
+              reporter.warning(
+                unit.position(0),
                 """|Found top level imports but no class, trait or object is defined in the compilation unit.
-                   |The incremental compiler cannot record the dependency information in such case.
-                   |Some errors like unused import referring to a non-existent class might not be reported.""".stripMargin)
+                  |The incremental compiler cannot record the dependency information in such case.
+                  |Some errors like unused import referring to a non-existent class might not be reported.""".stripMargin
+              )
           }
-=======
-          dependencyExtractor.topLevelDependencies foreach processDependency(context = DependencyByMemberRef)
-          dependencyExtractor.topLevelInheritanceDependencies foreach processDependency(context = DependencyByInheritance)
-        } else {
-          unit.depends foreach processDependency(context = DependencyByMemberRef)
-          inheritedDependencies.getOrElse(sourceFile, Nil: Iterable[Symbol]) foreach processDependency(context = DependencyByInheritance)
->>>>>>> 5945a9ba
         }
-        /*
+        /**
          * Handles dependency on given symbol by trying to figure out if represents a term
          * that is coming from either source code (not necessarily compiled in this compilation
          * run) or from class file and calls respective callback method.
          */
-<<<<<<< HEAD
         def processDependency(context: DependencyContext)(dep: ClassDependency): Unit = {
           val fromClassName = className(dep.from)
           def binaryDependency(file: File, onBinaryClassName: String) =
             callback.binaryDependency(file, onBinaryClassName, fromClassName, sourceFile, context)
           val onSource = dep.to.sourceFile
-=======
-        def processDependency(context: DependencyContext)(on: Symbol) = {
-          def binaryDependency(file: File, className: String) = callback.binaryDependency(file, className, sourceFile, context)
-          val onSource = on.sourceFile
->>>>>>> 5945a9ba
           if (onSource == null) {
             classFile(dep.to) match {
               case Some((f, binaryClassName, inOutDir)) =>
@@ -126,7 +106,6 @@
     }
   }
 
-<<<<<<< HEAD
   private case class ClassDependency(from: Symbol, to: Symbol)
 
   private class ExtractDependenciesTraverser extends Traverser {
@@ -149,34 +128,40 @@
      */
     private def resolveDependencySource: (Symbol, Boolean) = {
       val fromClass = enclOrModuleClass(currentOwner)
-      if (fromClass == NoSymbol || fromClass.isPackage)
+      if (fromClass == NoSymbol || fromClass.hasPackageFlag)
         (fromClass, false)
       else {
         val fromNonLocalClass = localToNonLocalClass.resolveNonLocal(fromClass)
-        assert(!(fromClass == NoSymbol || fromClass.isPackage))
+        assert(!(fromClass == NoSymbol || fromClass.hasPackageFlag))
         (fromNonLocalClass, fromClass != fromNonLocalClass)
       }
     }
     private def addClassDependency(deps: HashSet[ClassDependency], fromClass: Symbol, dep: Symbol): Unit = {
-      assert(fromClass.isClass,
-        s"The ${fromClass.fullName} defined at ${fromClass.fullLocationString} is not a class symbol.")
+      assert(
+        fromClass.isClass,
+        s"The ${fromClass.fullName} defined at ${fromClass.fullLocationString} is not a class symbol."
+      )
       val depClass = enclOrModuleClass(dep)
-      if (fromClass.associatedFile != depClass.associatedFile)
+      if (fromClass.associatedFile != depClass.associatedFile) {
         deps += ClassDependency(fromClass, depClass)
-    }
-
-    def addTopLevelImportDependency(dep: global.Symbol) = {
+        ()
+      }
+    }
+
+    def addTopLevelImportDependency(dep: global.Symbol): Unit = {
       val depClass = enclOrModuleClass(dep)
-      if (!dep.isPackage)
+      if (!dep.hasPackageFlag) {
         _topLevelImportDependencies += depClass
+        ()
+      }
     }
 
     private def addDependency(dep: Symbol): Unit = {
       val (fromClass, _) = resolveDependencySource
-      if (fromClass == NoSymbol || fromClass.isPackage) {
+      if (fromClass == NoSymbol || fromClass.hasPackageFlag) {
         if (inImportNode) addTopLevelImportDependency(dep)
         else
-          debugwarn(s"No enclosing class. Discarding dependency on $dep (currentOwner = $currentOwner).")
+          devWarning(s"No enclosing class. Discarding dependency on $dep (currentOwner = $currentOwner).")
       } else {
         addClassDependency(_memberRefDependencies, fromClass, dep)
       }
@@ -192,18 +177,6 @@
     def inheritanceDependencies: Iterator[ClassDependency] = _inheritanceDependencies.iterator
     def topLevelImportDependencies: Iterator[Symbol] = _topLevelImportDependencies.iterator
     def localInheritanceDependencies: Iterator[ClassDependency] = _localInheritanceDependencies.iterator
-=======
-  private class ExtractDependenciesTraverser extends Traverser {
-    private val _dependencies = collection.mutable.HashSet.empty[Symbol]
-    protected def addDependency(dep: Symbol): Unit = { if (dep ne NoSymbol) _dependencies += dep; () }
-    def dependencies: Iterator[Symbol] = _dependencies.iterator
-    def topLevelDependencies: Iterator[Symbol] = _dependencies.map(_.enclosingTopLevelClass).iterator
-
-    private val _inheritanceDependencies = collection.mutable.HashSet.empty[Symbol]
-    protected def addInheritanceDependency(dep: Symbol): Unit = { if (dep ne NoSymbol) _inheritanceDependencies += dep; () }
-    def inheritanceDependencies: Iterator[Symbol] = _inheritanceDependencies.iterator
-    def topLevelInheritanceDependencies: Iterator[Symbol] = _inheritanceDependencies.map(_.enclosingTopLevelClass).iterator
->>>>>>> 5945a9ba
 
     /*
      * Some macros appear to contain themselves as original tree.
@@ -214,114 +187,54 @@
      */
     private val inspectedOriginalTrees = collection.mutable.Set.empty[Tree]
 
-    override def traverse(tree: Tree): Unit = tree match {
-      case Import(expr, selectors) =>
-        traverse(expr)
-        selectors.foreach {
-          case ImportSelector(nme.WILDCARD, _, null, _) =>
-          // in case of wildcard import we do not rely on any particular name being defined
-          // on `expr`; all symbols that are being used will get caught through selections
-          case ImportSelector(name: Name, _, _, _) =>
-            def lookupImported(name: Name) = expr.symbol.info.member(name)
-            // importing a name means importing both a term and a type (if they exist)
-            addDependency(lookupImported(name.toTermName))
-            addDependency(lookupImported(name.toTypeName))
-        }
-
-<<<<<<< HEAD
-  private def extractDependenciesByMemberRef(unit: CompilationUnit): collection.immutable.Set[Symbol] = {
-    val traverser = new ExtractDependenciesByMemberRefTraverser
-    traverser.traverse(unit.body)
-    val dependencies = traverser.dependencies
-    dependencies.map(enclosingTopLevelClass)
-  }
-  /** Copied straight from Scala 2.10 as it does not exist in Scala 2.9 compiler */
-  private final def debuglog(msg: => String): Unit = {
-    if (settings.debug.value)
-      log(msg)
-  }
-
-  private final class ExtractDependenciesByInheritanceTraverser extends ExtractDependenciesTraverser {
-    override def traverse(tree: Tree): Unit = tree match {
-        inImportNode = true
-        traverse(expr)
-        selectors.foreach {
-          case ImportSelector(nme.WILDCARD, _, null, _) =>
-          // in case of wildcard import we do not rely on any particular name being defined
-          // on `expr`; all symbols that are being used will get caught through selections
-          case ImportSelector(name: Name, _, _, _) =>
-            def lookupImported(name: Name) = expr.symbol.info.member(name)
-            // importing a name means importing both a term and a type (if they exist)
-            addDependency(lookupImported(name.toTermName))
-            addDependency(lookupImported(name.toTypeName))
-        }
-        inImportNode = false
-=======
->>>>>>> 5945a9ba
-      /*
-       * Idents are used in number of situations:
-       *  - to refer to local variable
-       *  - to refer to a top-level package (other packages are nested selections)
-       *  - to refer to a term defined in the same package as an enclosing class;
-       *    this looks fishy, see this thread:
-       *    https://groups.google.com/d/topic/scala-internals/Ms9WUAtokLo/discussion
-       */
-      case id: Ident => addDependency(id.symbol)
-      case sel @ Select(qual, _) =>
-        traverse(qual); addDependency(sel.symbol)
-      case sel @ SelectFromTypeTree(qual, _) =>
-        traverse(qual); addDependency(sel.symbol)
-
-      case Template(parents, self, body) =>
-        // use typeSymbol to dealias type aliases -- we want to track the dependency on the real class in the alias's RHS
-        def flattenTypeToSymbols(tp: Type): List[Symbol] = if (tp eq null) Nil else tp match {
-          // rt.typeSymbol is redundant if we list out all parents, TODO: what about rt.decls?
-          case rt: RefinedType => rt.parents.flatMap(flattenTypeToSymbols)
-          case _               => List(tp.typeSymbol)
-        }
-
-        val inheritanceTypes = parents.map(_.tpe).toSet
-        val inheritanceSymbols = inheritanceTypes.flatMap(flattenTypeToSymbols)
-
-        debuglog("Parent types for " + tree.symbol + " (self: " + self.tpt.tpe + "): " + inheritanceTypes + " with symbols " + inheritanceSymbols.map(_.fullName))
-
-        inheritanceSymbols.foreach(addInheritanceDependency)
-
-        val allSymbols = (inheritanceTypes + self.tpt.tpe).flatMap(symbolsInType)
-        (allSymbols ++ inheritanceSymbols).foreach(addDependency)
-        traverseTrees(body)
-
-      // In some cases (eg. macro annotations), `typeTree.tpe` may be null. See sbt/sbt#1593 and sbt/sbt#1655.
-<<<<<<< HEAD
-      case typeTree: TypeTree if typeTree.tpe != null                         => symbolsInType(typeTree.tpe) foreach addDependency
-
-      case MacroExpansionOf(original) if inspectedOriginalTrees.add(original) => traverse(original)
-      case _: ClassDef | _: ModuleDef if tree.symbol != null && tree.symbol != NoSymbol =>
-        // make sure we cache lookups for all classes declared in the compilation unit; the recorded information
-        // will be used in Analyzer phase
-        val sym = if (tree.symbol.isModule) tree.symbol.moduleClass else tree.symbol
-        localToNonLocalClass.resolveNonLocal(sym)
-        super.traverse(tree)
-      case other => super.traverse(other)
-    }
-
-    private def symbolsInType(tp: Type): Set[Symbol] = {
-      val typeSymbolCollector =
-        new CollectTypeTraverser({
-          case tpe if (tpe != null) && !tpe.typeSymbolDirect.isPackage => tpe.typeSymbolDirect
-        })
-
-      typeSymbolCollector.traverse(tp)
-      typeSymbolCollector.collected.toSet
-=======
-      case typeTree: TypeTree if typeTree.tpe != null => symbolsInType(typeTree.tpe) foreach addDependency
-
-      case MacroExpansionOf(original) if inspectedOriginalTrees.add(original) => traverse(original)
-      case other => super.traverse(other)
->>>>>>> 5945a9ba
-    }
-
-<<<<<<< HEAD
+    override def traverse(tree: Tree): Unit = {
+      tree match {
+        case Import(expr, selectors) =>
+          selectors.foreach {
+            case ImportSelector(nme.WILDCARD, _, null, _) =>
+            // in case of wildcard import we do not rely on any particular name being defined
+            // on `expr`; all symbols that are being used will get caught through selections
+            case ImportSelector(name: Name, _, _, _) =>
+              def lookupImported(name: Name) = expr.symbol.info.member(name)
+              // importing a name means importing both a term and a type (if they exist)
+              addDependency(lookupImported(name.toTermName))
+              addDependency(lookupImported(name.toTypeName))
+          }
+        case select: Select =>
+          addDependency(select.symbol)
+        /*
+         * Idents are used in number of situations:
+         *  - to refer to local variable
+         *  - to refer to a top-level package (other packages are nested selections)
+         *  - to refer to a term defined in the same package as an enclosing class;
+         *    this looks fishy, see this thread:
+         *    https://groups.google.com/d/topic/scala-internals/Ms9WUAtokLo/discussion
+         */
+        case ident: Ident =>
+          addDependency(ident.symbol)
+        // In some cases (eg. macro annotations), `typeTree.tpe` may be null.
+        // See sbt/sbt#1593 and sbt/sbt#1655.
+        case typeTree: TypeTree if typeTree.tpe != null => symbolsInType(typeTree.tpe) foreach addDependency
+        case Template(parents, self, body) =>
+          traverseTrees(body)
+        case MacroExpansionOf(original) if inspectedOriginalTrees.add(original) =>
+          this.traverse(original)
+        case other => ()
+      }
+      super.traverse(tree)
+    }
+  }
+
+  private def symbolsInType(tp: Type): Set[Symbol] = {
+    val typeSymbolCollector =
+      new CollectTypeCollector({
+        case tpe if (tpe != null) && !tpe.typeSymbolDirect.hasPackageFlag => tpe.typeSymbolDirect
+      })
+
+    typeSymbolCollector.collect(tp).toSet
+
+  }
+
   def firstClassOrModuleDef(tree: Tree): Option[Tree] = {
     tree foreach {
       case t @ ((_: ClassDef) | (_: ModuleDef)) => return Some(t)
@@ -330,32 +243,4 @@
     None
   }
 
-  /**
-   * Traverses given type and collects result of applying a partial function `pf`.
-   *
-   * NOTE: This class exists in Scala 2.10 as CollectTypeCollector but does not in earlier
-   * versions (like 2.9) of Scala compiler that incremental cmpiler supports so we had to
-   * reimplement that class here.
-   */
-  private final class CollectTypeTraverser[T](pf: PartialFunction[Type, T]) extends TypeTraverser {
-    var collected: List[T] = Nil
-    def traverse(tpe: Type): Unit = {
-      if (pf.isDefinedAt(tpe))
-        collected = pf(tpe) :: collected
-      mapOver(tpe)
-    }
-  }
-=======
-    private def symbolsInType(tp: Type): Set[Symbol] = {
-      val typeSymbolCollector =
-        new CollectTypeCollector({
-          case tpe if (tpe != null) && !tpe.typeSymbolDirect.hasPackageFlag => tpe.typeSymbolDirect
-        })
->>>>>>> 5945a9ba
-
-      typeSymbolCollector.collect(tp).toSet
-
-    }
-  }
-
 }