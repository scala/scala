--- conflicted
+++ resolved
@@ -145,21 +145,6 @@
    */
   def isTimedout: Boolean
   
-<<<<<<< HEAD
-  /** This `Future`'s timeout.
-   *  
-   *  $futureTimeout
-   */
-  def timeout: Timeout
-  
-  /** This `Future`'s timeout in nanoseconds.
-   *  
-   *  $futureTimeout
-   */
-  def timeoutInNanos = if (timeout.duration.isFinite) timeout.duration.toNanos else Long.MaxValue
-  
-=======
->>>>>>> 14c98635
   
   /* Projections */
   
