--- conflicted
+++ resolved
@@ -299,11 +299,13 @@
     super.span(p)
   }
 
-  override protected[collection] def filterImpl(pred: A => Boolean, isFlipped: Boolean): HashSet[A] = {
-    val newRootNode = rootNode.filterImpl(pred, isFlipped)
-    if (newRootNode eq rootNode) this
-    else if (newRootNode.size == 0) HashSet.empty
-    else new HashSet(newRootNode)
+  override protected[collection] def filterImpl(pred: A => Boolean, isFlipped: Boolean): HashSet[A] = pred match {
+    case hs: HashSet[A] => if (isFlipped) diff(hs) else intersect(hs)
+    case _              =>
+      val newRootNode = rootNode.filterImpl(pred, isFlipped)
+      if (newRootNode eq rootNode) this
+      else if (newRootNode.size == 0) HashSet.empty
+      else new HashSet(newRootNode)
   }
 
   override def intersect(that: collection.Set[A]): HashSet[A] = {
@@ -312,7 +314,6 @@
     super.intersect(that)
   }
 
-<<<<<<< HEAD
   override def take(n: Int): HashSet[A] = {
     // This method has been preemptively overridden in order to ensure that an optimizing implementation may be included
     // in a minor release without breaking binary compatibility.
@@ -330,27 +331,6 @@
     // in a minor release without breaking binary compatibility.
     super.takeWhile(p)
   }
-=======
-  override def filter(p: A => Boolean) = p match {
-    case hs: HashSet[A] =>
-      intersect(hs)
-    case _ =>
-      val buffer = new Array[HashSet[A]](bufferSize(size))
-      nullToEmpty(filter0(p, false, 0, buffer, 0))
-  }
-
-  override def filterNot(p: A => Boolean) = p match {
-    case hs: HashSet[A] =>
-      diff(hs)
-    case _ =>
-      val buffer = new Array[HashSet[A]](bufferSize(size))
-      nullToEmpty(filter0(p, true, 0, buffer, 0))
-  }
-
-
-
-  protected def filter0(p: A => Boolean, negate: Boolean, level: Int, buffer: Array[HashSet[A]], offset0: Int): HashSet[A] = null
->>>>>>> 0b0d3272
 
   override def drop(n: Int): HashSet[A] = {
     // This method has been preemptively overridden in order to ensure that an optimizing implementation may be included
