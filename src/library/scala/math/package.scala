/*                     __                                               *\
**     ________ ___   / /  ___     Scala API                            **
**    / __/ __// _ | / /  / _ |    (c) 2003-2013, LAMP/EPFL             **
**  __\ \/ /__/ __ |/ /__/ __ |    http://scala-lang.org/               **
** /____/\___/_/ |_/____/_/ | |                                         **
**                          |/                                          **
\*                                                                      */

package scala

/** The package object `scala.math` contains methods for performing basic
  * numeric operations such as elementary exponential, logarithmic, root and
  * trigonometric functions.
  *
  * All methods forward to [[java.lang.Math]] unless otherwise noted.
  *
  * @see [[java.lang.Math]]
  *
  * @groupname math-const Mathematical Constants
  * @groupprio math-const 10
  *
  * @groupname minmax Minimum and Maximum
  * @groupdesc minmax Find the min or max of two numbers. Note: [[scala.collection.TraversableOnce]] has
  *           min and max methods which determine the min or max of a collection.
  * @groupprio minmax 20
  *
  * @groupname rounding Rounding
  * @groupprio rounding 30
  *
  * @groupname explog Exponential and Logarithmic
  * @groupprio explog 40
  *
  * @groupname trig Trigonometric
  * @groupdesc trig Arguments in radians
  * @groupprio trig 50
  *
  * @groupname angle-conversion Angular Measurement Conversion
  * @groupprio angle-conversion 60
  *
  * @groupname hyperbolic Hyperbolic
  * @groupprio hyperbolic 70
  *
  * @groupname abs Absolute Values
  * @groupdesc abs Determine the magnitude of a value by discarding the sign. Results are >= 0.
  * @groupprio abs 80
  *
  * @groupname signum Signs
  * @groupdesc signum Extract the sign of a value. Results are -1, 0 or 1.
  * Note that these are not pure forwarders to the java versions.
  * In particular, the return type of java.lang.Long.signum is Int,
  * but here it is widened to Long so that each overloaded variant
  * will return the same numeric type it is passed.
  * @groupprio signum 90
  *
  * @groupname root-extraction Root Extraction
  * @groupprio root-extraction 100
  *
  * @groupname polar-coords Polar Coordinates
  * @groupprio polar-coords 110
  *
  * @groupname ulp Unit of Least Precision
  * @groupprio ulp 120
  *
  * @groupname randomisation Pseudo Random Number Generation
  * @groupprio randomisation 130
  */
package object math {
  /** The `Double` value that is closer than any other to `e`, the base of
   *  the natural logarithms.
   *  @group math-const
   */
  @inline final val E = java.lang.Math.E

  /** The `Double` value that is closer than any other to `pi`, the ratio of
   *  the circumference of a circle to its diameter.
   *  @group math-const
   */
  @inline final val Pi = java.lang.Math.PI

  /** Returns a `Double` value with a positive sign, greater than or equal
   *  to `0.0` and less than `1.0`.
   *
   *  @group randomisation
   */
  def random(): Double = java.lang.Math.random()

  /**  @group trig */
  def sin(x: Double): Double = java.lang.Math.sin(x)
  /**  @group trig */
  def cos(x: Double): Double = java.lang.Math.cos(x)
  /**  @group trig */
  def tan(x: Double): Double = java.lang.Math.tan(x)
  /**  @group trig */
  def asin(x: Double): Double = java.lang.Math.asin(x)
  /**  @group trig */
  def acos(x: Double): Double = java.lang.Math.acos(x)
  /**  @group trig */
  def atan(x: Double): Double = java.lang.Math.atan(x)

  /** Converts an angle measured in degrees to an approximately equivalent
   *  angle measured in radians.
   *
   *  @param  x an angle, in degrees
   *  @return the measurement of the angle `x` in radians.
   *  @group angle-conversion
   */
  def toRadians(x: Double): Double = java.lang.Math.toRadians(x)

  /** Converts an angle measured in radians to an approximately equivalent
   *  angle measured in degrees.
   *
   *  @param  x angle, in radians
   *  @return the measurement of the angle `x` in degrees.
   *  @group angle-conversion
   */
  def toDegrees(x: Double): Double = java.lang.Math.toDegrees(x)

  /** Converts rectangular coordinates `(x, y)` to polar `(r, theta)`.
   *
   *  @param  x the ordinate coordinate
   *  @param  y the abscissa coordinate
   *  @return the ''theta'' component of the point `(r, theta)` in polar
   *          coordinates that corresponds to the point `(x, y)` in
   *          Cartesian coordinates.
   *  @group polar-coords
   */
  def atan2(y: Double, x: Double): Double = java.lang.Math.atan2(y, x)

  /** Returns the square root of the sum of the squares of both given `Double`
    * values without intermediate underflow or overflow.
    *
    * The ''r'' component of the point `(r, theta)` in polar
    * coordinates that corresponds to the point `(x, y)` in
    * Cartesian coordinates.
    * @group polar-coords
    */
  def hypot(x: Double, y: Double): Double = java.lang.Math.hypot(x, y)

  // -----------------------------------------------------------------------
  // rounding functions
  // -----------------------------------------------------------------------

  /** @group rounding */
  def ceil(x: Double): Double  = java.lang.Math.ceil(x)
  /** @group rounding */
  def floor(x: Double): Double = java.lang.Math.floor(x)

  /** Returns the `Double` value that is closest in value to the
    *  argument and is equal to a mathematical integer.
    *
    *  @param  x a `Double` value
    *  @return the closest floating-point value to a that is equal to a
    *          mathematical integer.
    *  @group rounding
    */
  def rint(x: Double): Double = java.lang.Math.rint(x)

  /** There is no reason to round a `Long`, but this method prevents unintended conversion to `Float` followed by rounding to `Int`.
   *
   *  @note Does not forward to [[java.lang.Math]]
   *  @group rounding
   */
  @deprecated("This is an integer type; there is no reason to round it. Perhaps you meant to call this with a floating-point value?", "2.11.0")
  def round(x: Long): Long = x

  /** Returns the closest `Int` to the argument.
   *
   *  @param  x a floating-point value to be rounded to a `Int`.
   *  @return the value of the argument rounded to the nearest `Int` value.
   *  @group rounding
   */
  def round(x: Float): Int = java.lang.Math.round(x)

  /** Returns the closest `Long` to the argument.
   *
   *  @param  x a floating-point value to be rounded to a `Long`.
   *  @return the value of the argument rounded to the nearest`long` value.
   *  @group rounding
   */
  def round(x: Double): Long = java.lang.Math.round(x)

  /** @group abs */
  def abs(x: Int): Int       = java.lang.Math.abs(x)
  /** @group abs */
  def abs(x: Long): Long     = java.lang.Math.abs(x)
  /** @group abs */
  def abs(x: Float): Float   = java.lang.Math.abs(x)
  /** @group abs */
  def abs(x: Double): Double = java.lang.Math.abs(x)

  /** @group minmax */
  def max(x: Int, y: Int): Int          = java.lang.Math.max(x, y)
  /** @group minmax */
  def max(x: Long, y: Long): Long       = java.lang.Math.max(x, y)
  /** @group minmax */
  def max(x: Float, y: Float): Float    = java.lang.Math.max(x, y)
  /** @group minmax */
  def max(x: Double, y: Double): Double = java.lang.Math.max(x, y)

  /** @group minmax */
  def min(x: Int, y: Int): Int          = java.lang.Math.min(x, y)
  /** @group minmax */
  def min(x: Long, y: Long): Long       = java.lang.Math.min(x, y)
  /** @group minmax */
  def min(x: Float, y: Float): Float    = java.lang.Math.min(x, y)
  /** @group minmax */
  def min(x: Double, y: Double): Double = java.lang.Math.min(x, y)

  /** @group signum
    * @note Forwards to [[java.lang.Integer]]
    */
  def signum(x: Int): Int       = java.lang.Integer.signum(x)
  /** @group signum
    * @note Forwards to [[java.lang.Long]]
    */
  def signum(x: Long): Long     = java.lang.Long.signum(x)
  /** @group signum */
  def signum(x: Float): Float   = java.lang.Math.signum(x)
  /** @group signum */
  def signum(x: Double): Double = java.lang.Math.signum(x)

  // -----------------------------------------------------------------------
  // root functions
  // -----------------------------------------------------------------------

  /** Returns the square root of a `Double` value.
    *
    * @param  x the number to take the square root of
    * @return the value √x
    * @group root-extraction
    */
  def sqrt(x: Double): Double = java.lang.Math.sqrt(x)

  /** Returns the cube root of the given `Double` value.
    *
    * @param  x the number to take the cube root of
    * @return the value ∛x
    * @group root-extraction
    */
  def cbrt(x: Double): Double = java.lang.Math.cbrt(x)

  // -----------------------------------------------------------------------
  // exponential functions
  // -----------------------------------------------------------------------

  /** Returns the value of the first argument raised to the power of the
    *  second argument.
    *
    *  @param x the base.
    *  @param y the exponent.
    *  @return the value `x^y^`.
    *  @group explog
    */
  def pow(x: Double, y: Double): Double = java.lang.Math.pow(x, y)

  /** Returns Euler's number `e` raised to the power of a `Double` value.
    *
    *  @param  x the exponent to raise `e` to.
    *  @return the value `e^a^`, where `e` is the base of the natural
    *          logarithms.
    *  @group explog
    */
  def exp(x: Double): Double = java.lang.Math.exp(x)

  /** Returns `exp(x) - 1`.
    *  @group explog
    */
  def expm1(x: Double): Double = java.lang.Math.expm1(x)

  // -----------------------------------------------------------------------
  // logarithmic functions
  // -----------------------------------------------------------------------

  /** Returns the natural logarithm of a `Double` value.
    *
    *  @param  x the number to take the natural logarithm of
    *  @return the value `logₑ(x)` where `e` is Eulers number
    *  @group explog
    */
  def log(x: Double): Double = java.lang.Math.log(x)

  /** Returns the natural logarithm of the sum of the given `Double` value and 1.
    *  @group explog
    */
  def log1p(x: Double): Double = java.lang.Math.log1p(x)

  /** Returns the base 10 logarithm of the given `Double` value.
    *  @group explog
    */
  def log10(x: Double): Double = java.lang.Math.log10(x)

  // -----------------------------------------------------------------------
  // trigonometric functions
  // -----------------------------------------------------------------------

  /** Returns the hyperbolic sine of the given `Double` value.
    * @group hyperbolic
    */
  def sinh(x: Double): Double = java.lang.Math.sinh(x)

  /** Returns the hyperbolic cosine of the given `Double` value.
    * @group hyperbolic
    */
  def cosh(x: Double): Double = java.lang.Math.cosh(x)

  /** Returns the hyperbolic tangent of the given `Double` value.
    * @group hyperbolic
    */
  def tanh(x: Double):Double = java.lang.Math.tanh(x)

  // -----------------------------------------------------------------------
  // miscellaneous functions
  // -----------------------------------------------------------------------

  /** Returns the size of an ulp of the given `Double` value.
    * @group ulp
    */
  def ulp(x: Double): Double = java.lang.Math.ulp(x)

  /** Returns the size of an ulp of the given `Float` value.
    * @group ulp
    */
  def ulp(x: Float): Float = java.lang.Math.ulp(x)

<<<<<<< HEAD
  /** Returns the sum of its arguments, throwing an exception if the result overflows an `Int`. */
  def addExact(x: Int, y: Int): Int = java.lang.Math.addExact(x, y)

  /** Returns the sum of its arguments, throwing an exception if the result overflows a `Long`. */
  def addExact(x: Long, y: Long): Long = java.lang.Math.addExact(x, y)

  /** Returns the difference of the arguments, throwing an exception if the result overflows an `Int`. */
  def subtractExact(x: Int, y: Int): Int = java.lang.Math.subtractExact(x, y)

  /** Returns the difference of the arguments, throwing an exception if the result overflows a `Long`. */
  def subtractExact(x: Long, y: Long): Long = java.lang.Math.subtractExact(x, y)

  /** Returns the product of the arguments, throwing an exception if the result overflows an `Int`. */
  def multiplyExact(x: Int, y: Int): Int = java.lang.Math.multiplyExact(x, y)

  /** Returns the product of the arguments, throwing an exception if the result overflows a `Long`. */
  def multiplyExact(x: Long, y: Long): Long = java.lang.Math.multiplyExact(x, y)

  /** Returns the argument incremented by one, throwing an exception if the result overflows an `Int`. */
  def incrementExact(a: Int): Int = java.lang.Math.incrementExact(a)

  /** Returns the argument incremented by one, throwing an exception if the result overflows a `Long`. */
  def incrementExact(a: Long) =  java.lang.Math.incrementExact(a)

  /** Returns the argument decremented by one, throwing an exception if the result overflows an `Int`. */
  def decrementExact(a: Int) =  java.lang.Math.decrementExact(a)

  /** Returns the argument decremented by one, throwing an exception if the result overflows a `Long`. */
  def decrementExact(a: Long) =  java.lang.Math.decrementExact(a)

  /** Returns the negation of the argument, throwing an exception if the result overflows an `Int`. */
  def negateExact(a: Int) =  java.lang.Math.negateExact(a)

  /** Returns the negation of the argument, throwing an exception if the result overflows a `Long`. */
  def negateExact(a: Long) =  java.lang.Math.negateExact(a)

  /** Returns the value of the long argument; throwing an exception if the value overflows an `Int`. */
  def toIntExact(value: Long): Int = java.lang.Math.toIntExact(value)

  /** Returns the largest (closest to positive infinity) `Int` value
    * that is less than or equal to the algebraic quotient. */
  def floorDiv(x: Int, y: Int): Int = java.lang.Math.floorDiv(x, y)

  /** Returns the largest (closest to positive infinity) `Long` value
    * that is less than or equal to the algebraic quotient. */
  def floorDiv(x: Long, y: Long): Long = java.lang.Math.floorDiv(x, y)

  /** Returns the floor modulus of the `Int` arguments. */
  def floorMod(x: Int, y: Int): Int = java.lang.Math.floorMod(x, y)

  /** Returns the floor modulus of the `Long` arguments. */
  def floorMod(x: Long, y: Long): Long = java.lang.Math.floorMod(x, y)

  /** Returns the first floating-point argument with the sign of the second floating-point argument. */
  def copySign(magnitude: Double, sign: Double): Double = java.lang.Math.copySign(magnitude, sign)

  /** Returns the first floating-point argument with the sign of the second floating-point argument. */
  def copySign(magnitude: Float, sign: Float): Float = java.lang.Math.copySign(magnitude, sign)

  /** Returns the unbiased exponent used in the representation of a `Double`. */
  def getExponent(f: Float): Int = java.lang.Math.getExponent(f)

  /** Returns the unbiased exponent used in the representation of a `Float`. */
  def getExponent(f: Double): Int = java.lang.Math.getExponent(f)

  /** Returns the floating-point number adjacent to the first argument in the direction of the second argument. */
  def nextAfter(start: Double, direction: Double): Double = java.lang.Math.nextAfter(start, direction)

  /** Returns the floating-point number adjacent to the first argument in the direction of the second argument. */
  def nextAfter(start: Float, direction: Float): Float = java.lang.Math.nextAfter(start, direction)

  /** Returns the floating-point value adjacent to d in the direction of positive infinity. */
  def nextUp(d: Double): Double = java.lang.Math.nextUp(d)

  /** Returns the floating-point value adjacent to f in the direction of positive infinity. */
  def nextUp(d: Float): Float = java.lang.Math.nextUp(d)

  /** Returns the floating-point value adjacent to d in the direction of negative infinity. */
  def nextDown(d: Double): Double = java.lang.Math.nextUp(d)

  /** Returns the floating-point value adjacent to f in the direction of negative infinity. */
  def nextDown(d: Float): Float = java.lang.Math.nextUp(d)

  /** Returns d × 2scaleFactor rounded as if performed by a single correctly rounded floating-point
    * multiply to a member of the `Double` value set. */
  def scalb(d: Double, scaleFactor: Int): Double = java.lang.Math.scalb(d, scaleFactor)

  /** Returns d × 2scaleFactor rounded as if performed by a single correctly rounded floating-point
    * multiply to a member of the `Float` value set. */
  def scalb(d: Float, scaleFactor: Int): Float = java.lang.Math.scalb(d, scaleFactor)

=======
  /** @group rounding */
  def IEEEremainder(x: Double, y: Double): Double = java.lang.Math.IEEEremainder(x, y)
>>>>>>> 4e564efb
}<|MERGE_RESOLUTION|>--- conflicted
+++ resolved
@@ -322,7 +322,9 @@
     */
   def ulp(x: Float): Float = java.lang.Math.ulp(x)
 
-<<<<<<< HEAD
+  /** @group rounding */
+  def IEEEremainder(x: Double, y: Double): Double = java.lang.Math.IEEEremainder(x, y)
+
   /** Returns the sum of its arguments, throwing an exception if the result overflows an `Int`. */
   def addExact(x: Int, y: Int): Int = java.lang.Math.addExact(x, y)
 
@@ -414,8 +416,5 @@
     * multiply to a member of the `Float` value set. */
   def scalb(d: Float, scaleFactor: Int): Float = java.lang.Math.scalb(d, scaleFactor)
 
-=======
-  /** @group rounding */
-  def IEEEremainder(x: Double, y: Double): Double = java.lang.Math.IEEEremainder(x, y)
->>>>>>> 4e564efb
+
 }