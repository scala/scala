/*
 * Scala (https://www.scala-lang.org)
 *
 * Copyright EPFL and Lightbend, Inc.
 *
 * Licensed under Apache License 2.0
 * (http://www.apache.org/licenses/LICENSE-2.0).
 *
 * See the NOTICE file distributed with this work for
 * additional information regarding copyright ownership.
 */

package scala
package util

import java.io.{IOException, PrintWriter}
import java.util.jar.Attributes.{Name => AttributeName}
import scala.annotation.tailrec

/** Loads `library.properties` from the jar. */
object Properties extends PropertiesTrait {
  protected def propCategory    = "library"
  protected def pickJarBasedOn  = classOf[Option[_]]

  /** Scala manifest attributes.
   */
  val ScalaCompilerVersion = new AttributeName("Scala-Compiler-Version")
}

private[scala] trait PropertiesTrait {
  protected def propCategory: String      // specializes the remainder of the values
  protected def pickJarBasedOn: Class[_]  // props file comes from jar containing this

  /** The name of the properties file */
  protected val propFilename = "/" + propCategory + ".properties"

  /** The loaded properties */
  protected lazy val scalaProps: java.util.Properties = {
    val props = new java.util.Properties
    val stream = pickJarBasedOn getResourceAsStream propFilename
    if (stream ne null)
      quietlyDispose(props load stream, stream.close)

    props
  }

  private def quietlyDispose(action: => Unit, disposal: => Unit) =
    try     { action }
    finally {
        try     { disposal }
        catch   { case _: IOException => }
    }

  def propIsSet(name: String)                   = System.getProperty(name) != null
  def propIsSetTo(name: String, value: String)  = propOrNull(name) == value
  def propOrElse(name: String, alt: => String)  = Option(System.getProperty(name)).getOrElse(alt)
  def propOrEmpty(name: String)                 = propOrElse(name, "")
  def propOrNull(name: String)                  = propOrElse(name, null)
  def propOrNone(name: String)                  = Option(propOrNull(name))
  def propOrFalse(name: String)                 = propOrNone(name) exists (x => List("yes", "on", "true") contains x.toLowerCase)
  def setProp(name: String, value: String)      = System.setProperty(name, value)
  def clearProp(name: String)                   = System.clearProperty(name)

  def envOrElse(name: String, alt: => String)   = Option(System getenv name) getOrElse alt
  def envOrNone(name: String)                   = Option(System getenv name)

  def envOrSome(name: String, alt: => Option[String])    = envOrNone(name) orElse alt

  // for values based on propFilename, falling back to System properties
  def scalaPropOrElse(name: String, alt: => String): String = scalaPropOrNone(name).getOrElse(alt)
  def scalaPropOrEmpty(name: String): String             = scalaPropOrElse(name, "")
  def scalaPropOrNone(name: String): Option[String]      = Option(scalaProps.getProperty(name)).orElse(propOrNone("scala." + name))

  /** The version of the Scala runtime, if this is not a snapshot.
   */
  val releaseVersion = scalaPropOrNone("maven.version.number").filterNot(_.endsWith("-SNAPSHOT"))

  /** The version of the Scala runtime, if this is a snapshot.
   */
  val developmentVersion = scalaPropOrNone("maven.version.number").filter(_.endsWith("-SNAPSHOT")).flatMap(_ => scalaPropOrNone("version.number"))

  /** The version of the Scala runtime, or the empty string if unknown.
   *
   *  Note that the version of the Scala library need not correlate with the version of the Scala compiler
   *  used to emit either the library or user code.
   *
   *  For example, Scala 3.0 and 3.1 use the Scala 2.13 library, which is reflected in this version string.
   *  For the Dotty version, see `dotty.tools.dotc.config.Properties.versionNumberString`.
   */
  def versionNumberString = scalaPropOrEmpty("version.number")

  /** A verbose alternative to [[versionNumberString]].
   */
<<<<<<< HEAD
  val versionString         = s"version ${scalaPropOrElse("version.number", "(unknown)")}"
  val copyrightString       = scalaPropOrElse("copyright.string", "Copyright 2002-2022, LAMP/EPFL and Lightbend, Inc.")
=======
  val versionString         = "version " + scalaPropOrElse("version.number", "(unknown)")
  val copyrightString       = scalaPropOrElse("copyright.string", "Copyright 2002-2023, LAMP/EPFL and Lightbend, Inc.")
>>>>>>> 576a6dc4

  /** This is the encoding to use reading in source files, overridden with -encoding.
   *  Note that it uses "prop" i.e. looks in the scala jar, not the system properties.
   */
  def sourceEncoding        = scalaPropOrElse("file.encoding", "UTF-8")
  def sourceReader          = scalaPropOrElse("source.reader", "scala.tools.nsc.io.SourceReader")

  /** This is the default text encoding, overridden (unreliably) with
   *  `JAVA_OPTS="-Dfile.encoding=Foo"`
   */
  def encodingString        = propOrElse("file.encoding", "UTF-8")

  /** The default end of line character.
   */
  def lineSeparator         = System.lineSeparator()

  /* Various well-known properties. */
  def javaClassPath         = propOrEmpty("java.class.path")
  def javaHome              = propOrEmpty("java.home")
  def javaVendor            = propOrEmpty("java.vendor")
  def javaVersion           = propOrEmpty("java.version")
  def javaVmInfo            = propOrEmpty("java.vm.info")
  def javaVmName            = propOrEmpty("java.vm.name")
  def javaVmVendor          = propOrEmpty("java.vm.vendor")
  def javaVmVersion         = propOrEmpty("java.vm.version")
  def javaSpecVersion       = propOrEmpty("java.specification.version")
  def javaSpecVendor        = propOrEmpty("java.specification.vendor")
  def javaSpecName          = propOrEmpty("java.specification.name")
  def osName                = propOrEmpty("os.name")
  def scalaHome             = propOrEmpty("scala.home")
  def tmpDir                = propOrEmpty("java.io.tmpdir")
  def userDir               = propOrEmpty("user.dir")
  def userHome              = propOrEmpty("user.home")
  def userName              = propOrEmpty("user.name")

  /* Some derived values. */
  /** Returns `true` iff the underlying operating system is a version of Microsoft Windows. */
  def isWin                 = osName startsWith "Windows"
  // See https://mail.openjdk.java.net/pipermail/macosx-port-dev/2012-November/005148.html for
  // the reason why we don't follow developer.apple.com/library/mac/#technotes/tn2002/tn2110.
  /** Returns `true` iff the underlying operating system is a version of Apple Mac OSX.  */
  def isMac                 = osName startsWith "Mac OS X"
  /** Returns `true` iff the underlying operating system is a Linux distribution. */
  def isLinux               = osName startsWith "Linux"

  /* Some runtime values. */
  private[scala] def isAvian = javaVmName contains "Avian"

  private[scala] def coloredOutputEnabled: Boolean = propOrElse("scala.color", "auto") match {
    case "auto" => System.console() != null && !isWin
    case s      => s == "" || "true".equalsIgnoreCase(s)
  }

  // This is looking for javac, tools.jar, etc.
  // Tries JDK_HOME first, then the more common but likely jre JAVA_HOME,
  // and finally the system property based javaHome.
  def jdkHome               = envOrElse("JDK_HOME", envOrElse("JAVA_HOME", javaHome))

  private[scala] def versionFor(command: String) = s"Scala $command $versionString -- $copyrightString"

  def versionMsg            = versionFor(propCategory)
  def scalaCmd              = if (isWin) "scala.bat" else "scala"
  def scalacCmd             = if (isWin) "scalac.bat" else "scalac"

  /** Compares the given specification version to the specification version of the platform.
   *
   *  @param version a specification version number (legacy forms acceptable)
   *  @return `true` if the specification version of the current runtime
   *    is equal to or higher than the version denoted by the given string.
   *  @throws NumberFormatException if the given string is not a version string
   *
   *  @example {{{
   *  // In this example, the runtime's Java specification is assumed to be at version 8.
   *  isJavaAtLeast("1.8")            // true
   *  isJavaAtLeast("8")              // true
   *  isJavaAtLeast("9")              // false
   *  isJavaAtLeast("9.1")            // false
   *  isJavaAtLeast("1.9")            // throws
   *  }}}
   */
  def isJavaAtLeast(version: String): Boolean = {
    def versionOf(s: String, depth: Int): (Int, String) =
      s.indexOf('.') match {
        case 0 =>
          (-2, s.substring(1))
        case 1 if depth == 0 && s.charAt(0) == '1' =>
          val r0 = s.substring(2)
          val (v, r) = versionOf(r0, 1)
          val n = if (v > 8 || r0.isEmpty) -2 else v   // accept 1.8, not 1.9 or 1.
          (n, r)
        case -1 =>
          val n = if (!s.isEmpty) s.toInt else if (depth == 0) -2 else 0
          (n, "")
        case i  =>
          val r = s.substring(i + 1)
          val n = if (depth < 2 && r.isEmpty) -2 else s.substring(0, i).toInt
          (n, r)
      }
    @tailrec
    def compareVersions(s: String, v: String, depth: Int): Int = {
      if (depth >= 3) 0
      else {
        val (sn, srest) = versionOf(s, depth)
        val (vn, vrest) = versionOf(v, depth)
        if (vn < 0) -2
        else if (sn < vn) -1
        else if (sn > vn) 1
        else compareVersions(srest, vrest, depth + 1)
      }
    }
    compareVersions(javaSpecVersion, version, 0) match {
      case -2 => throw new NumberFormatException(s"Not a version: $version")
      case i  => i >= 0
    }
  }

  /** Compares the given specification version to the major version of the platform.
   *  @param version a specification major version number
   */
  def isJavaAtLeast(version: Int): Boolean = isJavaAtLeast(math.max(version, 0).toString)

  // provide a main method so version info can be obtained by running this
  def main(args: Array[String]): Unit = {
    val writer = new PrintWriter(Console.err, true)
    writer println versionMsg
  }
}<|MERGE_RESOLUTION|>--- conflicted
+++ resolved
@@ -91,13 +91,8 @@
 
   /** A verbose alternative to [[versionNumberString]].
    */
-<<<<<<< HEAD
   val versionString         = s"version ${scalaPropOrElse("version.number", "(unknown)")}"
-  val copyrightString       = scalaPropOrElse("copyright.string", "Copyright 2002-2022, LAMP/EPFL and Lightbend, Inc.")
-=======
-  val versionString         = "version " + scalaPropOrElse("version.number", "(unknown)")
   val copyrightString       = scalaPropOrElse("copyright.string", "Copyright 2002-2023, LAMP/EPFL and Lightbend, Inc.")
->>>>>>> 576a6dc4
 
   /** This is the encoding to use reading in source files, overridden with -encoding.
    *  Note that it uses "prop" i.e. looks in the scala jar, not the system properties.
