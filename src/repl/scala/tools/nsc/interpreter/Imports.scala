/*
 * Scala (https://www.scala-lang.org)
 *
 * Copyright EPFL and Lightbend, Inc.
 *
 * Licensed under Apache License 2.0
 * (http://www.apache.org/licenses/LICENSE-2.0).
 *
 * See the NOTICE file distributed with this work for
 * additional information regarding copyright ownership.
 */

package scala.tools.nsc
package interpreter

import scala.collection.mutable

/** A magic symbol that, when imported in a REPL template, bumps the
 *  effective nesting level of the typechecker.
 *
 *  The REPL inserts this import to control scoping in code templates,
 *  without excessive lexical noise.
 *
 *  {{{
 *  import p.X
 *  import scala.tools.nsc.interpreter.`{{`
 *  import q.X
 *  X           // q.X
 *  }}}
 *
 *  Its name is chosen to suggest scoping by braces; the brace is doubled
 *  to avoid confusion in printed output, as the name will be visible to
 *  a REPL user inspecting generated code.
 *
 *  There is no complementary symbol to restore the nesting level.
 */
object `{{`

trait Imports {
  self: IMain =>

  import global.{Tree, Import, ImportSelector, Select, Ident, TermName, Symbol, NoType, Name, enteringPickler}
  import global.nme.{ INTERPRETER_IMPORT_WRAPPER => iw, INTERPRETER_IMPORT_LEVEL_UP }
  import global.definitions.{ ScalaPackage, JavaLangPackage, PredefModule }
  import memberHandlers._

  /** Synthetic import handlers for the language defined imports. */
  private def makeWildcardImportHandler(sym: Symbol): ImportHandler = {
    val hd :: tl = sym.fullName.split('.').toList.map(TermName(_)): @unchecked
    val tree = Import(
      tl.foldLeft(Ident(hd): Tree)((x, y) => Select(x, y)),
      ImportSelector.wildList
    )
    tree setSymbol sym
    new ImportHandler(tree)
  }

  /** Symbols whose contents are language-defined to be imported. */
  private def languageWildcardSyms: List[Symbol] = List(JavaLangPackage, ScalaPackage, PredefModule)
  def languageWildcardHandlers = languageWildcardSyms map makeWildcardImportHandler

  /** Tuples of (source, imported symbols) in the order they were imported.
   */
  private def importedSymbolsBySource: List[(Symbol, List[Symbol])] = {
    val lang    = languageWildcardSyms map (sym => (sym, membersAtPickler(sym)))
    val session = importHandlers filter (_.targetType != NoType) map { mh =>
      (mh.targetType.typeSymbol, mh.importedSymbols)
    }

    lang ++ session
  }
  def implicitSymbolsBySource: List[(Symbol, List[Symbol])] = {
    importedSymbolsBySource map {
      case (k, vs) => (k, vs filter (_.isImplicit))
    } filterNot (_._2.isEmpty)
  }

  /** Compute imports that allow definitions from previous
   *  requests to be visible in a new request.  Returns
   *  three or four pieces of related code:
   *
   *  0. Header code fragment that should go at the beginning
   *  of the compilation unit, specifically, import Predef.
   *
   *  1. An initial code fragment that should go before
   *  the code of the new request.
   *
   *  2. A code fragment that should go after the code
   *  of the new request.
   *
   *  3. An access path which can be traversed to access
   *  any bindings inside code wrapped by #1 and #2 .
   *
   * The argument is a set of Names that need to be imported.
   *
   * Limitations: This method is not as precise as it could be.
   * (1) It does not process wildcard imports to see what exactly
   * they import.
   * (2) If it imports any names from a request, it imports all
   * of them, which is not really necessary.
   * (3) It imports multiple same-named implicits, but only the
   * last one imported is actually usable.
   */
  case class ComputedImports(header: String, prepend: String, append: String, access: String)

<<<<<<< HEAD
  protected def importsCode(wanted: Set[Name], request: Request, definesClass: Boolean, generousImports: Boolean): ComputedImports = {
=======
  protected def importsCode(wanted: Set[Name], wrapper: Request#Wrapper, generousImports: Boolean): ComputedImports = {
>>>>>>> 4c726dbb
    val header, code, trailingBraces, accessPath = new StringBuilder
    val currentImps = mutable.HashSet[Name]()
    var predefEscapes = false      // only emit predef import header if name not resolved in history, loosely

    /** Narrow down the list of requests from which imports
     *  should be taken.  Removes requests which cannot contribute
     *  useful imports for the specified set of wanted names.
     */
    case class ReqAndHandler(req: Request, handler: MemberHandler)

    def reqsToUse: List[ReqAndHandler] = {
      /** Loop through a list of MemberHandlers and select which ones to keep.
       *  'wanted' is the set of names that need to be imported.
       */
      def select(reqs: List[ReqAndHandler], wanted: Set[Name]): List[ReqAndHandler] = {
        // Single symbol imports might be implicits! See bug #1752.  Rather than
        // try to finesse this, we will mimic all imports for now.
        def keepHandler(handler: MemberHandler) = handler match {
          case _: ImportHandler     => true
          case x if generousImports => x.definesImplicit || (x.definedNames exists (d => wanted.exists(w => d.startsWith(w))))
          case x                    => x.definesImplicit || (x.definedNames exists wanted)
        }

        reqs match {
          case Nil                                    => predefEscapes = wanted contains PredefModule.name ; Nil
          case rh :: rest if !keepHandler(rh.handler) => select(rest, wanted)
          case rh :: rest                             =>
            import rh.handler._
            val augment = rh match {
              case ReqAndHandler(_, _: ImportHandler) => referencedNames            // for "import a.b", add "a" to names to be resolved
              case _ => Nil
            }
            val newWanted = wanted ++ augment diff definedNames.toSet diff importedNames.toSet
            rh :: select(rest, newWanted)
        }
      }

      /** Flatten the handlers out and pair each with the original request */
      select(allReqAndHandlers.reverseIterator.map { case (r, h) => ReqAndHandler(r, h) }.toList, wanted).reverse
    }

    def addLevelChangingImport() = code.append(s"import _root_.scala.tools.nsc.interpreter.`${INTERPRETER_IMPORT_LEVEL_UP}`\n")

    // add code for a new object to hold some imports
    def addWrapperCode(): Unit = {
      code append (request.wrapperDef(iw) + " {\n")
      trailingBraces append "}\n"+ request.postwrap +"\n"
      accessPath append s".$iw"
    }
    def addWrapper() {
      if (useMagicImport) {
        addLevelChangingImport()
      } else {
        addWrapperCode()
      }
      currentImps.clear()
    }
    def maybeWrap(names: Name*) = if (names exists currentImps) addWrapper()

    // imports from Predef are relocated to the template header to allow hiding.
    def checkHeader(h: ImportHandler) = h.referencedNames contains PredefModule.name
    if (useMagicImport) code.append("\n") else addWrapperCode()

    // loop through previous requests, adding imports for each one
    // Reusing a single temporary value when import from a line with multiple definitions.
    val tempValLines = mutable.Set[Int]()
    for (ReqAndHandler(req, handler) <- reqsToUse) {
      val objName = req.lineRep.readPathInstance
//        if (isReplTrace) code.append(ss"// $objName definedNames ${handler.definedNames}, curImps $currentImps\n")
      handler match {
        case h: ImportHandler if checkHeader(h) =>
          header.clear()
          header append f"${h.member}%n"
        // If the user entered an import, then just use it; add an import wrapping
        // level if the import might conflict with some other import
        case x: ImportHandler if x.importsWildcard =>
          addWrapper()
          code append (x.member + "\n")
          addWrapper()
        case x: ImportHandler =>
          maybeWrap(x.importedNames: _*)
          code append (x.member + "\n")
          currentImps ++= x.importedNames

        case x if isClassBased =>
          for (sym <- x.definedSymbols) {
            maybeWrap(sym.name)
            x match {
              case _: ClassHandler =>
                code.append(s"import ${objName}${req.accessPath}.`${sym.name}`\n")
              case _ =>
                val valName = s"${req.lineRep.packageName}${req.lineRep.readName}"
                if (!tempValLines.contains(req.lineRep.lineId)) {
                  code.append(s"val $valName: ${objName}.type = $objName; ")
                  tempValLines += req.lineRep.lineId
                }
                code.append(s"import ${valName}${req.accessPath}.`${sym.name}`\n")
            }
            currentImps += sym.name
          }
        // For other requests, import each defined name.
        // import them explicitly instead of with _, so that
        // ambiguity errors will not be generated. Also, quote
        // the name of the variable, so that we don't need to
        // handle quoting keywords separately.
        case x =>
          for (sym <- x.definedSymbols) {
            maybeWrap(sym.name)
            code append s"import ${x.path}\n"
            currentImps += sym.name
          }
      }
    }

    addWrapperCode()

    val computedHeader = if (predefEscapes) header.toString else ""
    ComputedImports(computedHeader, code.toString, trailingBraces.toString, accessPath.toString)
  }

  private def allReqAndHandlers =
    prevRequestList flatMap (req => req.handlers map (req -> _))

  private def membersAtPickler(sym: Symbol): List[Symbol] =
    enteringPickler(sym.info.nonPrivateMembers.toList)
}<|MERGE_RESOLUTION|>--- conflicted
+++ resolved
@@ -103,11 +103,7 @@
    */
   case class ComputedImports(header: String, prepend: String, append: String, access: String)
 
-<<<<<<< HEAD
-  protected def importsCode(wanted: Set[Name], request: Request, definesClass: Boolean, generousImports: Boolean): ComputedImports = {
-=======
-  protected def importsCode(wanted: Set[Name], wrapper: Request#Wrapper, generousImports: Boolean): ComputedImports = {
->>>>>>> 4c726dbb
+  protected def importsCode(wanted: Set[Name], request: Request, generousImports: Boolean): ComputedImports = {
     val header, code, trailingBraces, accessPath = new StringBuilder
     val currentImps = mutable.HashSet[Name]()
     var predefEscapes = false      // only emit predef import header if name not resolved in history, loosely
