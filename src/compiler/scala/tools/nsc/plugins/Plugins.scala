--- conflicted
+++ resolved
@@ -102,11 +102,7 @@
         closeableRegistry.registerCloseable(loader)
         loader
       case Right(paths) =>
-<<<<<<< HEAD
-        cache.getOrCreate(paths, newLoader, closeableRegistry, checkStamps)
-=======
-        cache.getOrCreate((), classpath.map(_.jfile.toPath()), newLoader, closeableRegistry, checkStamps)
->>>>>>> 98af7bf5
+        cache.getOrCreate((), paths, newLoader, closeableRegistry, checkStamps)
     }
   }
 
@@ -206,7 +202,7 @@
         closeableRegistry.registerCloseable(loader)
         loader
       case Right(paths) =>
-        cache.getOrCreate(paths, newLoader, closeableRegistry, checkStamps)
+        cache.getOrCreate((), paths, newLoader, closeableRegistry, checkStamps)
     }
   }
 }