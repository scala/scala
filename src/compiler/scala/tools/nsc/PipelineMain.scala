/*
 * Scala (https://www.scala-lang.org)
 *
 * Copyright EPFL and Lightbend, Inc.
 *
 * Licensed under Apache License 2.0
 * (http://www.apache.org/licenses/LICENSE-2.0).
 *
 * See the NOTICE file distributed with this work for
 * additional information regarding copyright ownership.
 */

package scala.tools.nsc

import java.io.{BufferedOutputStream, File}
import java.lang.Thread.UncaughtExceptionHandler
import java.nio.file.attribute.FileTime
import java.nio.file.{Files, Path, Paths}
import java.time.Instant
import java.util.{Collections, Locale}
import java.util.concurrent.atomic.{AtomicBoolean, AtomicInteger}

import javax.tools.Diagnostic.Kind
import javax.tools.{Diagnostic, DiagnosticListener, JavaFileObject, ToolProvider}

<<<<<<< HEAD
import scala.collection.{immutable, mutable}
=======
import scala.collection.JavaConverters._
import scala.collection.{immutable, mutable, parallel}
>>>>>>> 039b118e
import scala.concurrent._
import scala.concurrent.duration.Duration
import scala.jdk.CollectionConverters._
import scala.reflect.internal.pickling.PickleBuffer
<<<<<<< HEAD
import scala.reflect.internal.util.FakePos
import scala.reflect.io.RootPath
import scala.tools.nsc.PipelineMain.{BuildStrategy, Pipeline, Traditional}
=======
import scala.reflect.internal.util.{BatchSourceFile, FakePos, Position}
import scala.reflect.io.{PlainNioFile, RootPath}
>>>>>>> 039b118e
import scala.tools.nsc.io.AbstractFile
import scala.tools.nsc.reporters.{ConsoleReporter, Reporter}
import scala.tools.nsc.util.ClassPath
import scala.util.{Failure, Success, Try}
<<<<<<< HEAD

class PipelineMainClass(label: String, parallelism: Int, strategy: BuildStrategy, argFiles: Seq[Path], useJars: Boolean) {
  private val pickleCacheConfigured = System.getProperty("scala.pipeline.picklecache")
  private val pickleCache: Path = {
    if (pickleCacheConfigured == null) Files.createTempDirectory("scala.picklecache")
    else {
      Paths.get(pickleCacheConfigured)
    }
  }
=======
import PipelineMain.{Pipeline, Traditional}

class PipelineMainClass(argFiles: Seq[Path], pipelineSettings: PipelineMain.PipelineSettings) {
  import pipelineSettings._
  private val pickleCache: Path = configuredPickleCache.getOrElse(Files.createTempDirectory("scala.picklecache"))
>>>>>>> 039b118e
  private def cachePath(file: Path): Path = {
    val newExtension = if (useJars) ".jar" else ""
    changeExtension(pickleCache.resolve("./" + file).normalize(), newExtension)
  }

  private val strippedAndExportedClassPath = mutable.HashMap[Path, Path]()

  /** Forward errors to the (current) reporter. */
  protected def scalacError(msg: String): Unit = {
    reporter.error(FakePos("scalac"), msg + "\n  scalac -help  gives more information")
  }

  private var reporter: Reporter = _

  private object handler extends UncaughtExceptionHandler {
    override def uncaughtException(t: Thread, e: Throwable): Unit = {
      e.printStackTrace()
      System.exit(-1)
    }
  }

  implicit val executor = ExecutionContext.fromExecutor(new java.util.concurrent.ForkJoinPool(parallelism), t => handler.uncaughtException(Thread.currentThread(), t))
  val fileManager = ToolProvider.getSystemJavaCompiler.getStandardFileManager(null, null, null)
  def changeExtension(p: Path, newExtension: String): Path = {
    val fileName = p.getFileName.toString
    val changedFileName = fileName.lastIndexOf('.') match {
      case -1 => fileName + newExtension
      case n => fileName.substring(0, n) + newExtension
    }
    p.getParent.resolve(changedFileName)
  }

  def registerPickleClassPath[G <: Global](output: Path, data: mutable.AnyRefMap[G#Symbol, PickleBuffer]): Unit = {
    val jarPath = cachePath(output)
    val root = RootPath(jarPath, writable = true)
    Files.createDirectories(root.root)

    val dirs = mutable.Map[G#Symbol, Path]()
    def packageDir(packSymbol: G#Symbol): Path = {
      if (packSymbol.isEmptyPackageClass) root.root
      else if (dirs.contains(packSymbol)) dirs(packSymbol)
      else if (packSymbol.owner.isRoot) {
        val subDir = root.root.resolve(packSymbol.encodedName)
        Files.createDirectories(subDir)
        dirs.put(packSymbol, subDir)
        subDir
      } else {
        val base = packageDir(packSymbol.owner)
        val subDir = base.resolve(packSymbol.encodedName)
        Files.createDirectories(subDir)
        dirs.put(packSymbol, subDir)
        subDir
      }
    }
    val written = new java.util.IdentityHashMap[AnyRef, Unit]()
    try {
      for ((symbol, pickle) <- data) {
        if (!written.containsKey(pickle)) {
          val base = packageDir(symbol.owner)
          val primary = base.resolve(symbol.encodedName + ".sig")
          val writer = new BufferedOutputStream(Files.newOutputStream(primary))
          try {
            writer.write(pickle.bytes, 0, pickle.writeIndex)
          } finally {
            writer.close()
          }
          written.put(pickle, ())
        }
      }
    } finally {
      root.close()
    }
    Files.setLastModifiedTime(jarPath, FileTime.from(Instant.now()))
    strippedAndExportedClassPath.put(output.toRealPath().normalize(), jarPath)
  }


  def writeDotFile(logDir: Path, dependsOn: mutable.LinkedHashMap[Task, List[Dependency]]): Unit = {
    val builder = new java.lang.StringBuilder()
    builder.append("digraph projects {\n")
    for ((p, deps) <- dependsOn) {
      //builder.append("  node \"[]").append(p.label).append("\";\n")
      for (dep <- deps) {
        builder.append("   \"").append(p.label).append("\" -> \"").append(dep.t.label).append("\" [")
        if (dep.isMacro) builder.append("label=M")
        else if (dep.isPlugin) builder.append("label=P")
        builder.append("];\n")
      }
    }
    builder.append("}\n")
    val path = logDir.resolve("projects.dot")
    Files.write(path, builder.toString.getBytes(java.nio.charset.StandardCharsets.UTF_8))
    reporter.echo("Wrote project dependency graph to: " + path.toAbsolutePath)
  }

  private case class Dependency(t: Task, isMacro: Boolean, isPlugin: Boolean)

  def process(): Boolean = {
    reporter = createReporter(new Settings(scalacError))
    reporter.echo(s"parallelism = $parallelism, strategy = $strategy")

    def commandFor(argFileArg: Path): Task = {
      val ss = new Settings(scalacError)
      val command = new CompilerCommand(("@" + argFileArg) :: Nil, ss)
      Task(argFileArg, command, command.files)
    }

    val projects: List[Task] = argFiles.toList.map(commandFor)
    if (reporter.hasErrors) return false

    val numProjects = projects.size
    val produces = mutable.LinkedHashMap[Path, Task]()
    for (p <- projects) {
      produces(p.outputDir) = p
    }
    val dependsOn = mutable.LinkedHashMap[Task, List[Dependency]]()
    for (p <- projects) {
      val macroDeps = p.macroClassPath.flatMap(p => produces.get(p)).toList.filterNot(_ == p).map(t => Dependency(t, isMacro = true, isPlugin = false))
      val pluginDeps = p.pluginClassPath.flatMap(p => produces.get(p)).toList.filterNot(_ == p).map(t => Dependency(t, isMacro = false, isPlugin = true))
      val classPathDeps = p.classPath.flatMap(p => produces.get(p)).toList.filterNot(_ == p).filterNot(p => macroDeps.exists(_.t == p)).map(t => Dependency(t, isMacro = false, isPlugin = false))
      dependsOn(p) = classPathDeps ++ macroDeps ++ pluginDeps
    }
    val dependedOn: Set[Task] = dependsOn.valuesIterator.flatten.map(_.t).toSet
    val externalClassPath = projects.iterator.flatMap(_.classPath).filter(p => !produces.contains(p) && Files.exists(p)).toSet

    if (strategy != Traditional) {
      if (stripExternalClassPath) {
        val exportTimer = new Timer
        exportTimer.start()
        for (entry <- externalClassPath) {
          val extracted = cachePath(entry)
          val sourceTimeStamp = Files.getLastModifiedTime(entry)
          if (Files.exists(extracted) && Files.getLastModifiedTime(extracted) == sourceTimeStamp) {
            // println(s"Skipped export of pickles from $entry to $extracted (up to date)")
          } else {
            PickleExtractor.process(entry, extracted)
            Files.setLastModifiedTime(extracted, sourceTimeStamp)
            reporter.echo(s"Exported pickles from $entry to $extracted")
            Files.setLastModifiedTime(extracted, sourceTimeStamp)
          }
          strippedAndExportedClassPath(entry) = extracted
        }
        exportTimer.stop()
        reporter.echo(f"Exported external classpath in ${exportTimer.durationMs}%.0f ms")
      }
    }

    val timer = new Timer
    timer.start()

    def awaitAll(fs: Seq[Future[_]]): Future[_] = {
      val done = Promise[Any]()
      val allFutures = projects.flatMap(_.futures)
      val count = allFutures.size
      val counter = new AtomicInteger(count)
      val failed = new AtomicBoolean(false)
      val handler = (a: Try[_]) => a match {
        case f @ Failure(_) =>
          if (failed.compareAndSet(false, true)) {
            done.complete(f)
          }
        case Success(_) =>
          val remaining = counter.decrementAndGet()
          if (remaining == 0) done.success(())
      }

      allFutures.foreach(_.onComplete(handler))
      done.future
    }

    def awaitDone(): Unit = {
      val allFutures: immutable.Seq[Future[_]] = projects.flatMap(_.futures)
      val numAllFutures = allFutures.size
      val awaitAllFutures: Future[_] = awaitAll(allFutures)
      var lastNumCompleted = allFutures.count(_.isCompleted)
      while (true) try {
        Await.result(awaitAllFutures, Duration(60, "s"))
        timer.stop()
        val numCompleted = allFutures.count(_.isCompleted)
        reporter.echo(s"PROGRESS: $numCompleted / $numAllFutures")
        return
      } catch {
        case _: TimeoutException =>
          val numCompleted = allFutures.count(_.isCompleted)
          if (numCompleted == lastNumCompleted) {
            reporter.echo(s"STALLED: $numCompleted / $numAllFutures")
            reporter.echo("Outline/Scala/Javac")
            projects.map {
              p =>
                def toX(b: Future[_]): String = b.value match { case None => "-"; case Some(Success(_)) => "x"; case Some(Failure(_)) => "!" }
                val s = List(p.outlineDoneFuture, p.groupsDoneFuture, p.javaDoneFuture).map(toX).mkString(" ")
                reporter.echo(s + " " + p.label)
            }
          } else {
            reporter.echo(s"PROGRESS: $numCompleted / $numAllFutures")
            lastNumCompleted = numCompleted
          }
      }
    }
    strategy match {
      case Pipeline =>
        projects.foreach { p =>
          val depsReady = Future.traverse(dependsOn.getOrElse(p, Nil))(task => p.dependencyReadyFuture(task))
          val f = for {
            _ <- depsReady
            _ <- {
              val isLeaf = !dependedOn.contains(p)
              if (isLeaf && useTraditionalForLeaf) {
                p.outlineDone.complete(Success(()))
                p.fullCompile()
              } else
                p.fullCompileExportPickles()
              // Start javac after scalac has completely finished
              Future.traverse(p.groups)(_.done.future)
            }
          } yield {
            p.javaCompile()
          }
          f.onComplete { _ => p.compiler.close() }
        }
        awaitDone()

        for (p <- projects) {
          val dependencies = dependsOn(p).map(_.t)

          def maxByOrZero[A](as: List[A])(f: A => Double): Double = if (as.isEmpty) 0d else as.map(f).max

          val maxOutlineCriticalPathMs = maxByOrZero(dependencies)(_.outlineCriticalPathMs)
          p.outlineCriticalPathMs = maxOutlineCriticalPathMs + p.outlineTimer.durationMs
          p.regularCriticalPathMs = maxOutlineCriticalPathMs + maxByOrZero(p.groups)(_.timer.durationMs)
          p.fullCriticalPathMs = maxByOrZero(dependencies)(_.fullCriticalPathMs) + p.groups.map(_.timer.durationMs).sum
        }

        if (parallelism == 1) {
          val criticalPath = projects.maxBy(_.regularCriticalPathMs)
          reporter.echo(f"Critical path: ${criticalPath.regularCriticalPathMs}%.0f ms. Wall Clock: ${timer.durationMs}%.0f ms")
        } else
          reporter.echo(f" Wall Clock: ${timer.durationMs}%.0f ms")
      case Traditional =>
        projects.foreach { p =>
          val f1 = Future.traverse(dependsOn.getOrElse(p, Nil))(_.t.javaDone.future)
          val f2 = f1.flatMap { _ =>
            p.outlineDone.complete(Success(()))
            p.fullCompile()
            val eventualUnits: Future[List[Unit]] = Future.traverse(p.groups)(_.done.future)
            eventualUnits.map(_ => p.javaCompile())
          }
          f2.onComplete { _ => p.compiler.close() }
        }
        awaitDone()

        for (p <- projects) {
          val dependencies = dependsOn(p).map(_.t)

          def maxByOrZero[A](as: List[A])(f: A => Double): Double = if (as.isEmpty) 0d else as.map(f).max

          p.fullCriticalPathMs = maxByOrZero(dependencies)(_.fullCriticalPathMs) + p.groups.map(_.timer.durationMs).sum
        }
        if (parallelism == 1) {
          val maxFullCriticalPath: Double = projects.map(_.fullCriticalPathMs).max
          reporter.echo(f"Critical path: $maxFullCriticalPath%.0f ms. Wall Clock: ${timer.durationMs}%.0f ms")
        } else {
          reporter.echo(f"Wall Clock: ${timer.durationMs}%.0f ms")
        }
    }

    logDir.foreach { dir =>
      Files.createDirectories(dir)
      writeDotFile(dir, dependsOn)
      writeChromeTrace(dir, projects)
    }
    deleteTempPickleCache()
    true
  }

  private def deleteTempPickleCache(): Unit = {
    if (configuredPickleCache.isEmpty) {
      AbstractFile.getDirectory(pickleCache.toFile).delete()
    }
  }

  private def writeChromeTrace(logDir: Path, projects: List[Task]) = {
    val trace = new java.lang.StringBuilder()
    trace.append("""{"traceEvents": [""")
    val sb = new mutable.StringBuilder(trace)

    def durationEvent(name: String, cat: String, t: Timer): String = {
      s"""{"name": "$name", "cat": "$cat", "ph": "X", "ts": ${(t.startMicros).toLong}, "dur": ${(t.durationMicros).toLong}, "pid": 0, "tid": ${t.thread.getId}}"""
    }

    def projectEvents(p: Task): List[String] = {
      val events = List.newBuilder[String]
      if (p.outlineTimer.durationMicros > 0d) {
        val desc = "parser-to-pickler"
        events += durationEvent(p.label, desc, p.outlineTimer)
        events += durationEvent(p.label, "pickle-export", p.pickleExportTimer)
      }
      for ((g, ix) <- p.groups.zipWithIndex) {
        if (g.timer.durationMicros > 0d)
          events += durationEvent(p.label, "compile-" + ix, g.timer)
      }
      if (p.javaTimer.durationMicros > 0d) {
        val desc = "javac"
        events += durationEvent(p.label, desc, p.javaTimer)
      }
      events.result()
    }

    projects.iterator.flatMap(projectEvents).addString(sb, ",\n")
    trace.append("]}")
    val traceFile = logDir.resolve(s"build-${label}.trace")
    Files.write(traceFile, trace.toString.getBytes())
    reporter.echo("Chrome trace written to " + traceFile.toAbsolutePath)
  }

  case class Group(files: List[String]) {
    val timer = new Timer
    val done = Promise[Unit]()
  }

  private case class Task(argsFile: Path, command: CompilerCommand, files: List[String]) {
    val label = argsFile.toString.replaceAll(".*/target/", "").replaceAll("""(.*)/(.*).args""", "$1:$2")
    override def toString: String = argsFile.toString
    def outputDir: Path = command.settings.outputDirs.getSingleOutput.get.file.toPath.toAbsolutePath.normalize()
    private def expand(s: command.settings.PathSetting): List[Path] = {
      ClassPath.expandPath(s.value, expandStar = true).map(s => Paths.get(s).toAbsolutePath.normalize())
    }
    lazy val classPath: Seq[Path] = expand(command.settings.classpath)
    lazy val macroClassPath: Seq[Path] = expand(command.settings.YmacroClasspath)
    lazy val macroClassPathSet: Set[Path] = macroClassPath.toSet
    lazy val pluginClassPath: Set[Path] = {
      def asPath(p: String) = ClassPath split p

      val paths = command.settings.plugin.value filter (_ != "") flatMap (s => asPath(s) map (s => Paths.get(s)))
      paths.toSet
    }
    def dependencyReadyFuture(dependency: Dependency) = if (dependency.isMacro) {
      log(s"dependency is on macro classpath, will wait for .class files: ${dependency.t.label}")
      dependency.t.javaDone.future
    } else if (dependency.isPlugin) {
      log(s"dependency is on plugin classpath, will wait for .class files: ${dependency.t.label}")
      dependency.t.javaDone.future
    } else
      dependency.t.outlineDone.future


    if (cacheMacro)
      command.settings.YcacheMacroClassLoader.value = "always"
    if (cachePlugin)
      command.settings.YcachePluginClassLoader.value = "always"

    if (strategy != Traditional) {
      command.settings.YpickleJava.value = true
    }

    val groupSize = Integer.getInteger("scala.pipeline.group.size", 128)

    val groups: List[Group] = {
      val isScalaLibrary = files.exists(_.endsWith("Predef.scala"))
      if (isScalaLibrary) {
        Group(files) :: Nil
      } else {
        command.settings.classpath.value = command.settings.outputDirs.getSingleOutput.get.toString + File.pathSeparator + command.settings.classpath.value
        val length = files.length
        val groups = (length.toDouble / groupSize).toInt.max(1)
        files.grouped((length.toDouble / groups).ceil.toInt.max(1)).toList.map(Group(_))
      }
    }
    command.settings.outputDirs.getSingleOutput.get.file.mkdirs()

    val isGrouped = groups.size > 1

    val outlineTimer = new Timer()
    val pickleExportTimer = new Timer
    val javaTimer = new Timer()

    var outlineCriticalPathMs = 0d
    var regularCriticalPathMs = 0d
    var fullCriticalPathMs = 0d
    val outlineDone: Promise[Unit] = Promise[Unit]()
    val outlineDoneFuture = outlineDone.future
    val javaDone: Promise[Unit] = Promise[Unit]()
    val javaDoneFuture: Future[_] = javaDone.future
    val groupsDoneFuture: Future[List[Unit]] = Future.traverse(groups)(_.done.future)
    val futures: List[Future[_]] = {
      outlineDone.future :: javaDone.future :: groups.map(_.done.future)
    }

    val originalClassPath: String = command.settings.classpath.value

    lazy val compiler: Global = try {
      val result = newCompiler(command.settings)
      val reporter = result.reporter
      if (reporter.hasErrors)
        reporter.flush()
      else if (command.shouldStopWithInfo)
        reporter.echo(command.getInfoMessage(result))
      result
    } catch {
      case t: Throwable =>
        t.printStackTrace()
        throw t
    }

    def fullCompile(): Unit = {
      command.settings.Youtline.value = false
      command.settings.stopAfter.value = Nil
      command.settings.Ymacroexpand.value = command.settings.MacroExpand.Normal

      val groupCount = groups.size
      for ((group, ix) <- groups.zipWithIndex) {
        group.done.completeWith {
          Future {
            log(s"scalac (${ix + 1}/$groupCount): start")
            group.timer.start()
            val compiler2 = newCompiler(command.settings)
            try {
              try {
                val run2 = new compiler2.Run()
                run2 compile group.files
                compiler2.reporter.finish()
              } finally {
                group.timer.stop()
                log(f"scalac (${ix + 1}/$groupCount): done ${group.timer.durationMs}%.0f ms")
              }
              if (compiler2.reporter.hasErrors) {
                group.done.complete(Failure(new RuntimeException(label + ": compile failed: ")))
              } else {
                group.done.complete(Success(()))
              }
            } finally {
              compiler2.close()
            }
          }
        }
      }
    }

    def fullCompileExportPickles(): Unit = {
      assert(groups.size == 1)
      val group = groups.head
      log("scalac: start")
      outlineTimer.start()
      try {
        val run2 = new compiler.Run() {

          override def advancePhase(): Unit = {
            if (compiler.phase == this.picklerPhase) {
              outlineTimer.stop()
              log(f"scalac outline: done ${outlineTimer.durationMs}%.0f ms")
              pickleExportTimer.start()
              registerPickleClassPath(command.settings.outputDirs.getSingleOutput.get.file.toPath, symData)
              pickleExportTimer.stop()
              log(f"scalac: exported pickles ${pickleExportTimer.durationMs}%.0f ms")
              outlineDone.complete(Success(()))
              group.timer.start()
            }
            super.advancePhase()
          }
        }

        run2 compile group.files
        compiler.reporter.finish()
        group.timer.stop()
        if (compiler.reporter.hasErrors) {
          log("scalac: failed")
          if (!outlineDone.isCompleted)
            outlineDone.complete(Failure(new RuntimeException(label + ": compile failed: ")))
          group.done.complete(Failure(new RuntimeException(label + ": compile failed: ")))
        } else {
          log(f"scalac: done ${group.timer.durationMs}%.0f ms")
          //        outlineDone.complete(Success(()))
          group.done.complete(Success(()))
        }
      } catch {
        case t: Throwable =>
          t.printStackTrace()
          if (!outlineDone.isCompleted)
            outlineDone.complete(Failure(new RuntimeException(label + ": compile failed: ")))
          if (!group.done.isCompleted)
            group.done.complete(Failure(new RuntimeException(label + ": compile failed: ")))
      }
    }

    def javaCompile(): Unit = {
      val javaSources = files.filter(_.endsWith(".java"))
      if (javaSources.nonEmpty) {
        log("javac: start")
        javaTimer.start()
        javaDone.completeWith(Future {
          val opts: java.util.List[String] = java.util.Arrays.asList("-d", command.settings.outdir.value, "-cp", command.settings.outdir.value + File.pathSeparator + originalClassPath)
          val compiler = ToolProvider.getSystemJavaCompiler
          val listener = new DiagnosticListener[JavaFileObject] {
            override def report(diagnostic: Diagnostic[_ <: JavaFileObject]): Unit = {
              val msg = diagnostic.getMessage(Locale.getDefault)
              val source: JavaFileObject = diagnostic.getSource
              val path = Paths.get(source.toUri)
              val sourceFile = new BatchSourceFile(new PlainNioFile(path))
              val position = Position.range(sourceFile, diagnostic.getStartPosition.toInt, diagnostic.getPosition.toInt, diagnostic.getEndPosition.toInt)
              diagnostic.getKind match {
                case Kind.ERROR => reporter.error(position, msg)
                case Kind.WARNING | Kind.MANDATORY_WARNING => reporter.warning(position, msg)
                case Kind.NOTE => reporter.info(position, msg, true)
                case Kind.OTHER => reporter.echo(position, msg)
              }
            }
          }
          val fileManager = ToolProvider.getSystemJavaCompiler.getStandardFileManager(null, null, null)
          val compileTask = compiler.getTask(null, fileManager, listener, opts, null, fileManager.getJavaFileObjects(javaSources.toArray: _*))
          compileTask.setProcessors(Collections.emptyList())
          if (compileTask.call()) {
            javaTimer.stop()
            log(f"javac: done ${javaTimer.durationMs}%.0f ms ")
          } else {
            javaTimer.stop()
            log(f"javac: error ${javaTimer.durationMs}%.0f ms ")
          }
          ()
        })
      } else {
        javaDone.complete(Success(()))
      }
    }
    def log(msg: String): Unit = reporter.echo(this.label + ": " + msg)
  }

  final class Timer() {
    private var startNanos: Long = 0
    private var endNanos: Long = 0
    def start(): Unit = {
      assert(startNanos == 0L)
      startNanos = System.nanoTime
    }
    var thread: Thread = Thread.currentThread()
    def stop(): Unit = {
      thread = Thread.currentThread()
      endNanos = System.nanoTime()
    }
    def startMs: Double = startNanos.toDouble / 1000 / 1000
    def durationMs: Double = {
      val result = (endNanos - startNanos).toDouble / 1000 / 1000
      if (result < 0)
        getClass
      result
    }
    def startMicros: Double = startNanos.toDouble / 1000d
    def durationMicros: Double = (endNanos - startNanos).toDouble / 1000d
  }

  protected def newCompiler(settings: Settings): Global = {
    if (strategy != Traditional) {
      val classPath = ClassPath.expandPath(settings.classpath.value, expandStar = true)
      val modifiedClassPath = classPath.map { entry =>
        val entryPath = Paths.get(entry)
        if (Files.exists(entryPath))
          strippedAndExportedClassPath.getOrElse(entryPath.toRealPath().normalize(), entryPath).toString
        else
          entryPath
      }
      settings.classpath.value = modifiedClassPath.mkString(java.io.File.pathSeparator)
    }
    Global(settings)
  }
}


object PipelineMain {
  sealed abstract class BuildStrategy

  /** Transport pickles as an input to downstream compilation. */
  case object Pipeline extends BuildStrategy

  /** Emit class files before triggering downstream compilation */
  case object Traditional extends BuildStrategy

  case class PipelineSettings(label: String, parallelism: Int, strategy: BuildStrategy, useJars: Boolean,
                              configuredPickleCache: Option[Path], cacheMacro: Boolean, cachePlugin: Boolean,
                              stripExternalClassPath: Boolean, useTraditionalForLeaf: Boolean, logDir: Option[Path],
                              createReporter: (Settings => Reporter))
  def defaultSettings: PipelineSettings = {
    val strategies = List(Pipeline, Traditional)
    val strategy = strategies.find(_.productPrefix.equalsIgnoreCase(System.getProperty("scala.pipeline.strategy", "pipeline"))).get
    val parallelism = java.lang.Integer.getInteger("scala.pipeline.parallelism", java.lang.Runtime.getRuntime.availableProcessors())
    val useJars = java.lang.Boolean.getBoolean("scala.pipeline.use.jar")
    val cacheMacro = java.lang.Boolean.getBoolean("scala.pipeline.cache.macro.classloader")
    val cachePlugin = java.lang.Boolean.getBoolean("scala.pipeline.cache.plugin.classloader")
    val stripExternalClassPath = java.lang.Boolean.getBoolean("scala.pipeline.strip.external.classpath")
    val useTraditionalForLeaf = java.lang.Boolean.getBoolean("scala.pipeline.use.traditional.for.leaf")
    val configuredPickleCache = Option(System.getProperty("scala.pipeline.picklecache")).map(Paths.get(_))
    val logDir = Paths.get(".")
    new PipelineSettings("1", parallelism, strategy, useJars, configuredPickleCache,
      cacheMacro, cachePlugin, stripExternalClassPath, useTraditionalForLeaf, Some(logDir), new ConsoleReporter(_))
  }

  def main(args: Array[String]): Unit = {
    val argFiles: Seq[Path] = args match {
      case Array(path) if Files.isDirectory(Paths.get(path)) =>
        Files.walk(Paths.get(path)).iterator().asScala.filter(_.getFileName.toString.endsWith(".args")).toList
      case _ =>
        args.map(Paths.get(_))
    }
    val main = new PipelineMainClass(argFiles, defaultSettings)
    val result = main.process()
    if (!result)
      System.exit(1)
    else
      System.exit(0)
  }
}

//object PipelineMainTest {
//  def main(args: Array[String]): Unit = {
//    var i = 0
<<<<<<< HEAD
//    val argsFiles = Files.walk(Paths.get("/code/guardian-frontend")).iterator().asScala.filter(_.getFileName.toString.endsWith(".args")).toList
//    for (_ <- 1 to 2; n <- List(parallel.availableProcessors); start <- List(Pipeline)) {
//      i += 1
//      val main = new PipelineMainClass(start + "-" + i, n, start, argsFiles, useJars = false)
=======
////    val argsFiles = Files.walk(Paths.get("/code/guardian-frontend")).iterator().asScala.filter(_.getFileName.toString.endsWith(".args")).toList
//    val argsFiles = List(Paths.get("/Users/jz/code/guardian-frontend/common/target/compile.args"))
//    val useJars = java.lang.Boolean.getBoolean("scala.pipeline.use.jar")
//    for (_ <- 1 to 20; n <- List(parallel.availableProcessors); strat <- List(OutlineTypePipeline)) {
//      i += 1
//      val main = new PipelineMainClass(strat + "-" + i, n, strat, argsFiles, useJars)
>>>>>>> 039b118e
//      println(s"====== ITERATION $i=======")
//      val result = main.process()
//      if (!result)
//        System.exit(1)
//    }
//    System.exit(0)
//  }
//}<|MERGE_RESOLUTION|>--- conflicted
+++ resolved
@@ -17,51 +17,28 @@
 import java.nio.file.attribute.FileTime
 import java.nio.file.{Files, Path, Paths}
 import java.time.Instant
+import java.util.concurrent.atomic.{AtomicBoolean, AtomicInteger}
 import java.util.{Collections, Locale}
-import java.util.concurrent.atomic.{AtomicBoolean, AtomicInteger}
 
 import javax.tools.Diagnostic.Kind
 import javax.tools.{Diagnostic, DiagnosticListener, JavaFileObject, ToolProvider}
 
-<<<<<<< HEAD
 import scala.collection.{immutable, mutable}
-=======
-import scala.collection.JavaConverters._
-import scala.collection.{immutable, mutable, parallel}
->>>>>>> 039b118e
 import scala.concurrent._
 import scala.concurrent.duration.Duration
 import scala.jdk.CollectionConverters._
 import scala.reflect.internal.pickling.PickleBuffer
-<<<<<<< HEAD
-import scala.reflect.internal.util.FakePos
-import scala.reflect.io.RootPath
-import scala.tools.nsc.PipelineMain.{BuildStrategy, Pipeline, Traditional}
-=======
 import scala.reflect.internal.util.{BatchSourceFile, FakePos, Position}
 import scala.reflect.io.{PlainNioFile, RootPath}
->>>>>>> 039b118e
+import scala.tools.nsc.PipelineMain.{Pipeline, Traditional}
 import scala.tools.nsc.io.AbstractFile
 import scala.tools.nsc.reporters.{ConsoleReporter, Reporter}
 import scala.tools.nsc.util.ClassPath
 import scala.util.{Failure, Success, Try}
-<<<<<<< HEAD
-
-class PipelineMainClass(label: String, parallelism: Int, strategy: BuildStrategy, argFiles: Seq[Path], useJars: Boolean) {
-  private val pickleCacheConfigured = System.getProperty("scala.pipeline.picklecache")
-  private val pickleCache: Path = {
-    if (pickleCacheConfigured == null) Files.createTempDirectory("scala.picklecache")
-    else {
-      Paths.get(pickleCacheConfigured)
-    }
-  }
-=======
-import PipelineMain.{Pipeline, Traditional}
 
 class PipelineMainClass(argFiles: Seq[Path], pipelineSettings: PipelineMain.PipelineSettings) {
   import pipelineSettings._
   private val pickleCache: Path = configuredPickleCache.getOrElse(Files.createTempDirectory("scala.picklecache"))
->>>>>>> 039b118e
   private def cachePath(file: Path): Path = {
     val newExtension = if (useJars) ".jar" else ""
     changeExtension(pickleCache.resolve("./" + file).normalize(), newExtension)
@@ -675,19 +652,12 @@
 //object PipelineMainTest {
 //  def main(args: Array[String]): Unit = {
 //    var i = 0
-<<<<<<< HEAD
-//    val argsFiles = Files.walk(Paths.get("/code/guardian-frontend")).iterator().asScala.filter(_.getFileName.toString.endsWith(".args")).toList
-//    for (_ <- 1 to 2; n <- List(parallel.availableProcessors); start <- List(Pipeline)) {
-//      i += 1
-//      val main = new PipelineMainClass(start + "-" + i, n, start, argsFiles, useJars = false)
-=======
 ////    val argsFiles = Files.walk(Paths.get("/code/guardian-frontend")).iterator().asScala.filter(_.getFileName.toString.endsWith(".args")).toList
 //    val argsFiles = List(Paths.get("/Users/jz/code/guardian-frontend/common/target/compile.args"))
 //    val useJars = java.lang.Boolean.getBoolean("scala.pipeline.use.jar")
-//    for (_ <- 1 to 20; n <- List(parallel.availableProcessors); strat <- List(OutlineTypePipeline)) {
+//    for (_ <- 1 to 20; n <- List(parallel.availableProcessors); start <- List(OutlineTypePipeline)) {
 //      i += 1
-//      val main = new PipelineMainClass(strat + "-" + i, n, strat, argsFiles, useJars)
->>>>>>> 039b118e
+//      val main = new PipelineMainClass(start + "-" + i, n, start, argsFiles, useJars)
 //      println(s"====== ITERATION $i=======")
 //      val result = main.process()
 //      if (!result)
