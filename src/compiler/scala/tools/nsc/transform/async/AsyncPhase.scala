--- conflicted
+++ resolved
@@ -115,14 +115,8 @@
               deriveTemplate(impl)(liftedTrees ::: _)
             })
           }
-<<<<<<< HEAD
-          assert(localTyper.context.owner == cd.symbol.owner,
-            "local typer context's owner must be ClassDef symbol's owner")
-          val withFields = new UseFields(localTyper, cd.symbol, applySym, liftedSyms).transform(cd1)
-=======
-          assert(localTyper.context.owner == cd.symbol.owner)
+          assert(localTyper.context.owner == cd.symbol.owner, "local typer context's owner must be ClassDef symbol's owner")
           val withFields = new UseFields(localTyper, cd.symbol, applySym, liftedSyms, NoSymbol).transform(cd1)
->>>>>>> 98af7bf5
           withFields
 
         case dd: DefDef if dd.hasAttachment[AsyncAttachment] =>
@@ -214,16 +208,7 @@
     private class UseFields(initLocalTyper: analyzer.Typer, stateMachineClass: Symbol,
                             applySym: Symbol, liftedSyms: Set[Symbol], selfSym: Symbol) extends explicitOuter.OuterPathTransformer(initLocalTyper) {
       private def fieldSel(tree: Tree) = {
-<<<<<<< HEAD
         assert(currentOwner != NoSymbol, "currentOwner cannot be NoSymbol")
-        val outerOrThis = if (stateMachineClass == currentClass) gen.mkAttributedThis(stateMachineClass) else {
-          // These references need to be selected from an outer reference, because explicitouter
-          // has already run we must perform this transform explicitly here.
-          tree.symbol.makeNotPrivate(tree.symbol.owner)
-          outerPath(outerValue, currentClass.outerClass, stateMachineClass)
-        }
-=======
-        assert(currentOwner != NoSymbol)
         val outerOrThis =
           if (selfSym != NoSymbol)
             gen.mkAttributedIdent(selfSym)
@@ -235,7 +220,6 @@
             tree.symbol.makeNotPrivate(tree.symbol.owner)
             outerPath(outerValue, currentClass.outerClass, stateMachineClass)
           }
->>>>>>> 98af7bf5
         atPos(tree.pos)(Select(outerOrThis.setType(stateMachineClass.tpe), tree.symbol).setType(tree.symbol.tpe))
       }
       override def transform(tree: Tree): Tree = tree match {
