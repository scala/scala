/* NSC -- new Scala compiler
 * Copyright 2005-2011 LAMP/EPFL
 * @author Martin Odersky
 */

package scala.tools.nsc
package transform

import symtab._
import Flags._
import scala.collection.{ mutable, immutable }
import collection.mutable.ListBuffer

abstract class AddInterfaces extends InfoTransform { self: Erasure =>
  import global._                  // the global environment
  import definitions._             // standard classes and methods

  /** The phase sets lateINTERFACE for non-interface traits that now
   *  become interfaces. It sets lateDEFERRED for formerly concrete
   *  methods in such traits.
   */
  override def phaseNewFlags: Long = lateDEFERRED | lateINTERFACE

  /** A lazily constructed map that associates every non-interface trait with
   *  its implementation class.
   */
  private val implClassMap = perRunCaches.newMap[Symbol, Symbol]()

  /** A lazily constructed map that associates every concrete method in a non-interface
   *  trait that's currently compiled with its corresponding method in the trait's
   *  implementation class.
   */
  private val implMethodMap = perRunCaches.newMap[Symbol, Symbol]()

  override def newPhase(prev: scala.tools.nsc.Phase): StdPhase = {
    implClassMap.clear()
    implMethodMap.clear()
    super.newPhase(prev)
  }

  /** Is given trait member symbol a member of the trait's interface
   *  after this transform is performed?
   */
  private def isInterfaceMember(sym: Symbol) = (
    sym.isType || {
      // !!! Shouldn't the following code be equivalent to leaving
      // out the "sym.info" call and starting with "sym.initialize.isMethod" ?
      // Because, it is not, which I found a little disturbing.  The compiler
      // fails to bootstrap with an error somewhere.
      sym.info    // initialize to set lateMETHOD flag if necessary

      (     sym.isMethod
        && !sym.isLabel
        && !sym.isPrivate
        && (!(sym hasFlag BRIDGE) || sym.hasBridgeAnnotation) // count @bridge annotated classes as interface members
        && !sym.isConstructor
        && !sym.isImplOnly
      )
    }
  )

  /** Does symbol need an implementation method? */
  private def needsImplMethod(sym: Symbol) = (
       sym.isMethod
    && isInterfaceMember(sym)
    && (!sym.hasFlag(DEFERRED | SUPERACCESSOR) || (sym hasFlag lateDEFERRED))
  )

  def implClassPhase = currentRun.erasurePhase.next

  /** Return the implementation class of a trait; create a new one of one does not yet exist */
  def implClass(iface: Symbol): Symbol = {
    iface.info

    implClassMap.getOrElse(iface, {
      atPhase(implClassPhase) {
        if (iface.implClass ne NoSymbol)
          log("%s.implClass == %s".format(iface, iface.implClass))

        val implName = nme.implClassName(iface.name)
        var impl     = if (iface.owner.isClass) iface.owner.info.decl(implName) else NoSymbol

        // !!! Why does forcing the impl's info here lead to a crash?
        // See test case pos/trait-force-info.scala for a minimization.
        // It crashes like this:
        //
        // [log lazyvals] trait ContextTrees.implClass == class ContextTrees$class
        // error: java.lang.AssertionError: assertion failed: (scala.tools.nsc.typechecker.Contexts$NoContext$,scala.tools.nsc.typechecker.Contexts,NoContext$,trait Contexts in package typechecker) /  while parsing (/scala/trunk/build/pack/lib/scala-compiler.jar(scala/tools/nsc/interactive/ContextTrees$class.class),Some(class ContextTrees$class))trait Contexts.NoContext$ linkedModule: <none>List()

        val originalImpl = impl
        if (impl != NoSymbol) {
          // Unlink a pre-existing symbol only if the implementation class is
          // visible on the compilation classpath.  In general this is true under
          // -optimise and not otherwise, but the classpath can use arbitrary
          // logic so the classpath must be queried.
          if (classPath.context.isValidName(implName + ".class")) {
            log("unlinking impl class " + impl)
            iface.owner.info.decls.unlink(impl)
            impl = NoSymbol
          }
          else log("not unlinking existing " + impl + " as the impl class is not visible on the classpath.")
        }
        if (impl == NoSymbol) {
          impl = iface.cloneSymbolImpl(iface.owner)
          impl.name = implName
          impl.sourceFile = iface.sourceFile
          if (iface.owner.isClass)
            iface.owner.info.decls enter impl
        }
        if (currentRun.compiles(iface)) currentRun.symSource(impl) = iface.sourceFile
        impl setPos iface.pos
        impl.flags = iface.flags & ~(INTERFACE | lateINTERFACE) | IMPLCLASS
        impl setInfo new LazyImplClassType(iface)
        implClassMap(iface) = impl
        debuglog(
          "generating impl class " + impl.debugLocationString + " in " + iface.owner + (
            if (originalImpl == NoSymbol) "" else " (cloned from " + originalImpl.debugLocationString + ")"
          )
        )
        impl
      }
    })
  }

  /** A lazy type to set the info of an implementation class
   *  The parents of an implementation class for trait iface are:
   *
   *  - superclass: Object
   *  - mixin classes: mixin classes of iface where every non-interface
   *  trait is mapped to its implementation class, followed by iface itself.
   *
   *  The declarations of a mixin class are:
   *  - for every interface member of iface: its implementation method, if one is needed
   *  - every former member of iface that is implementation only
   */
  private class LazyImplClassType(iface: Symbol) extends LazyType {
    /** Compute the decls of implementation class implClass,
     *  given the decls ifaceDecls of its interface.
     */
    private def implDecls(implClass: Symbol, ifaceDecls: Scope): Scope = {
      val decls = newScope
      if ((ifaceDecls lookup nme.MIXIN_CONSTRUCTOR) == NoSymbol)
        decls enter (
          implClass.newMethod(nme.MIXIN_CONSTRUCTOR, implClass.pos)
            setInfo MethodType(Nil, UnitClass.tpe)
        )

      for (sym <- ifaceDecls.iterator) {
        if (isInterfaceMember(sym)) {
          if (needsImplMethod(sym)) {
            val impl = sym.cloneSymbol(implClass).resetFlag(lateDEFERRED)
            if (currentRun.compiles(implClass)) implMethodMap(sym) = impl
            decls enter impl
            sym setFlag lateDEFERRED
          }
        } else {
          sym.owner = implClass
          // note: OK to destructively modify the owner here,
          // because symbol will not be accessible from outside the sourcefile.
          // mixin constructors are corrected separately; see TermSymbol.owner
          decls enter sym
        }
      }
      decls
    }

    override def complete(sym: Symbol) {
      /** If `tp` refers to a non-interface trait, return a
       *  reference to its implementation class. Otherwise return `tp`.
       */
      def mixinToImplClass(tp: Type): Type = erasure(sym) {
        tp match { //@MATN: no normalize needed (comes after erasure)
          case TypeRef(pre, sym, _) if sym.needsImplClass =>
            typeRef(pre, implClass(sym), Nil)
          case _ =>
            tp
        }
      }
      def implType(tp: Type): Type = tp match {
        case ClassInfoType(parents, decls, _) =>
          assert(phase == implClassPhase, tp)
          ClassInfoType(
            ObjectClass.tpe +: (parents.tail map mixinToImplClass filter (_.typeSymbol != ObjectClass)) :+ iface.tpe,
            implDecls(sym, decls),
            sym
          )
        case PolyType(_, restpe) =>
          implType(restpe)
      }
      sym setInfo implType(beforeErasure(iface.info))
    }

    override def load(clazz: Symbol) { complete(clazz) }
  }

  def transformMixinInfo(tp: Type): Type = tp match {
    case ClassInfoType(parents, decls, clazz) =>
      if (clazz.needsImplClass) {
        clazz setFlag lateINTERFACE
        implClass(clazz) // generate an impl class
      }
      val parents1 = parents match {
        case Nil      => Nil
        case hd :: tl =>
          assert(!hd.typeSymbol.isTrait, clazz)
          if (clazz.isTrait) erasedTypeRef(ObjectClass) :: tl
          else parents
      }
      val decls1 = scopeTransform(clazz) { decls filter (sym =>
        if (clazz.isInterface) isInterfaceMember(sym)
        else (!sym.isType || sym.isClass))
      }

      //if (!clazz.isPackageClass) System.out.println("Decls of "+clazz+" after explicitOuter = " + decls1);//DEBUG
      //if ((parents1 eq parents) && (decls1 eq decls)) tp
      //else
      ClassInfoType(parents1, decls1, clazz)
    case _ =>
      tp
  }

// Tree transformation --------------------------------------------------------------

  private class ChangeOwnerAndReturnTraverser(oldowner: Symbol, newowner: Symbol)
          extends ChangeOwnerTraverser(oldowner, newowner) {
    override def traverse(tree: Tree) {
      tree match {
        case Return(expr) =>
          if (tree.symbol == oldowner) tree.symbol = newowner
        case _ =>
      }
      super.traverse(tree)
    }
  }

  private def ifaceMemberDef(tree: Tree): Tree =
    if (!tree.isDef || !isInterfaceMember(tree.symbol)) EmptyTree
    else if (needsImplMethod(tree.symbol)) DefDef(tree.symbol, EmptyTree)
    else tree

  private def ifaceTemplate(templ: Template): Template =
    treeCopy.Template(templ, templ.parents, emptyValDef, templ.body map ifaceMemberDef)

  private def implMethodDef(tree: Tree, ifaceMethod: Symbol): Tree =
    implMethodMap.get(ifaceMethod) match {
      case Some(implMethod) =>
        tree.symbol = implMethod
        new ChangeOwnerAndReturnTraverser(ifaceMethod, implMethod)(tree)
      case None =>
        abort("implMethod missing for " + ifaceMethod)
    }

  private def implMemberDef(tree: Tree): Tree =
    if (!tree.isDef || !isInterfaceMember(tree.symbol)) tree
    else if (needsImplMethod(tree.symbol)) implMethodDef(tree, tree.symbol)
    else EmptyTree

  /** Add mixin constructor definition
   *    def $init$(): Unit = ()
   *  to `stats` unless there is already one.
   */
  private def addMixinConstructorDef(clazz: Symbol, stats: List[Tree]): List[Tree] =
    if (treeInfo.firstConstructor(stats) != EmptyTree) stats
    else DefDef(clazz.primaryConstructor, Block(List(), Literal(Constant()))) :: stats

  private def implTemplate(clazz: Symbol, templ: Template): Template = atPos(templ.pos) {
    val templ1 = atPos(templ.pos) {
      Template(templ.parents, emptyValDef,
               addMixinConstructorDef(clazz, templ.body map implMemberDef))
        .setSymbol(clazz.newLocalDummy(templ.pos))
    }
    templ1.changeOwner(templ.symbol.owner -> clazz, templ.symbol -> templ1.symbol)
    templ1
  }

  def implClassDefs(trees: List[Tree]): List[Tree] = {
    trees collect {
      case cd: ClassDef if cd.symbol.needsImplClass =>
        val clazz = implClass(cd.symbol).initialize
        ClassDef(clazz, implTemplate(clazz, cd.impl))
    }
  }

  /** Add calls to supermixin constructors
   *    `super[mix].$init$()`
   *  to tree, which is assumed to be the body of a constructor of class clazz.
   */
  private def addMixinConstructorCalls(tree: Tree, clazz: Symbol): Tree = {
    def mixinConstructorCall(impl: Symbol): Tree = atPos(tree.pos) {
      Apply(Select(This(clazz), impl.primaryConstructor), List())
    }
    val mixinConstructorCalls: List[Tree] = {
      for (mc <- clazz.mixinClasses.reverse
           if mc.hasFlag(lateINTERFACE))
      yield mixinConstructorCall(implClass(mc))
    }
    tree match {
<<<<<<< HEAD
      case Block(stats, expr) =>
        // needs `hasSymbol` check because `supercall` could be a block (named / default args)
        stats span (t => t.hasSymbolWhich(_ hasFlag PRESUPER)) match {
          case (presuper, supercall :: rest) =>
            stats span (t => t.hasSymbolWhich(_ hasFlag PRESUPER))
            treeCopy.Block(tree, presuper ::: (supercall :: mixinConstructorCalls ::: rest), expr)
          case (Nil, Nil) =>
            assert(clazz eq AnyValClass, clazz)
            // AnyVal constructor - have to provide a real body so the
            // jvm doesn't throw a VerifyError. But we can't add the
            // body until now, because the typer knows that Any has no
            // constructor and won't accept a call to super.init.
            val superCall = Apply(Select(Super(This(tpnme.EMPTY), tpnme.EMPTY), nme.CONSTRUCTOR), Nil)
            Block(List(superCall), Literal(Constant()))
        }
=======
      case Block(Nil, expr) =>
        // AnyVal constructor - have to provide a real body so the
        // jvm doesn't throw a VerifyError. But we can't add the
        // body until now, because the typer knows that Any has no
        // constructor and won't accept a call to super.init.
        assert((clazz isSubClass AnyValClass) || clazz.info.parents.isEmpty, clazz)
        val superCall = Apply(Select(Super(This(tpnme.EMPTY), tpnme.EMPTY), nme.CONSTRUCTOR), Nil)
        Block(List(superCall), expr)

      case Block(stats, expr) =>
        // needs `hasSymbol` check because `supercall` could be a block (named / default args)
        val (presuper, supercall :: rest) = stats span (t => t.hasSymbolWhich(_ hasFlag PRESUPER))
        treeCopy.Block(tree, presuper ::: (supercall :: mixinConstructorCalls ::: rest), expr)
>>>>>>> 54e284d6
    }
  }

  protected val mixinTransformer = new Transformer {
    override def transformStats(stats: List[Tree], exprOwner: Symbol): List[Tree] =
      (super.transformStats(stats, exprOwner) :::
       super.transformStats(implClassDefs(stats), exprOwner))
    override def transform(tree: Tree): Tree = {
      val sym = tree.symbol
      val tree1 = tree match {
        case ClassDef(mods, _, _, impl) if sym.needsImplClass =>
          implClass(sym).initialize // to force lateDEFERRED flags
          copyClassDef(tree)(mods = mods | INTERFACE, impl = ifaceTemplate(impl))
        case DefDef(_,_,_,_,_,_) if sym.isClassConstructor && sym.isPrimaryConstructor && sym.owner != ArrayClass =>
          deriveDefDef(tree)(addMixinConstructorCalls(_, sym.owner)) // (3)
        case Template(parents, self, body) =>
          val parents1 = sym.owner.info.parents map (t => TypeTree(t) setPos tree.pos)
          treeCopy.Template(tree, parents1, emptyValDef, body)
        case This(_) =>
          if (sym.needsImplClass) {
            val impl = implClass(sym)
            var owner = currentOwner
            while (owner != sym && owner != impl) owner = owner.owner;
            if (owner == impl) This(impl) setPos tree.pos
            else tree
          } else tree
/* !!!
        case Super(qual, mix) =>
          val mix1 = mix
            if (mix == tpnme.EMPTY) mix
            else {
              val ps = beforeErasure {
                sym.info.parents dropWhile (p => p.symbol.name != mix)
              }
              assert(!ps.isEmpty, tree);
              if (ps.head.symbol.needsImplClass) implClass(ps.head.symbol).name
              else mix
            }
          if (sym.needsImplClass) Super(implClass(sym), mix1) setPos tree.pos
          else treeCopy.Super(tree, qual, mix1)
*/
        case _ =>
          tree
      }
      super.transform(tree1)
    }
  }
}
/*
    val ensureNoEscapes = new TypeTraverser {
      def ensureNoEscape(sym: Symbol) {
        if (sym.hasFlag(PRIVATE)) {
          var o = currentOwner;
          while (o != NoSymbol && o != sym.owner && !o.isLocal && !o.hasFlag(PRIVATE))
          o = o.owner
          if (o == sym.owner) sym.makeNotPrivate(base);
        }
      }
      def traverse(t: Type): TypeTraverser = {
        t match {
          case TypeRef(qual, sym, args) =>
            ensureNoEscape(sym)
            mapOver(t)
          case ClassInfoType(parents, decls, clazz) =>
            parents foreach { p => traverse; () }
            traverse(t.typeOfThis)
          case _ =>
            mapOver(t)
        }
        this
      }
    }

*/<|MERGE_RESOLUTION|>--- conflicted
+++ resolved
@@ -295,23 +295,6 @@
       yield mixinConstructorCall(implClass(mc))
     }
     tree match {
-<<<<<<< HEAD
-      case Block(stats, expr) =>
-        // needs `hasSymbol` check because `supercall` could be a block (named / default args)
-        stats span (t => t.hasSymbolWhich(_ hasFlag PRESUPER)) match {
-          case (presuper, supercall :: rest) =>
-            stats span (t => t.hasSymbolWhich(_ hasFlag PRESUPER))
-            treeCopy.Block(tree, presuper ::: (supercall :: mixinConstructorCalls ::: rest), expr)
-          case (Nil, Nil) =>
-            assert(clazz eq AnyValClass, clazz)
-            // AnyVal constructor - have to provide a real body so the
-            // jvm doesn't throw a VerifyError. But we can't add the
-            // body until now, because the typer knows that Any has no
-            // constructor and won't accept a call to super.init.
-            val superCall = Apply(Select(Super(This(tpnme.EMPTY), tpnme.EMPTY), nme.CONSTRUCTOR), Nil)
-            Block(List(superCall), Literal(Constant()))
-        }
-=======
       case Block(Nil, expr) =>
         // AnyVal constructor - have to provide a real body so the
         // jvm doesn't throw a VerifyError. But we can't add the
@@ -325,7 +308,6 @@
         // needs `hasSymbol` check because `supercall` could be a block (named / default args)
         val (presuper, supercall :: rest) = stats span (t => t.hasSymbolWhich(_ hasFlag PRESUPER))
         treeCopy.Block(tree, presuper ::: (supercall :: mixinConstructorCalls ::: rest), expr)
->>>>>>> 54e284d6
     }
   }
 
