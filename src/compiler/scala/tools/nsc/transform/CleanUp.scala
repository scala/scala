--- conflicted
+++ resolved
@@ -596,22 +596,9 @@
       // with just `ArrayValue(...).$asInstanceOf[...]`
       //
       // See scala/bug#6611; we must *only* do this for literal vararg arrays.
-<<<<<<< HEAD
-      case Apply(appMeth @ Select(appMethQual, _), Apply(wrapRefArrayMeth, (arg @ StripCast(ArrayValue(_, _))) :: Nil) :: _ :: Nil)
-      if wrapRefArrayMeth.symbol == currentRun.runDefinitions.wrapVarargsRefArrayMethod && appMeth.symbol == ArrayModule_genericApply && treeInfo.isQualifierSafeToElide(appMethQual) =>
-        arg.transform(this)
-      case Apply(appMeth @ Select(appMethQual, _), elem0 :: Apply(wrapArrayMeth, (rest @ ArrayValue(elemtpt, _)) :: Nil) :: Nil)
-      if wrapArrayMeth.symbol == wrapVarargsArrayMethod(elemtpt.tpe) && appMeth.symbol == ArrayModule_apply(elemtpt.tpe) && treeInfo.isQualifierSafeToElide(appMethQual) =>
-        treeCopy.ArrayValue(rest, rest.elemtpt, elem0 :: rest.elems).transform(this)
-      case Apply(appMeth @ Select(appMethQual, _), elem :: (nil: RefTree) :: Nil)
-      if nil.symbol == NilModule && appMeth.symbol == ArrayModule_apply(elem.tpe.widen) && treeInfo.isExprSafeToInline(nil) && treeInfo.isQualifierSafeToElide(appMethQual) =>
-        localTyper.typedPos(elem.pos) {
-          ArrayValue(TypeTree(elem.tpe), elem :: Nil)
-        } transform this
-=======
-      case Apply(appMeth, Apply(wrapRefArrayMeth, (arg @ StripCast(ArrayValue(elemtpt, elems))) :: Nil) :: classTagEvidence :: Nil)
-      if (wrapRefArrayMeth.symbol == currentRun.runDefinitions.Predef_genericWrapRefArray || wrapRefArrayMeth.symbol ==  currentRun.runDefinitions.Predef_wrapRefArray) && appMeth.symbol == ArrayModule_genericApply &&
-         !elemtpt.tpe.typeSymbol.isBottomClass =>
+      case Apply(appMeth @ Select(appMethQual, _), Apply(wrapRefArrayMeth, (arg @ StripCast(ArrayValue(elemtpt, elems))) :: Nil) :: classTagEvidence :: Nil)
+      if (wrapRefArrayMeth.symbol == currentRun.runDefinitions.wrapVarargsRefArrayMethod || wrapRefArrayMeth.symbol == currentRun.runDefinitions.genericWrapVarargsRefArrayMethod) && appMeth.symbol == ArrayModule_genericApply && treeInfo.isQualifierSafeToElide(appMethQual) &&
+        !elemtpt.tpe.typeSymbol.isBottomClass =>
         classTagEvidence.attachments.get[analyzer.MacroExpansionAttachment] match {
           case Some(att) if att.expandee.symbol.name == nme.materializeClassTag && tree.isInstanceOf[ApplyToImplicitArgs] =>
             super.transform(arg)
@@ -630,11 +617,19 @@
               }
             }
         }
-      case Apply(appMeth, elem0 :: Apply(wrapArrayMeth, (rest @ ArrayValue(elemtpt, _)) :: Nil) :: Nil)
-      if wrapArrayMeth.symbol == Predef_wrapArray(elemtpt.tpe) && appMeth.symbol == ArrayModule_apply(elemtpt.tpe) =>
-        super.transform(treeCopy.ArrayValue(rest, rest.elemtpt, elem0 :: rest.elems))
->>>>>>> 43a5a75b
-
+      case Apply(appMeth @ Select(appMethQual, _), elem0 :: Apply(wrapArrayMeth, (rest @ ArrayValue(elemtpt, _)) :: Nil) :: Nil)
+      if wrapArrayMeth.symbol == wrapVarargsArrayMethod(elemtpt.tpe) && appMeth.symbol == ArrayModule_apply(elemtpt.tpe) && treeInfo.isQualifierSafeToElide(appMethQual) =>
+        treeCopy.ArrayValue(rest, rest.elemtpt, elem0 :: rest.elems).transform(this)
+      case Apply(appMeth @ Select(appMethQual, _), elem :: (nil: RefTree) :: Nil)
+      if nil.symbol == NilModule && appMeth.symbol == ArrayModule_apply(elem.tpe.widen) && treeInfo.isExprSafeToInline(nil) && treeInfo.isQualifierSafeToElide(appMethQual) =>
+        localTyper.typedPos(elem.pos) {
+          ArrayValue(TypeTree(elem.tpe), elem :: Nil)
+        } transform this
+      case Apply(appMeth @ Select(appMethQual, _), elem :: (nil: RefTree) :: Nil)
+        if nil.symbol == NilModule && appMeth.symbol == ArrayModule_apply(elem.tpe.widen) && treeInfo.isExprSafeToInline(nil) && treeInfo.isQualifierSafeToElide(appMethQual) =>
+        localTyper.typedPos(elem.pos) {
+          ArrayValue(TypeTree(elem.tpe), elem :: Nil)
+        } transform this
       // List(a, b, c) ~> new ::(a, new ::(b, new ::(c, Nil)))
       // Seq(a, b, c) ~> new ::(a, new ::(b, new ::(c, Nil)))
       case Apply(appMeth @ Select(appQual, _), List(Apply(wrapArrayMeth, List(StripCast(rest @ ArrayValue(elemtpt, _))))))
