--- conflicted
+++ resolved
@@ -384,15 +384,9 @@
     val bridgeTarget = mutable.HashMap[Symbol, Symbol]()
     var bridges      = List[Tree]()
 
-<<<<<<< HEAD
     val opc = enteringExplicitOuter {
-      new overridingPairs.Cursor(owner) {
-        override def parents              = List(owner.info.firstParent)
-=======
-    val opc = beforeExplicitOuter {
       new overridingPairs.Cursor(root) {
         override def parents              = List(root.info.firstParent)
->>>>>>> c065bde5
         override def exclude(sym: Symbol) = !sym.isMethod || sym.isPrivate || super.exclude(sym)
       }
     }
@@ -432,11 +426,11 @@
           s"""bridge generated for member ${fulldef(member)}
              |which overrides ${fulldef(other)}
              |clashes with definition of $what;
-             |both have erased type ${afterPostErasure(bridge.tpe)}""".stripMargin)
+             |both have erased type ${exitingPostErasure(bridge.tpe)}""".stripMargin)
       }
       for (bc <- root.baseClasses) {
         if (settings.debug.value)
-          afterPostErasure(println(
+          exitingPostErasure(println(
             s"""check bridge overrides in $bc
             ${bc.info.nonPrivateDecl(bridge.name)}
             ${site.memberType(bridge)}
@@ -445,13 +439,13 @@
 
         def overriddenBy(sym: Symbol) =
           sym.matchingSymbol(bc, site).alternatives filter (sym => !sym.isBridge)
-        for (overBridge <- afterPostErasure(overriddenBy(bridge))) {
+        for (overBridge <- exitingPostErasure(overriddenBy(bridge))) {
           if (overBridge == member) {
             clashError("the member itself")
           } else {
             val overMembers = overriddenBy(member)
             if (!overMembers.exists(overMember =>
-              afterPostErasure(overMember.tpe =:= overBridge.tpe))) {
+              exitingPostErasure(overMember.tpe =:= overBridge.tpe))) {
               clashError(fulldef(overBridge))
             }
           }
@@ -461,13 +455,8 @@
     }
 
     def checkPair(member: Symbol, other: Symbol) {
-<<<<<<< HEAD
-      val otpe = erasure(owner)(other.tpe)
+      val otpe = erasure(root)(other.tpe)
       val bridgeNeeded = exitingErasure (
-=======
-      val otpe = erasure(root)(other.tpe)
-      val bridgeNeeded = afterErasure (
->>>>>>> c065bde5
         !(other.tpe =:= member.tpe) &&
         !(deconstMap(other.tpe) =:= deconstMap(member.tpe)) &&
         { var e = bridgesScope.lookupEntry(member.name)
@@ -479,13 +468,8 @@
       if (!bridgeNeeded)
         return
 
-<<<<<<< HEAD
       val newFlags = (member.flags | BRIDGE | ARTIFACT) & ~(ACCESSOR | DEFERRED | LAZY | lateDEFERRED)
-      val bridge   = other.cloneSymbolImpl(owner, newFlags) setPos owner.pos
-=======
-      val newFlags = (member.flags | BRIDGE) & ~(ACCESSOR | DEFERRED | LAZY | lateDEFERRED)
       val bridge   = other.cloneSymbolImpl(root, newFlags) setPos root.pos
->>>>>>> c065bde5
 
       debuglog("generating bridge from %s (%s): %s to %s: %s".format(
         other, flagsToString(newFlags),
@@ -496,24 +480,17 @@
       // the parameter symbols need to have the new owner
       bridge setInfo (otpe cloneInfo bridge)
       bridgeTarget(bridge) = member
-<<<<<<< HEAD
-      exitingErasure(owner.info.decls enter bridge)
-      if (other.owner == owner) {
-        exitingErasure(owner.info.decls.unlink(other))
-        toBeRemoved += other
-=======
 
       if (!(member.tpe exists (_.typeSymbol.isDerivedValueClass)) ||
           checkBridgeOverrides(member, other, bridge)) {
-        afterErasure(root.info.decls enter bridge)
+        exitingErasure(root.info.decls enter bridge)
         if (other.owner == root) {
-          afterErasure(root.info.decls.unlink(other))
+          exitingErasure(root.info.decls.unlink(other))
           toBeRemoved += other
         }
 
         bridgesScope enter bridge
         bridges ::= makeBridgeDefDef(bridge, member, other)
->>>>>>> c065bde5
       }
     }
 
@@ -892,10 +869,6 @@
      *    but their erased types are the same.
      */
     private def checkNoDoubleDefs(root: Symbol) {
-<<<<<<< HEAD
-      def exitingErasure[T](op: => T): T = enteringPhase(phase.next.next)(op)
-=======
->>>>>>> c065bde5
       def doubleDefError(sym1: Symbol, sym2: Symbol) {
         // the .toString must also be computed at the earlier phase
         val tpe1 = exitingRefchecks(root.thisType.memberType(sym1))
@@ -911,11 +884,7 @@
           sym2 + ":" + exitingRefchecks(tpe2.toString) +
             (if (sym2.owner == root) " at line " + (sym2.pos).line else sym2.locationString) +
           "\nhave same type" +
-<<<<<<< HEAD
-          (if (exitingRefchecks(tpe1 =:= tpe2)) "" else " after erasure: " + exitingErasure(sym1.tpe)))
-=======
-          (if (afterRefchecks(tpe1 =:= tpe2)) "" else " after erasure: " + afterPostErasure(sym1.tpe)))
->>>>>>> c065bde5
+          (if (exitingRefchecks(tpe1 =:= tpe2)) "" else " after erasure: " + exitingPostErasure(sym1.tpe)))
         sym1.setInfo(ErrorType)
       }
 
@@ -925,11 +894,7 @@
         if (e.sym.isTerm) {
           var e1 = decls.lookupNextEntry(e)
           while (e1 ne null) {
-<<<<<<< HEAD
-            if (exitingErasure(e1.sym.info =:= e.sym.info)) doubleDefError(e.sym, e1.sym)
-=======
-            if (afterPostErasure(e1.sym.info =:= e.sym.info)) doubleDefError(e.sym, e1.sym)
->>>>>>> c065bde5
+            if (exitingPostErasure(e1.sym.info =:= e.sym.info)) doubleDefError(e.sym, e1.sym)
             e1 = decls.lookupNextEntry(e1)
           }
         }
@@ -937,17 +902,14 @@
       }
 
       val opc = new overridingPairs.Cursor(root) {
-        override def exclude(sym: Symbol): Boolean =
-          (!sym.isTerm || sym.isPrivate || super.exclude(sym)
-           // specialized members have no type history before 'specialize', causing double def errors for curried defs
-           || !sym.hasTypeAt(currentRun.refchecksPhase.id))
+        override def exclude(sym: Symbol): Boolean = (
+             !sym.isTerm || sym.isPrivate || super.exclude(sym)
+          // specialized members have no type history before 'specialize', causing double def errors for curried defs
+          || !sym.hasTypeAt(currentRun.refchecksPhase.id)
+        )
 
         override def matches(sym1: Symbol, sym2: Symbol): Boolean =
-<<<<<<< HEAD
-          exitingErasure(sym1.tpe =:= sym2.tpe)
-=======
-          afterPostErasure(sym1.tpe =:= sym2.tpe)
->>>>>>> c065bde5
+          exitingPostErasure(sym1.tpe =:= sym2.tpe)
       }
       while (opc.hasNext) {
         if (!exitingRefchecks(
