/*
 * Scala (https://www.scala-lang.org)
 *
 * Copyright EPFL and Lightbend, Inc.
 *
 * Licensed under Apache License 2.0
 * (http://www.apache.org/licenses/LICENSE-2.0).
 *
 * See the NOTICE file distributed with this work for
 * additional information regarding copyright ownership.
 */

package scala.tools.nsc
package backend.jvm
package opt

import scala.annotation.tailrec
import scala.collection.mutable
import scala.jdk.CollectionConverters._
import scala.tools.asm.Opcodes._
import scala.tools.asm.Type
import scala.tools.asm.tree._
import scala.tools.nsc.backend.jvm.BTypes.InternalName
import scala.tools.nsc.backend.jvm.analysis.{AsmAnalyzer, BackendUtils, ProdConsAnalyzer}
import scala.tools.nsc.backend.jvm.opt.BytecodeUtils._

abstract class BoxUnbox {
  val postProcessor: PostProcessor

  import postProcessor.{backendUtils, callGraph}
  import backendUtils._

  /**
   * Eliminate box-unbox pairs within `method`. Such appear commonly after closure elimination:
   *
   *   def t2 = {
   *     val f = (b: Byte, i: Int) => i + b // no specialized variant for this function type
   *     f(1, 2) // invokes the generic `apply`
   *   }
   *
   * The closure optimizer re-writes the `apply` call to `anonfun\$adapted` method, which takes
   * boxed arguments. After inlining this method, we get
   *
   *   def t2 = {
   *     val a = boxByte(1)
   *     val b = boxInteger(2)
   *     val r = boxInteger(anonfun\$(unboxByte(a), unboxInt(b)))
   *     unboxInt(r)
   *   }
   *
   * All these box/unbox operations are eliminated here.
   *
   * Implementation: for every box operation, find all consumers of the boxed value, then all
   * producers of these consumers, repeat until reaching a fixpoint. If this results in a set of
   * boxing and unboxing operations, the box can be eliminated.
   *
   * There are two methods for eliminating boxes:
   *   M1: If there is a single boxing operation, the boxed value(s) are stored into new local
   *       variable(s) at the allocation site. Accesses to the boxed value are re-written to reads /
   *       writes of these locals. Advantages:
   *         - supports mutable boxes (IntRef and friends)
   *         - supports eliminating unbox operations even if the box object needs to be created
   *           because it escapes (see E4)
   *           - works by keeping the unboxed value(s) in locals AND the box in its original form
   *           - only for immutable boxes: modifications to the escaped box cannot be applied to
   *             the local variable(s) holding the boxed value(s).
   *       Restriction:
   *         - does not work if there are multiple boxing operations (see E1)
   *
   *   M2: If there are multiple boxing operations, the boxing operations are simply eliminated,
   *       leaving the unboxed value(s) on the stack. Store / load operations that previously
   *       acted on the box are adapted to handle the boxed type(s). If the box contains multiple
   *       values (or a size-2 value, which doesn't fit into locals that were used for the box),
   *       new local slots are used for store / load operations. Restrictions:
   *         - does not support re-writing writes to (mutable) boxes (see E2)
   *         - does not support re-writing reads of boxes that also escape (see E3)
   *
   *
   * E1: M1 only works if there's a single boxing operation.
   *   def e1(b: Boolean) = {
   *     val i: Integer = box(10) // 10 is stored into a new local, box operation and i removed
   *     val j: Integer = box(20) // 20 is stored into a new local, box operation and j removed
   *     val r = if (b) i else j  // loads and stores of the box are eliminated, r no longer exists
   *     unbox(r)                 // cannot rewrite: we don't know which local to load
   *   }
   * Note: the example has no write and the box does not escape, so M2 works here.
   *
   * E2: mutable boxes with multiple boxing operations cannot be eliminated.
   *   M1: see E1
   *   M2: cannot replace an `IntRef` on the stack by an `Int` value on the stack, an Int on the
   *       stack cannot be modified.
   *
   *   def e2(b: Boolean) = {
   *     val r1 = new IntRef(0)
   *     val r2 = new IntRef(1)
   *     val modRef = if (b) r1 else r2
   *     modRef.elem += 10               // M1: cannot rewrite: which local to write? same as E1.
   *     (if (b) r1 else r2).elem += 10  // M2: cannot change an Int on the stack
   *     (r1.elem, r2.elem)
   *   }
   *
   *
   * E3: escaping boxes with multiple boxing operations cannot be rewritten.
   *   M1: see E1.
   *   M2: at *, instead of an Integer, an Int is on the stack, but the escape method expects an
   *       Integer. We cannot just create a box at this point: if there are multiple escapes (or
   *       an escape is executed more than once), the difference could be observed (reference
   *       equality).
   *
   *   def e3(b: Boolean) = {
   *     val i: Integer = box(1)
   *     val j: Integer = box(2)
   *     escape(if (b) i else j)  // *
   *     unbox(if (b) i else j)
   *  }
   *
   *
   * E4: M1 supports rewriting unbox operations of immutable boxes that escape
   *   def e4 = {
   *     val i: Integer = box(10) // 10 is stored into a new local, loaded as argument for the box call
   *     escape(i)                // not changed, still loads the local i holding the box
   *     unbox(i)                 // rewritten to a pop (of the box) and a load of the local variable
   *   }
   *
   *
   * E4 seems to be a bit of a corner case, but it's necessary to unblock box eliminations with
   * mutual dependencies. Example:
   *
   *   val ((a, b), c) = ((1, 2), 3)
   *   a + b + c
   *
   * generates (after a few cleanups) the following (pseudo-bytecode, ignoring primitive boxing, specialization):
   *
   *   load 1, load 2, new Tuple2  // stack: Tuple2
   *   load 3                      // stack: Tuple2; Int
   *   val local1 = new Tuple2
   *   val local2 = local1._1.asInstanceOf[Tuple2]
   *   val c = local1._2.asInstanceOf[Int]
   *   if (local2 == null) throw new MatchError(local1)
   *   val a = local2._1
   *   val b = local2._2
   *   a + b + c
   *
   * In order to eliminate the tuples, we first need to eliminate the outer tuple (stored in local1)
   *   - single box operation, so we use M1
   *   - there are three consumers of the outer tuple: `local1._1`, `local1._2` and
   *     `new MatchError(local1)`. in the last one, the tuple escapes.
   *   - note that the MatchError creation is dead code: local2 is never null. However, our nullness
   *     analysis cannot identify this: it does not track nullness through tuple stores and loads.
   *   - if we re-write the non-escaping consumers of the outer tuple, but keep the tuple allocation
   *     and the escaping consumer, we get the following:
   *
   *   load 1, load 2
   *   val newLocal1 = new Tuple2; load newLocal1  // stack: Tuple2
   *   val newLocal2 = 3; load newLocal2           // stack: Tuple2; Int
   *   val local1 = new Tuple2
   *   val local2 = newLocal1
   *   val c = newLocal2
   *   if (local2 == null) throw new MatchError(local1)
   *   val a = local2._1
   *   val b = local2._2
   *   a + b + c
   *
   * At this point, the nullness analysis sees that `local2 == null` is false, dead code elimination
   * removes the `throw new MatchError(local1)`. After eliminating the allocation of the outer tuple,
   * the inner tuple (stored in newLocal1) can also be eliminated.
   *
   *
   * Special case for tuples wrt specialization: a tuple getter may box or unbox the value stored
   * in the tuple: calling `_1` on a `Tuple2\$mcII\$sp` boxes the primitive Int stored in the tuple.
   * Similarly, calling `_1\$mcI\$sp` on a non-specialized `Tuple2` unboxes the Integer in the tuple.
   * When eliminating such getters, we have to introduce appropriate box / unbox calls.
   *
   *
   * TODO: add new calls (box / unbox) to the call graph (not urgent)
   * TODO: update the call graph because stack heights change (not urgent).
   *   this may also affect other optimizations, we ignored the issue so far. check how stack
   *   heights stored in the call graph are used.
   * Note: these tasks are not urgent because the call graph is not currently used during / after
   * method-local optimizations, only before to perform inlining and closure rewriting.
   */
  def boxUnboxElimination(method: MethodNode, owner: InternalName): Boolean = {
    AsmAnalyzer.sizeOKForSourceValue(method) && {
      val toInsertBefore = mutable.Map.empty[AbstractInsnNode, List[AbstractInsnNode]]
      val toReplace = mutable.Map.empty[AbstractInsnNode, List[AbstractInsnNode]]
      val toDelete = mutable.Set.empty[AbstractInsnNode]

      val knownHandled = mutable.Set.empty[AbstractInsnNode]

      lazy val prodCons = new ProdConsAnalyzer(method, owner)

      var nextLocal = BackendUtils.maxLocals(method)
      def getLocal(size: Int) = {
        val r = nextLocal
        nextLocal += size
        r
      }

      var maxStackGrowth = 0

      /* Method M1 for eliminating box-unbox pairs (see doc comment in the beginning of this file) */
      def replaceBoxOperationsSingleCreation(creation: BoxCreation, finalCons: Set[BoxConsumer], boxKind: BoxKind, keepBox: Boolean): Unit = {
        /*
         * If the box is eliminated, all copy operations (loads, stores, others) of the box need to
         * be removed. This method returns all copy operations that should be removed.
         *
         * Returns `None` in case some exotic copy operation is found that cannot be removed
         * (DUP2_X1 and friends - these are never emitted by scalac). In this case, the box cannot
         * be eliminated.
         */
        def copyOpsToEliminate: Option[Set[AbstractInsnNode]] = {
          var elidableCopyOps = Set.empty[AbstractInsnNode]
          var replaceOK = true
          val copyOps = new CopyOpsIterator(Set(creation), finalCons, prodCons)
          while (replaceOK && copyOps.hasNext) copyOps.next() match {
            case vi: VarInsnNode =>
              elidableCopyOps += vi

            case copyOp if copyOp.getOpcode == DUP =>
              elidableCopyOps += copyOp

            case _ =>
              replaceOK = false
          }
          if (replaceOK) Some(elidableCopyOps) else None
        }

        val canRewrite = keepBox || (copyOpsToEliminate match {
          case Some(copyOps) =>
            toDelete ++= copyOps
            true

          case _ => false
        })

        if (canRewrite) {
          val localSlots = Vector.from[(Int, Type)](boxKind.boxedTypes.iterator.map(tp => (getLocal(tp.getSize), tp)))

          // store boxed value(s) into localSlots
          val storeOps = localSlots.reverseIterator map { case (slot, tp) =>
            new VarInsnNode(tp.getOpcode(ISTORE), slot)
          } to(List)
          val storeInitialValues = creation.loadInitialValues match {
            case Some(ops) => ops ::: storeOps
            case None => storeOps
          }
          if (keepBox) {
            val loadOps = List.from[VarInsnNode](localSlots.iterator.map({ case (slot, tp) =>
              new VarInsnNode(tp.getOpcode(ILOAD), slot)
            }))
            toInsertBefore(creation.valuesConsumer) = storeInitialValues ::: loadOps
          } else {
            toReplace(creation.valuesConsumer) = storeInitialValues
            toDelete ++= creation.allInsns - creation.valuesConsumer
          }

          // rewrite consumers
          finalCons foreach {
            case write: StaticSetterOrInstanceWrite =>
              assert(!keepBox, s"cannot eliminate box write if the box remains (and escapes): $write")
              val (slot, tp) = localSlots(boxKind.extractedValueIndex(write))
              val storeOp = new VarInsnNode(tp.getOpcode(ISTORE), slot)
              toReplace(write.consumer) = List(storeOp)

            case c: EscapingConsumer =>
              assert(keepBox, s"found escaping consumer, but box is eliminated: $c")

            case Drop(insn) =>
              if (keepBox) toReplace(insn) = List(getPop(1))

            case extraction =>
              val (slot, tp) = localSlots(boxKind.extractedValueIndex(extraction))
              val loadOps = new VarInsnNode(tp.getOpcode(ILOAD), slot) :: extraction.postExtractionAdaptationOps(tp)
              if (keepBox) toReplace(extraction.consumer) = getPop(1) :: loadOps
              else toReplace(extraction.consumer) = loadOps
              toDelete ++= extraction.allInsns - extraction.consumer
          }
        }
      }

      /* Method M2 for eliminating box-unbox pairs (see doc comment in the beginning of this file) */
      def replaceBoxOperationsMultipleCreations(allCreations: Set[BoxCreation], allConsumers: Set[BoxConsumer], boxKind: BoxKind): Unit = {
        /*
         * If a single-value size-1 box is eliminated, local variables slots holding the box are
         * reused to hold the unboxed value. In case there's an entry for that local variable in the
         * method's local variables table (debug info), adapt the type.
         *
         * If there are multiple entries for a local variable that's changing types, then all
         * entries for that variable are deleted - it's not obvious how to find the correct entry.
         * Note that scalac never re-uses local variable slots for non-overlapping locals. Also note
         * that all locals that are newly created during the optimizer don't have an entry either.
         *
         * Finally, note that variables that become unused are removed later from the table by
         * removeUnusedLocalVariableNodes in LocalOpt.
         *
         * Unlike modifications that affect the method's instructions (which uses toReplace etc),
         * we can directly modify the local variable table - it does not affect the frames of the
         * ProdCons analysis.
         */
        def updateLocalVariableTypes(reTypedLocals: Map[Int, Type]): Unit = {
          lazy val localsByIndex = method.localVariables.asScala.groupBy(_.index)
          for ((index, tp) <- reTypedLocals) localsByIndex.get(index).map(_.toList) match {
            case Some(List(local)) =>
              local.desc = tp.getDescriptor
            case Some(locals) =>
              locals foreach method.localVariables.remove
            case _ =>
          }
        }

        /* Remove box creations - leave the boxed value(s) on the stack instead. */
        def replaceCreationOps(): Unit = {
          for (creation <- allCreations) creation.loadInitialValues match {
            case None =>
              toDelete ++= creation.allInsns

            case Some(ops) =>
              toReplace(creation.valuesConsumer) = ops
              toDelete ++= (creation.allInsns - creation.valuesConsumer)
          }
        }

        /*
         * Replace a value extraction operation. For a single-value box, the extraction operation can
         * just be removed. An extraction from a multi-value box is replaced by POP operations for the
         * non-used values, and an xSTORE / xLOAD for the extracted value. Example: tuple3._2 becomes
         * POP; xSTORE n; POP; xLOAD n.
         */
        def replaceExtractionOps(): Unit = {
          if (boxKind.boxedTypes.lengthCompare(1) == 0) {
            // fast path for single-value boxes
            allConsumers.foreach(extraction => extraction.postExtractionAdaptationOps(boxKind.boxedTypes.head) match {
              case Nil => extraction match {
                case Drop(_) => toReplace(extraction.consumer) = boxKind.boxedTypes.map(t => getPop(t.getSize))
                case _ => toDelete ++= extraction.allInsns
              }
              case ops =>
                toReplace(extraction.consumer) = ops
                toDelete ++= extraction.allInsns - extraction.consumer
            })
          } else {
            for (extraction <- allConsumers) {
<<<<<<< HEAD
              val valueIndex = boxKind.extractedValueIndex(extraction)
              val replacementOps = if (valueIndex == 0) {
                val pops = boxKind.boxedTypes.tail.map(t => getPop(t.getSize))
                pops ::: extraction.postExtractionAdaptationOps(boxKind.boxedTypes.head)
              } else {
                var loadOps: List[AbstractInsnNode] = null
                val consumeStack = boxKind.boxedTypes.zipWithIndex.reverseIterator.map {
                  case (tp, i) =>
                    if (i == valueIndex) {
                      val resultSlot = getLocal(tp.getSize)
                      loadOps = new VarInsnNode(tp.getOpcode(ILOAD), resultSlot) :: extraction.postExtractionAdaptationOps(tp)
                      new VarInsnNode(tp.getOpcode(ISTORE), resultSlot)
                    } else {
                      getPop(tp.getSize)
                    }
                }.to(List)
                consumeStack ::: loadOps
=======
              val replacementOps = extraction match {
                case Drop(_) =>
                  boxKind.boxedTypes.map(t => getPop(t.getSize))
                case _ =>
                  val valueIndex = boxKind.extractedValueIndex(extraction)
                  if (valueIndex == 0) {
                    val pops = boxKind.boxedTypes.tail.map(t => getPop(t.getSize))
                    pops ::: extraction.postExtractionAdaptationOps(boxKind.boxedTypes.head)
                  } else {
                    var loadOps: List[AbstractInsnNode] = null
                    val consumeStack = boxKind.boxedTypes.zipWithIndex reverseMap {
                      case (tp, i) =>
                        if (i == valueIndex) {
                          val resultSlot = getLocal(tp.getSize)
                          loadOps = new VarInsnNode(tp.getOpcode(ILOAD), resultSlot) :: extraction.postExtractionAdaptationOps(tp)
                          new VarInsnNode(tp.getOpcode(ISTORE), resultSlot)
                        } else {
                          getPop(tp.getSize)
                        }
                    }
                    consumeStack ::: loadOps
                  }
>>>>>>> ff03e5ad
              }
              toReplace(extraction.consumer) = replacementOps
              toDelete ++= extraction.allInsns - extraction.consumer
            }
          }
        }

        checkCopyOpReplacements(allCreations, allConsumers, boxKind.boxedTypes, nextLocal, prodCons) match {
          case Some((replacements, nextCopyOpLocal, reTypedLocals)) =>
            toReplace ++= replacements
            updateLocalVariableTypes(reTypedLocals)
            nextLocal = nextCopyOpLocal
            replaceCreationOps()
            replaceExtractionOps()
            // Conservative (safe) value for stack growth. In every frame that initially has a multi-value
            // box on the stack, the stack now contains all of the individual values. So for every eliminated
            // box, the maxStack may be up to N-1 slots larger.
            maxStackGrowth += boxKind.boxedTypes.length - 1

          case None =>
        }
      }

      val it = method.instructions.iterator
      while (it.hasNext) {
        val insn = it.next()
        if (!knownHandled(insn)) BoxKind.valueCreationKind(insn, prodCons) match {
          case Some((boxCreation, boxKind)) =>
            allCreationsConsumers(boxCreation, boxKind, prodCons) match {
              case Some((allCreations, allConsumers)) =>
                val (escapingConsumers, boxConsumers) = allConsumers.partition(_.isEscaping)
                if (boxConsumers.nonEmpty) {
                  for (c <- allCreations) knownHandled ++= c.allInsns
                  for (e <- allConsumers) knownHandled ++= e.allInsns

                  val hasEscaping = escapingConsumers.nonEmpty
                  val hasWrite = allConsumers.exists(_.isWrite)
                  if (!hasEscaping && !hasWrite) {
                    // M2 -- see doc comment in the beginning of this file
                    // If both M1 and M2 can be applied, we prefer M2 because it doesn't introduce new locals.
                    replaceBoxOperationsMultipleCreations(allCreations, allConsumers, boxKind)
                  } else if (allCreations.size == 1 && (!hasEscaping || !boxKind.isMutable)) {
                    // M1 -- see doc comment in the beginning of this file
                    replaceBoxOperationsSingleCreation(allCreations.head, allConsumers, boxKind, keepBox = hasEscaping)
                  }
                }

              case None =>
            }

          case None =>
        }
      }

      // We don't need to worry about CallGraph.closureInstantiations and
      // BackendUtils.indyLambdaImplMethods, the removed instructions are not IndyLambdas
      def removeFromCallGraph(insn: AbstractInsnNode): Unit = insn match {
        case mi: MethodInsnNode => callGraph.removeCallsite(mi, method)
        case _ =>
      }

      for ((location, ops) <- toInsertBefore; op <- ops)
        method.instructions.insertBefore(location, op)

      for ((oldOp, newOps) <- toReplace) {
        for (newOp <- newOps) method.instructions.insertBefore(oldOp, newOp)
        method.instructions.remove(oldOp)
        removeFromCallGraph(oldOp)
      }

      for (op <- toDelete) {
        method.instructions.remove(op)
        removeFromCallGraph(op)
      }

      method.maxLocals = nextLocal
      method.maxStack = BackendUtils.maxStack(method) + maxStackGrowth
      val changed = toInsertBefore.nonEmpty || toReplace.nonEmpty || toDelete.nonEmpty
      changed
    }
  }

  /**
   * Given a box creations operation
   *   - find all ultimate consumers for the produced value. then:
   *     - for all consumed values, find all producer operations. check that all are box creations
   *       - recurse until reaching a fixpoint
   *
   * Returns a set of box creations and a set of box consumers. Note that the box consumers may
   * contain [[EscapingConsumer]]s, even if there are multiple box creation operations. The callee
   * will handle this case (and not attempt to eliminate the box).
   */
  def allCreationsConsumers(initialCreation: BoxCreation, boxKind: BoxKind, prodCons: ProdConsAnalyzer): Option[(Set[BoxCreation], Set[BoxConsumer])] = {
    var creations = Set(initialCreation)
    var consumers = Set.empty[BoxConsumer]

    def addCreations(boxConsumer: BoxConsumer): Boolean = {
      val newProds = boxConsumer.boxProducers(prodCons).filterNot(prod => creations.exists(_.producer == prod))
      newProds.forall(prod => boxKind.checkBoxCreation(prod, prodCons) match {
        case Some(boxCreation) =>
          creations += boxCreation
          addBoxConsumers(boxCreation)

        case _ => false
      })
    }

    def addBoxConsumers(creation: BoxCreation): Boolean = {
      val newCons = creation.boxConsumers(prodCons, ultimate = true).filterNot(cons => consumers.exists(_.consumer == cons))
      newCons.forall(cons => boxKind.checkBoxConsumer(cons, prodCons) match {
        case Some(boxConsumer) =>
          consumers += boxConsumer
          addCreations(boxConsumer)

        case _ =>
          creations.size <= 1 && {
            // If there's a single box creation, the box operations can still be rewritten
            consumers += EscapingConsumer(cons)
            true
          }
      })
    }

    if (addBoxConsumers(initialCreation)) Some((creations, consumers))
    else None
  }

  /**
   * Takes two sets `initialProds` and `finalCons` such that all boxes produced by the first set
   * are only consumed by an operation in the second set.
   *
   * Returns a map that replaces copy operations (ALOAD / ASTORE) between the producers and
   * consumers with corresponding copy operations for the values stored in the box. The returned
   * `Int` value returns the next free local variable slot.
   *
   * Examples:
   *   - for an Integer box, an ASTORE x is simply replaced by ISTORE x
   *   - for a pair of two references, an ASTORE x is replaced by `ASTORE x1; ASTORE x2` where x1
   *     and x2 are fresh locals
   *
   * Not all copy operations can be supported: DUP only works for single-value boxes, the more
   * exotic copy operations (DUP2_X2) are not supported (note that Scalac never emits them). If a
   * copy operation cannot be replaced, this method returns `None`.
   */
  def checkCopyOpReplacements(initialProds: Set[BoxCreation], finalCons: Set[BoxConsumer], valueTypes: List[Type], nextLocal: Int, prodCons: ProdConsAnalyzer): Option[(Map[AbstractInsnNode, List[AbstractInsnNode]], Int, Map[Int, Type])] = {
    var replacements = Map.empty[AbstractInsnNode, List[AbstractInsnNode]]
    var reTypedLocals = Map.empty[Int, Type]

    var nextCopyOpLocal = nextLocal
    val newLocalsMap: mutable.LongMap[List[(Type, Int)]] = mutable.LongMap.empty
    def newLocals(index: Int) = newLocalsMap.getOrElseUpdate(index, valueTypes match {
      case List(t) if t.getSize == 1 =>
        reTypedLocals += index -> t
        List((t, index))
      case _ => valueTypes.map(t => {
        val newIndex = nextCopyOpLocal
        nextCopyOpLocal += t.getSize
        (t, newIndex)
      })
    })

    var replaceOK = true
    val copyOps = new CopyOpsIterator(initialProds, finalCons, prodCons)
    while (replaceOK && copyOps.hasNext) copyOps.next() match {
      case vi: VarInsnNode =>
        val isLoad = vi.getOpcode == ALOAD
        val typedVarOp = (tp: (Type, Int)) => {
          val opc = tp._1.getOpcode(if (isLoad) ILOAD else ISTORE)
          new VarInsnNode(opc, tp._2)
        }
        val locs = newLocals(vi.`var`)
        replacements += vi -> (if (isLoad) locs.map(typedVarOp) else locs.map(typedVarOp).reverse)

      case copyOp =>
        if (copyOp.getOpcode == DUP && valueTypes.lengthCompare(1) == 0) {
          if (valueTypes.head.getSize == 2)
            replacements += copyOp -> List(new InsnNode(DUP2))
        } else {
          replaceOK = false
        }
    }
    if (replaceOK) Some((replacements, nextCopyOpLocal, reTypedLocals)) else None
  }

  /**
   * For a set of box creation operations and a corresponding set of box consumer operations,
   * this iterator returns all copy operations (load, store, dup) that are in between.
   */
  class CopyOpsIterator(initialCreations: Set[BoxCreation], finalCons: Set[BoxConsumer], prodCons: ProdConsAnalyzer) extends Iterator[AbstractInsnNode] {
    private val queue = mutable.Queue.empty[AbstractInsnNode] ++= initialCreations.iterator.flatMap(_.boxConsumers(prodCons, ultimate = false))

    // a single copy operation can consume multiple producers: val a = if (b) box(1) else box(2).
    // the `ASTORE a` has two producers (the two box operations). we need to handle it only once.
    private val visited = mutable.Set.empty[AbstractInsnNode]

    private val boxConsumingOps = finalCons.map(_.consumer)

    @tailrec private def advanceToNextCopyOp(): Unit = {
      if (queue.nonEmpty) {
        val h = queue.front
        if (visited(h) || boxConsumingOps(h)) {
          queue.dequeue()
          advanceToNextCopyOp()
        }
      }
    }

    def hasNext: Boolean = {
      advanceToNextCopyOp()
      queue.nonEmpty
    }

    def next(): AbstractInsnNode = {
      advanceToNextCopyOp()
      val r = queue.dequeue()
      visited += r
      queue ++= prodCons.consumersOfOutputsFrom(r)
      r
    }
  }

  trait BoxKind {
    def checkBoxCreation(insn: AbstractInsnNode, prodCons: ProdConsAnalyzer): Option[BoxCreation]
    def checkBoxConsumer(insn: AbstractInsnNode, prodCons: ProdConsAnalyzer): Option[BoxConsumer]
    def boxedTypes: List[Type]
    def extractedValueIndex(extraction: BoxConsumer): Int
    def isMutable: Boolean
  }

  object BoxKind {
    def valueCreationKind(insn: AbstractInsnNode, prodCons: ProdConsAnalyzer): Option[(BoxCreation, BoxKind)] = {
      PrimitiveBox.checkPrimitiveBox(insn, None, prodCons) orElse
        Ref.checkRefCreation(insn, None, prodCons) orElse
        Tuple.checkTupleCreation(insn, None, prodCons)
    }

    /**
     * Check if `newOp` is part of a standard object construction pattern in which:
     *
     *   NEW T
     *   DUP
     *   [load constructor args]
     *   INVOKESPECIAL T.init
     *
     * The method ensures that the entire construction pattern is closed in itself, without any
     * branches going in or out. This is checked by looking at producers / consumers:
     *   - `DUP` is the only consumer of `NEW`, and vice versa
     *   - `DUP` the only producer for the receiver of the constructor call
     *   - The set of consumers of `DUP` without the constructor call is the same as
     *     the set of consumers of the value on the stack top after the constructor call
     */
    def checkInstanceCreation(newOp: TypeInsnNode, prodCons: ProdConsAnalyzer): Option[(InsnNode, MethodInsnNode)] = {
      val newCons = prodCons.consumersOfOutputsFrom(newOp)
      if (newCons.size == 1 && newCons.head.getOpcode == DUP) {
        val dupOp = newCons.head.asInstanceOf[InsnNode]
        if (prodCons.producersForInputsOf(dupOp) == Set(newOp)) {
          val dupCons = prodCons.consumersOfOutputsFrom(dupOp)
          val initCalls = dupCons collect {
            case mi: MethodInsnNode if mi.name == GenBCode.INSTANCE_CONSTRUCTOR_NAME && mi.owner == newOp.desc => mi
          }
          if (initCalls.size == 1) {
            val initCall = initCalls.head
            val numArgs = Type.getArgumentTypes(initCall.desc).length
            val receiverProds = prodCons.producersForValueAt(initCall, prodCons.frameAt(initCall).stackTop - numArgs)
            if (receiverProds == Set(dupOp)) {
              val dupConsWithoutInit = dupCons - initCall
              val afterInit = initCall.getNext
              val stackTopAfterInit = prodCons.frameAt(afterInit).stackTop
              val initializedInstanceCons = prodCons.consumersOfValueAt(afterInit, stackTopAfterInit)
              if (initializedInstanceCons == dupConsWithoutInit) {
                return Some((dupOp, initCall))
              }
            }
          }
        }
      }
      None
    }

    /**
     * If `mi` is an invocation of a method on Predef, check if the receiver is a GETSTATIC of
     * Predef.MODULE\$ and return it.
     */
    def checkReceiverPredefLoad(mi: MethodInsnNode, prodCons: ProdConsAnalyzer): Option[AbstractInsnNode] = {
      val numArgs = Type.getArgumentTypes(mi.desc).length
      val receiverProds = prodCons.producersForValueAt(mi, prodCons.frameAt(mi).stackTop - numArgs)
      if (receiverProds.size == 1) {
        val prod = receiverProds.head
        if (isPredefLoad(prod) && prodCons.consumersOfOutputsFrom(prod) == Set(mi)) return Some(prod)
      }
      None
    }
  }

  case class PrimitiveBox(boxedType: Type, boxClass: InternalName) extends BoxKind {
    import PrimitiveBox._
    def checkBoxCreation(insn: AbstractInsnNode, prodCons: ProdConsAnalyzer): Option[BoxCreation] = checkPrimitiveBox(insn, Some(this), prodCons).map(_._1)
    def checkBoxConsumer(insn: AbstractInsnNode, prodCons: ProdConsAnalyzer): Option[BoxConsumer] = checkPrimitiveUnbox(insn, this, prodCons)
    def boxedTypes: List[Type] = List(boxedType)
    def extractedValueIndex(extraction: BoxConsumer): Int = 0
    def isMutable = false
  }

  object PrimitiveBox {
    private def boxedType(mi: MethodInsnNode) = Type.getArgumentTypes(mi.desc)(0)

    private def boxClass(mi: MethodInsnNode) = {
      if (mi.name == GenBCode.INSTANCE_CONSTRUCTOR_NAME) mi.owner
      else Type.getReturnType(mi.desc).getInternalName
    }

    private val primBoxSupertypes: Map[InternalName, Set[InternalName]] = {
      import postProcessor.bTypes._
      def transitiveSupertypes(clsbt: ClassBType): Set[ClassBType] =
        (clsbt.info.get.superClass ++ clsbt.info.get.interfaces).flatMap(transitiveSupertypes).toSet + clsbt

      coreBTypes.boxedClasses.map { bc =>
        bc.internalName -> (transitiveSupertypes(bc).map(_.internalName) + bc.internalName)
      }.toMap
    }

    def checkPrimitiveBox(insn: AbstractInsnNode, expectedKind: Option[PrimitiveBox], prodCons: ProdConsAnalyzer): Option[(BoxCreation, PrimitiveBox)] = {
      // mi is either a box factory or a box constructor invocation
      def checkKind(mi: MethodInsnNode) = expectedKind match {
        case Some(kind) => if (kind.boxClass == boxClass(mi)) expectedKind else None
        case None => Some(PrimitiveBox(boxedType(mi), boxClass(mi)))
      }

      insn match {
        case mi: MethodInsnNode =>
          if (isScalaBox(mi) || isJavaBox(mi)) checkKind(mi).map((StaticFactory(mi, loadInitialValues = None), _))
          else if (isPredefAutoBox(mi))
            for (predefLoad <- BoxKind.checkReceiverPredefLoad(mi, prodCons); kind <- checkKind(mi))
              yield (ModuleFactory(predefLoad, mi), kind)
          else None

        case ti: TypeInsnNode if ti.getOpcode == NEW =>
          for ((dupOp, initCall) <- BoxKind.checkInstanceCreation(ti, prodCons) if isPrimitiveBoxConstructor(initCall); kind <- checkKind(initCall))
            yield (InstanceCreation(ti, dupOp, initCall), kind)

        case _ => None
      }
    }

    def checkPrimitiveUnbox(insn: AbstractInsnNode, kind: PrimitiveBox, prodCons: ProdConsAnalyzer): Option[BoxConsumer] = {
      def typeOK(mi: MethodInsnNode) = kind.boxedType == Type.getReturnType(mi.desc)
      insn match {
        case mi: MethodInsnNode =>
          if ((isScalaUnbox(mi) || isJavaUnbox(mi)) && typeOK(mi)) Some(StaticGetterOrInstanceRead(mi))
          else if (isPredefAutoUnbox(mi) && typeOK(mi)) BoxKind.checkReceiverPredefLoad(mi, prodCons).map(ModuleGetter(_, mi))
          else None

        case ti: TypeInsnNode if insn.getOpcode == INSTANCEOF =>
          val success = primBoxSupertypes(kind.boxClass).contains(ti.desc)
          Some(BoxedPrimitiveTypeCheck(ti, success))

        case i: InsnNode if i.getOpcode == POP =>
          Some(Drop(i))

        case _ => None
      }
    }
  }

  case class Ref(boxedType: Type, refClass: InternalName) extends BoxKind {
    import Ref._
    def checkBoxCreation(insn: AbstractInsnNode, prodCons: ProdConsAnalyzer): Option[BoxCreation] = checkRefCreation(insn, Some(this), prodCons).map(_._1)
    def checkBoxConsumer(insn: AbstractInsnNode, prodCons: ProdConsAnalyzer): Option[BoxConsumer] = checkRefConsumer(insn, this, prodCons)
    def boxedTypes: List[Type] = List(boxedType)
    def extractedValueIndex(extraction: BoxConsumer): Int = 0
    def isMutable = true
  }

  object Ref {
    private def boxedType(mi: MethodInsnNode): Type = runtimeRefClassBoxedType(mi.owner)
    private def refClass(mi: MethodInsnNode): InternalName = mi.owner
    private def loadZeroValue(refZeroCall: MethodInsnNode): List[AbstractInsnNode] = List(loadZeroForTypeSort(runtimeRefClassBoxedType(refZeroCall.owner).getSort))

    private val refSupertypes = {
      import postProcessor.bTypes._
      Set(coreBTypes.jiSerializableRef, coreBTypes.ObjectRef).map(_.internalName)
    }

    def checkRefCreation(insn: AbstractInsnNode, expectedKind: Option[Ref], prodCons: ProdConsAnalyzer): Option[(BoxCreation, Ref)] = {
      def checkKind(mi: MethodInsnNode): Option[Ref] = expectedKind match {
        case Some(kind) => if (kind.refClass == refClass(mi)) expectedKind else None
        case None => Some(Ref(boxedType(mi), refClass(mi)))
      }

      insn match {
        case mi: MethodInsnNode =>
          if (isRefCreate(mi)) checkKind(mi).map((StaticFactory(mi, loadInitialValues = None), _))
          else if (isRefZero(mi)) checkKind(mi).map((StaticFactory(mi, loadInitialValues = Some(loadZeroValue(mi))), _))
          else None

        case ti: TypeInsnNode if ti.getOpcode == NEW =>
          for ((dupOp, initCall) <- BoxKind.checkInstanceCreation(ti, prodCons) if isRuntimeRefConstructor(initCall); kind <- checkKind(initCall))
            yield (InstanceCreation(ti, dupOp, initCall), kind)

        case _ => None
      }
    }

    def checkRefConsumer(insn: AbstractInsnNode, kind: Ref, prodCons: ProdConsAnalyzer): Option[BoxConsumer] = insn match {
      case fi: FieldInsnNode if fi.owner == kind.refClass && fi.name == "elem" =>
        if (fi.getOpcode == GETFIELD) Some(StaticGetterOrInstanceRead(fi))
        else if (fi.getOpcode == PUTFIELD) Some(StaticSetterOrInstanceWrite(fi))
        else None

      case ti: TypeInsnNode if ti.getOpcode == INSTANCEOF =>
        Some(BoxedPrimitiveTypeCheck(ti, ti.desc == kind.refClass || refSupertypes.contains(ti.desc)))

      case i: InsnNode if i.getOpcode == POP =>
        Some(Drop(i))

      case _ => None
    }
  }

  case class Tuple(boxedTypes: List[Type], tupleClass: InternalName) extends BoxKind {
    import Tuple._
    def checkBoxCreation(insn: AbstractInsnNode, prodCons: ProdConsAnalyzer): Option[BoxCreation] = checkTupleCreation(insn, Some(this), prodCons).map(_._1)
    def checkBoxConsumer(insn: AbstractInsnNode, prodCons: ProdConsAnalyzer): Option[BoxConsumer] = checkTupleExtraction(insn, this, prodCons)
    def extractedValueIndex(extraction: BoxConsumer): Int = extraction match {
      case StaticGetterOrInstanceRead(mi: MethodInsnNode) => tupleGetterIndex(mi.name)
      case PrimitiveBoxingGetter(mi)                      => tupleGetterIndex(mi.name)
      case PrimitiveUnboxingGetter(mi, _)                 => tupleGetterIndex(mi.name)
      case _ => throw new AssertionError(s"Expected tuple getter, found $extraction")
    }
    def isMutable = false
  }

  object Tuple {
    private def boxedTypes(mi: MethodInsnNode): List[Type] = Type.getArgumentTypes(mi.desc).toList
    private def tupleClass(mi: MethodInsnNode): InternalName = mi.owner

    def checkTupleCreation(insn: AbstractInsnNode, expectedKind: Option[Tuple], prodCons: ProdConsAnalyzer): Option[(BoxCreation, Tuple)] = {
      def checkKind(mi: MethodInsnNode): Option[Tuple] = expectedKind match {
        case Some(kind) => if (kind.tupleClass == tupleClass(mi)) expectedKind else None
        case None => Some(Tuple(boxedTypes(mi), tupleClass(mi)))
      }

      insn match {
        // no need to check for TupleN.apply: the compiler transforms case companion apply calls to constructor invocations
        case ti: TypeInsnNode if ti.getOpcode == NEW =>
          for ((dupOp, initCall) <- BoxKind.checkInstanceCreation(ti, prodCons) if isTupleConstructor(initCall); kind <- checkKind(initCall))
            yield (InstanceCreation(ti, dupOp, initCall), kind)

        case _ => None
      }
    }

    private val specializedTupleClassR = "scala/Tuple[12]\\$mc[IJDCZ]{1,2}\\$sp".r
    private def isSpecializedTupleClass(tupleClass: InternalName) = specializedTupleClassR.pattern.matcher(tupleClass).matches

    private val specializedTupleGetterR = "_[12]\\$mc[IJDCZ]\\$sp".r
    private def isSpecializedTupleGetter(mi: MethodInsnNode) = specializedTupleGetterR.pattern.matcher(mi.name).matches

    private val tupleGetterR = "_\\d\\d?".r
    private def isTupleGetter(mi: MethodInsnNode) = tupleGetterR.pattern.matcher(mi.name).matches

    def checkTupleExtraction(insn: AbstractInsnNode, kind: Tuple, prodCons: ProdConsAnalyzer): Option[BoxConsumer] = {
      val expectedTupleClass = kind.tupleClass
      insn match {
        case mi: MethodInsnNode =>
          val tupleClass = mi.owner
          if (isSpecializedTupleClass(expectedTupleClass)) {
            val typeOK = tupleClass == expectedTupleClass || tupleClass == expectedTupleClass.substring(0, expectedTupleClass.indexOf('$'))
            if (typeOK) {
              if (isSpecializedTupleGetter(mi)) return Some(StaticGetterOrInstanceRead(mi))
              else if (isTupleGetter(mi)) return Some(PrimitiveBoxingGetter(mi))
            }
          } else if (expectedTupleClass == tupleClass) {
            if (isSpecializedTupleGetter(mi)) return Some(PrimitiveUnboxingGetter(mi, Type.getReturnType(mi.desc)))
            else if (isTupleGetter(mi)) return Some(StaticGetterOrInstanceRead(mi))
          }

        case _ =>
          if (insn.getOpcode == POP) return Some(Drop(insn))
      }
      None
    }

    private val getterIndexPattern = "_(\\d{1,2}).*".r
    def tupleGetterIndex(getterName: String) = getterName match { case getterIndexPattern(i) => i.toInt - 1 case x => throw new MatchError(x) }
  }

  // TODO: add more
  // case class ValueClass(valueClass: Type, valueType: Type) extends BoxKind

  sealed trait BoxCreation {
    // to support box creation operations that don't consume an initial value from the stack, e.g., IntRef.zero
    val loadInitialValues: Option[List[AbstractInsnNode]]

    /**
     * The instruction that produces the box value; for instance creations, the `NEW` operation.
     */
    def producer: AbstractInsnNode

    /**
     * The instruction that consumes the boxed values; for instance creations, the `init` call.
     */
    def valuesConsumer: MethodInsnNode = this match {
      case StaticFactory(call, _) => call
      case ModuleFactory(_, call) => call
      case InstanceCreation(_, _, initCall) => initCall
    }

    def allInsns: Set[AbstractInsnNode] = this match {
      case StaticFactory(c, _) => Set(c)
      case ModuleFactory(m, c) => Set(m, c)
      case InstanceCreation(n, d, i) => Set(n, d, i)
    }

    /**
     * The consumers of the box produced by this box creation. If `ultimate` is true, then the
     * final consumers are returned (e.g., an unbox operation), otherwise direct consumers (e.g.,
     * a store operation).
     */
    def boxConsumers(prodCons: ProdConsAnalyzer, ultimate: Boolean): Set[AbstractInsnNode] = {
      val startInsn = this match {
        // for the non-transitive case (ultimate == false), it's important to start at the `dupOp`,
        // not the `newOp` - look at the BoxCreation as a black box, get its consumers.
        case InstanceCreation(_, dupOp, _) => dupOp
        case _ => producer
      }
      val cons = if (ultimate) prodCons.ultimateConsumersOfOutputsFrom(startInsn) else prodCons.consumersOfOutputsFrom(startInsn)
      this match {
        case InstanceCreation(_, _, initCall) => cons - initCall
        case _ => cons
      }
    }
  }

  case class StaticFactory(producer: MethodInsnNode, loadInitialValues: Option[List[AbstractInsnNode]]) extends BoxCreation
  case class ModuleFactory(moduleLoad: AbstractInsnNode, producer: MethodInsnNode) extends BoxCreation {
    val loadInitialValues: Option[List[AbstractInsnNode]] = None
  }
  case class InstanceCreation(newOp: TypeInsnNode, dupOp: InsnNode, initCall: MethodInsnNode) extends BoxCreation {
    def producer = newOp
    val loadInitialValues: Option[List[AbstractInsnNode]] = None
  }

  sealed trait BoxConsumer {
    val consumer: AbstractInsnNode

    def allInsns: Set[AbstractInsnNode] = this match {
      case ModuleGetter(m, c) => Set(m, c)
      case _ => Set(consumer)
    }

    /**
     * The initial producers of the box value consumed by this box consumer
     */
    def boxProducers(prodCons: ProdConsAnalyzer): Set[AbstractInsnNode] = {
      val stackTop = prodCons.frameAt(consumer).stackTop
      val slot = if (isWrite) stackTop - 1 else stackTop
      prodCons.initialProducersForValueAt(consumer, slot)
    }

    def isEscaping = this match {
      case _: EscapingConsumer => true
      case _ => false
    }

    def isWrite = this match {
      case _: StaticSetterOrInstanceWrite => true
      case _ => false
    }

    /**
     * If this box consumer extracts a boxed value and applies a conversion, this method returns
     * equivalent conversion operations. For example, invoking `_1\$mcI\$sp` on a non-specialized
     * `Tuple2` extracts the Integer value and unboxes it.
     */
    def postExtractionAdaptationOps(typeOfExtractedValue: Type): List[AbstractInsnNode] = this match {
      case PrimitiveBoxingGetter(_) => List(getScalaBox(typeOfExtractedValue))
      case PrimitiveUnboxingGetter(_, unboxedPrimitive) => List(getScalaUnbox(unboxedPrimitive))
      case BoxedPrimitiveTypeCheck(_, success) =>
        getPop(typeOfExtractedValue.getSize) ::
          new InsnNode(if (success) ICONST_1 else ICONST_0) ::
          Nil
      case _ => Nil
    }
  }

  /** Static extractor (BoxesRunTime.unboxToInt) or GETFIELD or getter invocation */
  case class StaticGetterOrInstanceRead(consumer: AbstractInsnNode) extends BoxConsumer
  /** A getter that boxes the returned value, e.g., `Tuple2\$mcII\$sp._1` */
  case class PrimitiveBoxingGetter(consumer: MethodInsnNode) extends BoxConsumer
  /** A getter that unboxes the returned value, e.g., `Tuple2._1\$mcI\$sp` */
  case class PrimitiveUnboxingGetter(consumer: MethodInsnNode, unboxedPrimitive: Type) extends BoxConsumer
  /** An extractor method in a Scala module, e.g., `Predef.Integer2int` */
  case class ModuleGetter(moduleLoad: AbstractInsnNode, consumer: MethodInsnNode) extends BoxConsumer
  /** PUTFIELD or setter invocation */
  case class StaticSetterOrInstanceWrite(consumer: AbstractInsnNode) extends BoxConsumer
  /** `.\$isInstanceOf[T]` (can be statically proven true or false) */
  case class BoxedPrimitiveTypeCheck(consumer: AbstractInsnNode, success: Boolean) extends BoxConsumer
  /** POP */
  case class Drop(consumer: AbstractInsnNode) extends BoxConsumer
  /** An unknown box consumer */
  case class EscapingConsumer(consumer: AbstractInsnNode) extends BoxConsumer
}<|MERGE_RESOLUTION|>--- conflicted
+++ resolved
@@ -340,25 +340,6 @@
             })
           } else {
             for (extraction <- allConsumers) {
-<<<<<<< HEAD
-              val valueIndex = boxKind.extractedValueIndex(extraction)
-              val replacementOps = if (valueIndex == 0) {
-                val pops = boxKind.boxedTypes.tail.map(t => getPop(t.getSize))
-                pops ::: extraction.postExtractionAdaptationOps(boxKind.boxedTypes.head)
-              } else {
-                var loadOps: List[AbstractInsnNode] = null
-                val consumeStack = boxKind.boxedTypes.zipWithIndex.reverseIterator.map {
-                  case (tp, i) =>
-                    if (i == valueIndex) {
-                      val resultSlot = getLocal(tp.getSize)
-                      loadOps = new VarInsnNode(tp.getOpcode(ILOAD), resultSlot) :: extraction.postExtractionAdaptationOps(tp)
-                      new VarInsnNode(tp.getOpcode(ISTORE), resultSlot)
-                    } else {
-                      getPop(tp.getSize)
-                    }
-                }.to(List)
-                consumeStack ::: loadOps
-=======
               val replacementOps = extraction match {
                 case Drop(_) =>
                   boxKind.boxedTypes.map(t => getPop(t.getSize))
@@ -369,7 +350,7 @@
                     pops ::: extraction.postExtractionAdaptationOps(boxKind.boxedTypes.head)
                   } else {
                     var loadOps: List[AbstractInsnNode] = null
-                    val consumeStack = boxKind.boxedTypes.zipWithIndex reverseMap {
+                val consumeStack = boxKind.boxedTypes.zipWithIndex.reverseIterator.map {
                       case (tp, i) =>
                         if (i == valueIndex) {
                           val resultSlot = getLocal(tp.getSize)
@@ -378,10 +359,9 @@
                         } else {
                           getPop(tp.getSize)
                         }
-                    }
+                }.to(List)
                     consumeStack ::: loadOps
                   }
->>>>>>> ff03e5ad
               }
               toReplace(extraction.consumer) = replacementOps
               toDelete ++= extraction.allInsns - extraction.consumer
