/*
 * Scala (https://www.scala-lang.org)
 *
 * Copyright EPFL and Lightbend, Inc.
 *
 * Licensed under Apache License 2.0
 * (http://www.apache.org/licenses/LICENSE-2.0).
 *
 * See the NOTICE file distributed with this work for
 * additional information regarding copyright ownership.
 */

package scala
package tools.nsc
package symtab
package classfile

import java.io.{ByteArrayOutputStream, IOException}
import java.lang.Integer.toHexString
import java.net.URLClassLoader
import java.util.UUID

import scala.collection.{immutable, mutable}
import scala.collection.mutable.{ArrayBuffer, ListBuffer}
import scala.annotation.switch
import scala.reflect.internal.JavaAccFlags
import scala.reflect.internal.pickling.ByteCodecs
import scala.reflect.internal.util.ReusableInstance
import scala.tools.nsc.Reporting.WarningCategory
import scala.reflect.io.{NoAbstractFile, PlainFile, ZipArchive}
import scala.tools.nsc.util.ClassPath
import scala.tools.nsc.io.AbstractFile
import scala.tools.tasty.{TastyHeaderUnpickler, TastyReader}
import scala.tools.nsc.tasty.{TastyUniverse, TastyUnpickler}
import scala.util.control.NonFatal

/** This abstract class implements a class file parser.
 *
 *  @author Martin Odersky
 */
abstract class ClassfileParser(reader: ReusableInstance[ReusableDataReader]) {
  import ClassfileParser._

  val symbolTable: SymbolTable {
    def settings: Settings
  }
  val loaders: SymbolLoaders {
    val symbolTable: ClassfileParser.this.symbolTable.type
  }

  import symbolTable._
  /**
   * If typer phase is defined then perform member lookup of a symbol
   * `sym` at typer phase. This method results from refactoring. The
   * original author of the logic that uses typer phase didn't explain
   * why we need to force infos at that phase specifically. It only mentioned
   * that ClassfileParse can be called late (e.g. at flatten phase) and
   * we make to make sure we handle such situation properly.
   */
  protected def lookupMemberAtTyperPhaseIfPossible(sym: Symbol, name: Name): Symbol

  /** The compiler classpath. */
  def classPath: ClassPath

  import definitions._
  import scala.reflect.internal.ClassfileConstants._
  import Flags._

  protected var file: AbstractFile = _         // the class file
  protected var in: DataReader = _             // the class file reader
  protected var clazz: ClassSymbol = _         // the class symbol containing dynamic members
  protected var staticModule: ModuleSymbol = _ // the module symbol containing static members
  protected var instanceScope: Scope = _       // the scope of all instance definitions
  protected var staticScope: Scope = _         // the scope of all static definitions
  protected var pool: ConstantPool = _         // the classfile's constant pool
  protected var isScala: Boolean = _           // does class file describe a scala class?
  protected var isTASTY: Boolean = _           // is this class accompanied by a TASTY file?
  protected var isScalaRaw: Boolean = _        // this class file is a scala class with no pickled info
  protected var busy: Symbol = _               // lock to detect recursive reads
  protected var currentClass: String = _       // JVM name of the current class
  protected var classTParams = Map[Name,Symbol]()
  protected var srcfile0 : Option[AbstractFile] = None
  protected def moduleClass: Symbol = staticModule.moduleClass
  protected val TASTYUUIDLength: Int = 16
  private var YtastyReader          = false

  private def ownerForFlags(jflags: JavaAccFlags) = if (jflags.isStatic) moduleClass else clazz

  def srcfile = srcfile0

  // u1, u2, and u4 are what these data types are called in the JVM spec.
  // They are an unsigned byte, unsigned char, and unsigned int respectively.
  // We bitmask u1 into an Int to make sure it's 0-255 (and u1 isn't used
  // for much beyond tags) but leave u2 alone as it's already unsigned.
  protected final def u1(): Int = in.nextByte & 0xFF
  protected final def u2(): Int = in.nextChar.toInt
  protected final def u4(): Int = in.nextInt

  protected final def s1(): Int = in.nextByte.toInt // sign-extend the byte to int
  protected final def s2(): Int = (in.nextByte.toInt << 8) | u1() // sign-extend and shift the first byte, or with the unsigned second byte

  private def readInnerClassFlags() = readClassFlags()
  private def readClassFlags()      = JavaAccFlags classFlags u2()
  private def readMethodFlags()     = JavaAccFlags methodFlags u2()
  private def readFieldFlags()      = JavaAccFlags fieldFlags u2()
  private def readTypeName()        = readName().toTypeName
  private def readName()            = pool.getName(u2()).name
  @annotation.unused
  private def readType()            = pool getType u2()

  private object unpickler extends scala.reflect.internal.pickling.UnPickler {
    val symbolTable: ClassfileParser.this.symbolTable.type = ClassfileParser.this.symbolTable
  }

  object TastyUniverse extends TastyUniverse {
    type SymbolTable = ClassfileParser.this.symbolTable.type
    val symbolTable: SymbolTable = ClassfileParser.this.symbolTable
  }

  private def handleMissing(e: MissingRequirementError) = {
    if (settings.isDebug) e.printStackTrace
    throw new IOException(s"Missing dependency '${e.req}', required by $file")
  }
  private def handleError(e: Exception) = {
    if (settings.isDebug) e.printStackTrace()
    throw new IOException(s"class file '$file' is broken\n(${e.getClass}/${e.getMessage})")
  }
  private def mismatchError(c: Symbol) = {
    throw new IOException(s"class file '$file' has location not matching its contents: contains $c")
  }

  private def parseErrorHandler[T]: PartialFunction[Throwable, T] = {
    case e: MissingRequirementError => handleMissing(e)
    case e: RuntimeException        => handleError(e)
  }
  @inline private def pushBusy[T](sym: Symbol)(body: => T): T = {
    if (busy eq sym)
      throw new IOException(s"unsatisfiable cyclic dependency in '$sym'")
    else if ((busy ne null) && (busy ne NoSymbol))
      throw new IOException(s"illegal class file dependency between '$sym' and '$busy'")

    busy = sym
    try body
    catch parseErrorHandler
    finally busy = NoSymbol
  }

  /**
   * `clazz` and `module` are the class and module symbols corresponding to the classfile being
   * parsed. Note that the ClassfileLoader unconditionally creates both of these symbols, they may
   * may get invalidated later on (.exists).
   *
   * Note that using `companionModule` / `companionClass` does not always work to navigate between
   * those two symbols, namely when they are shadowed by a type / value in the a package object
   * (scala-dev#248).
   */
  def parse(file: AbstractFile, clazz: ClassSymbol, module: ModuleSymbol): Unit = {
    this.file = file
    pushBusy(clazz) {
      reader.using { reader =>
        this.in           = reader.reset(file)
        this.clazz        = clazz
        this.staticModule = module
        this.isScala      = false
        this.YtastyReader = settings.YtastyReader.value

        val magic = in.getInt(in.bp)
        if (magic != JAVA_MAGIC && file.name.endsWith(".sig")) {
          currentClass = clazz.javaClassName
          isScala = true
          unpickler.unpickle(in.buf.take(file.sizeOption.get), 0, clazz, staticModule, file.name)
        } else {
          parseHeader()
          this.pool = new ConstantPool
          parseClass()
          pool = null
        }
      }
      in = null
    }
  }

  private def parseHeader(): Unit = {
    val magic = u4()
    if (magic != JAVA_MAGIC)
      abort(s"class file ${file} has wrong magic number 0x${toHexString(magic)}")

    val minor, major = u2()
    if (major < JAVA_MAJOR_VERSION || major == JAVA_MAJOR_VERSION && minor < JAVA_MINOR_VERSION)
      abort(s"class file ${file} has unknown version $major.$minor, should be at least $JAVA_MAJOR_VERSION.$JAVA_MINOR_VERSION")
  }

  protected class NameOrString(val value: String) {
    private var _name: Name = null
    def name: Name = {
      if (_name eq null) _name = TermName(value)
      _name
    }
  }

  def getClassSymbol(name: String): Symbol =
    name match {
      case name if name.endsWith(nme.MODULE_SUFFIX_STRING) => rootMirror.getModuleByName(name.stripSuffix(nme.MODULE_SUFFIX_STRING))
      case name                                            => classNameToSymbol(name)
    }

  /**
   * Constructor of this class should not be called directly, use `newConstantPool` instead.
   */
  protected class ConstantPool {
    protected val len          = u2()
    protected val starts       = new Array[Int](len)
    protected val values       = new Array[AnyRef](len)
    protected val internalized = new Array[NameOrString](len)

    val initBp = in.bp

    { var i = 1
      while (i < starts.length) {
        starts(i) = in.bp
        i += 1
        (u1(): @switch) match {
          case CONSTANT_UTF8 | CONSTANT_UNICODE                                => in skip u2()
          case CONSTANT_CLASS | CONSTANT_STRING | CONSTANT_METHODTYPE          => in skip 2
          case CONSTANT_MODULE | CONSTANT_PACKAGE                              => in skip 2
          case CONSTANT_METHODHANDLE                                           => in skip 3
          case CONSTANT_FIELDREF | CONSTANT_METHODREF | CONSTANT_INTFMETHODREF => in skip 4
          case CONSTANT_NAMEANDTYPE | CONSTANT_INTEGER | CONSTANT_FLOAT        => in skip 4
          case CONSTANT_INVOKEDYNAMIC                                          => in skip 4
          case CONSTANT_LONG | CONSTANT_DOUBLE                                 => in skip 8 ; i += 1
          case _                                                               => errorBadTag(in.bp - 1)
        }
      }
    }
    val endBp = in.bp
    def recordAtIndex[T <: AnyRef](value: T, idx: Int): T = {
      values(idx) = value
      value
    }

    def firstExpecting(index: Int, expected: Int): Int = {
      val start = starts(index)
      val first = in.getByte(start).toInt
      if (first == expected) start + 1
      else this errorBadTag start
    }

    /** Return the name found at given index. */
    def getName(index: Int): NameOrString = (
      if (index <= 0 || len <= index) errorBadIndex(index)
      else values(index) match {
        case name: NameOrString => name
        case _          =>
          val start = firstExpecting(index, CONSTANT_UTF8)
          val len   = in.getChar(start).toInt
          recordAtIndex(new NameOrString(in.getUTF(start, len + 2)), index)
      }
    )

    /** Return the name found at given index in the constant pool, with '/' replaced by '.'. */
    def getExternalName(index: Int): NameOrString = {
      if (index <= 0 || len <= index)
        errorBadIndex(index)

      if (internalized(index) == null)
        internalized(index) = new NameOrString(getName(index).value.replace('/', '.'))

      internalized(index)
    }

    def getClassSymbol(index: Int): Symbol = {
      if (index <= 0 || len <= index) errorBadIndex(index)
      values(index) match {
        case sym: Symbol => sym
        case _           =>
          val result = ClassfileParser.this.getClassSymbol(getClassName(index).value)
          recordAtIndex(result, index)
      }
    }

    /** Return the external name of the class info structure found at 'index'.
     *  Use 'getClassSymbol' if the class is sure to be a top-level class.
     */
    def getClassName(index: Int): NameOrString = {
      val start = firstExpecting(index, CONSTANT_CLASS)
      getExternalName((in.getChar(start)).toInt)
    }

    /** Return a name and a type at the given index. If the type is a method
     *  type, a dummy symbol is created in `ownerTpe`, which is used as the
     *  owner of its value parameters. This might lead to inconsistencies,
     *  if a symbol of the given name already exists, and has a different
     *  type.
     */
    protected def getNameAndType(index: Int, ownerTpe: Type): (Name, Type) = {
      if (index <= 0 || len <= index) errorBadIndex(index)
      values(index) match {
        case p: ((Name @unchecked, Type @unchecked)) => p
        case _                                       =>
          val start = firstExpecting(index, CONSTANT_NAMEANDTYPE)
          val name = getName(in.getChar(start).toInt)
          // create a dummy symbol for method types
          val dummy = ownerTpe.typeSymbol.newMethod(name.name.toTermName, ownerTpe.typeSymbol.pos)
          val tpe   = getType(dummy, in.getChar(start + 2).toInt)
          // fix the return type, which is blindly set to the class currently parsed
          val restpe = tpe match {
            case MethodType(formals, _) if name.name == nme.CONSTRUCTOR => MethodType(formals, ownerTpe)
            case _                                                      => tpe
          }
          ((name.name, restpe))
      }
    }

    /** Return the type of a class constant entry. Since
     *  arrays are considered to be class types, they might
     *  appear as entries in 'newarray' or 'cast' opcodes.
     */
    def getClassOrArrayType(index: Int): Type = {
      if (index <= 0 || len <= index) errorBadIndex(index)
      else values(index) match {
        case tp: Type    => tp
        case cls: Symbol => cls.tpe_*
        case _           =>
          val name = getClassName(index)
          name.value.charAt(0) match {
            case ARRAY_TAG => recordAtIndex(sigToType(null, name.value), index)
            case _         => recordAtIndex(classNameToSymbol(name.value), index).tpe_*
          }
      }
    }

    def getType(index: Int): Type              = getType(null, index)
    def getType(sym: Symbol, index: Int): Type = sigToType(sym, getExternalName(index).value)
    def getSuperClassName(index: Int): NameOrString = if (index == 0) null else getClassName(index) // the only classfile that is allowed to have `0` in the super_class is java/lang/Object (see jvm spec)

    private def createConstant(index: Int): Constant = {
      val start = starts(index)
      Constant((in.getByte(start).toInt: @switch) match {
        case CONSTANT_STRING  => getName(in.getChar(start + 1).toInt).value
        case CONSTANT_INTEGER => in.getInt(start + 1)
        case CONSTANT_FLOAT   => in.getFloat(start + 1)
        case CONSTANT_LONG    => in.getLong(start + 1)
        case CONSTANT_DOUBLE  => in.getDouble(start + 1)
        case CONSTANT_CLASS   => getClassOrArrayType(index).typeSymbol.tpe_* // !!! Is this necessary or desirable?
        case _                => errorBadTag(start)
      })
    }
    def getConstant(index: Char): Constant = getConstant(index.toInt)
    def getConstant(index: Int): Constant = (
      if (index <= 0 || len <= index) errorBadIndex(index)
      else values(index) match {
        case  const: Constant => const
        case sym: Symbol      => Constant(sym.tpe_*)
        case tpe: Type        => Constant(tpe)
        case _                => recordAtIndex(createConstant(index), index)
      }
    )

    private def getSubArray(bytes: Array[Byte]): Array[Byte] = {
      val decodedLength = ByteCodecs.decode(bytes)
      val arr           = new Array[Byte](decodedLength)
      System.arraycopy(bytes, 0, arr, 0, decodedLength)
      arr
    }

    /**
     * Get an array of bytes stored in the classfile as a string. The data is encoded in the format
     * described in object [[scala.reflect.internal.pickling.ByteCodecs]]. Used for the ScalaSignature annotation argument.
     */
    def getBytes(index: Int): Array[Byte] = {
      if (index <= 0 || len <= index) errorBadIndex(index)
      else values(index) match {
        case xs: Array[Byte] => xs
        case _ =>
          val start = firstExpecting(index, CONSTANT_UTF8)
          val len = (in getChar start).toInt
          val bytes = new Array[Byte](len)
          in.getBytes(start + 2, bytes)
          recordAtIndex(getSubArray(bytes), index)
      }
    }

    /**
     * Get an array of bytes stored in the classfile as an array of strings. The data is encoded in
     * the format described in object [[scala.reflect.internal.pickling.ByteCodecs]]. Used for the ScalaLongSignature annotation
     * argument.
     */
    def getBytes(indices: List[Int]): Array[Byte] = {
      val head = indices.head
      values(head) match {
        case xs: Array[Byte] => xs
        case _               =>
          val arr: Array[Byte] = indices.toArray flatMap { index =>
            if (index <= 0 || ConstantPool.this.len <= index) errorBadIndex(index)
            val start = firstExpecting(index, CONSTANT_UTF8)
            val len   = (in getChar start).toInt
            val s     = start + 2
            val result = new Array[Byte](len)
            in.getBytes(s, result)
            result
          }
          recordAtIndex(getSubArray(arr), head)
      }
    }

    /** Throws an exception signaling a bad constant index. */
    protected def errorBadIndex(index: Int) =
      abort(s"bad constant pool index: $index at pos: ${in.bp}")

    /** Throws an exception signaling a bad tag at given address. */
    protected def errorBadTag(start: Int) =
      abort(s"bad constant pool tag ${in.getByte(start)} at byte $start")
  }

  def stubClassSymbol(name: Name): Symbol = {
    // scala/bug#5593 Scaladoc's current strategy is to visit all packages in search of user code that can be documented
    // therefore, it will rummage through the classpath triggering errors whenever it encounters package objects
    // that are not in their correct place (see bug for details)

    // TODO More consistency with use of stub symbols in `Unpickler`
    //   - better owner than `NoSymbol`
    //   - remove eager warning
    val msg = s"Class $name not found - continuing with a stub."
    if ((!settings.isScaladoc) && (settings.verbose.value || settings.isDeveloper))
      loaders.warning(NoPosition, msg, WarningCategory.OtherDebug, clazz.fullNameString)
    NoSymbol.newStubSymbol(name.toTypeName, msg)
  }

  private def lookupClass(name: String) = try {
    def lookupTopLevel = {
      if (name contains '.')
        rootMirror getClassByName name
      else
      // FIXME - we shouldn't be doing ad hoc lookups in the empty package, getClassByName should return the class
        definitions.getMember(rootMirror.EmptyPackageClass, newTypeName(name))
    }

    // For inner classes we usually don't get here: `classNameToSymbol` already returns the symbol
    // of the inner class based on the InnerClass table. However, if the classfile is missing the
    // InnerClass entry for `name`, it might still be that there exists an inner symbol (because
    // some other classfile _does_ have an InnerClass entry for `name`). In this case, we want to
    // return the actual inner symbol (C.D, with owner C), not the top-level symbol C$D. This is
    // what the logic below is for (see PR #5822 / scala/bug#9937).
    val split = if (isScalaRaw) -1 else name.lastIndexOf('$')
    if (split > 0 && split < name.length) {
      val outerName = name.substring(0, split)
      val innerName = name.substring(split + 1, name.length)
      val outerSym = classNameToSymbol(outerName)

      // If the outer class C cannot be found, look for a top-level class C$D
      if (outerSym.isInstanceOf[StubSymbol]) lookupTopLevel
      else {
        val innerNameAsName = newTypeName(innerName)

        // We have a java-defined class name C$D and look for a member D of C. But we don't know if
        // D is declared static or not, so we have to search both in class C and its companion.
        val r = if (outerSym == clazz)
          staticScope.lookup(innerNameAsName) orElse
            instanceScope.lookup(innerNameAsName)
        else
          lookupMemberAtTyperPhaseIfPossible(outerSym, innerNameAsName) orElse
            lookupMemberAtTyperPhaseIfPossible(outerSym.companionModule, innerNameAsName)
        r orElse lookupTopLevel
      }
    } else
      lookupTopLevel
  } catch {
    // The handler
    //   - prevents crashes with deficient InnerClassAttributes (scala/bug#2464, 0ce0ad5)
    //   - was referenced in the bugfix commit for scala/bug#3756 (4fb0d53), not sure why
    //   - covers the case when a type alias in a package object shadows a class symbol,
    //     getClassByName throws a MissingRequirementError (scala-dev#248)
    case ex: FatalError =>
      // getClassByName can throw a MissingRequirementError (which extends FatalError)
      // definitions.getMember can throw a FatalError, for example in pos/t5165b
      if (settings.isDebug)
        ex.printStackTrace()
      stubClassSymbol(newTypeName(name))
  }

  /** Return the class symbol of the given name. */
  def classNameToSymbol(name: String): Symbol = {
    if (innerClasses contains name)
      innerClasses innerSymbol name
    else
      lookupClass(name)
  }

  def parseClass(): Unit = {
    unpickleOrParseInnerClasses()

    val jflags = readClassFlags()
    val classNameIndex = u2()
    currentClass = pool.getClassName(classNameIndex).value

    // Ensure that (top-level) classfiles are in the correct directory
    val isTopLevel = !(currentClass contains '$') // Java class name; *don't* try to to use Scala name decoding (scala/bug#7532)
    if (isTopLevel) {
      val c = pool.getClassSymbol(classNameIndex)
      // scala-dev#248: when a type alias (in a package object) shadows a class symbol, getClassSymbol returns a stub
      // TODO: this also prevents the error when it would be useful (`mv a/C.class .`)
      if (!c.isInstanceOf[StubSymbol] && c != clazz) mismatchError(c)
    }

    if (isScala || isTASTY) {
      () // We're done
    } else if (isScalaRaw) {
      val decls = clazz.enclosingPackage.info.decls
      for (c <- List(clazz, staticModule, staticModule.moduleClass)) {
        c.setInfo(NoType)
        decls.unlink(c)
      }
    } else {
      val sflags = jflags.toScalaFlags // includes JAVA

      addEnclosingTParams(clazz)

      // Create scopes before calling `enterOwnInnerClasses`
      instanceScope = newScope
      staticScope = newScope
      val staticInfo = ClassInfoType(List(), staticScope, moduleClass)

      val parentIndex = u2()
      val parentName = if (parentIndex == 0) null else pool.getClassName(parentIndex)
      val ifaceCount = u2()
      val ifaces = for (i <- List.range(0, ifaceCount)) yield pool.getSuperClassName(index = u2())
      val completer = new ClassTypeCompleter(clazz.name, jflags, parentName, ifaces)

      enterOwnInnerClasses()

      clazz setInfo completer
      clazz setFlag sflags
      moduleClass setInfo staticInfo
      moduleClass setFlag JAVA
      staticModule setInfo moduleClass.tpe
      staticModule setFlag JAVA

      propagatePackageBoundary(jflags, clazz, staticModule, moduleClass)

      val fieldsStartBp = in.bp
      skipMembers() // fields
      skipMembers() // methods

      parseAttributes(clazz, completer)

      in.bp = fieldsStartBp
      u2() times parseField()
      u2() times parseMethod()
      val needsConstructor = (sflags & JAVA_ANNOTATION) != 0L
      if (needsConstructor)
        instanceScope enter clazz.newClassConstructor(NoPosition)

      // we could avoid this if we eagerly created class type param symbols here to expose through the
      // ClassTypeCompleter to satisfy the calls to rawInfo.typeParams from Symbol.typeParams. That would
      // require a refactor of `sigToType`.
      //
      // We would also need to make sure that clazzTParams is populated before member type completers called sig2type.
      clazz.initialize
    }
  }

  /** Add type parameters of enclosing classes */
  def addEnclosingTParams(clazz: Symbol): Unit = {
    var sym = clazz.owner
    while (sym.isClass && !sym.isModuleClass) {
      for (t <- sym.tpe.typeArgs)
        classTParams += (t.typeSymbol.name -> t.typeSymbol)

      sym = sym.owner
    }
  }

  def parseField(): Unit = {
    val jflags = readFieldFlags()
    val sflags = jflags.toScalaFlags

    if ((sflags & PRIVATE) != 0L) {
      in.skip(4); skipAttributes()
    } else {
      val name     = readName()
      val lazyInfo = new MemberTypeCompleter(name, jflags, pool.getExternalName(u2()).value)
      val sym      = ownerForFlags(jflags).newValue(name.toTermName, NoPosition, sflags)

      // Note: the info may be overwritten later with a generic signature
      // parsed from SignatureATTR
      sym setInfo {
        if (jflags.isEnum) ConstantType(Constant(sym))
        else lazyInfo
      }
      propagatePackageBoundary(jflags, sym)
      parseAttributes(sym, lazyInfo)
      addJavaFlagsAnnotations(sym, jflags)
      getScope(jflags) enter sym

      // sealed java enums
      if (jflags.isEnum) {
        val enumClass = sym.owner.linkedClassOfClass
        enumClass match {
          case NoSymbol =>
            devWarning(s"no linked class for java enum $sym in ${sym.owner}. A referencing class file might be missing an InnerClasses entry.")
          case linked =>
            if (!linked.isSealed)
              // Marking the enum class SEALED | ABSTRACT enables exhaustiveness checking. See also JavaParsers.
              // This is a bit of a hack and requires excluding the ABSTRACT flag in the backend, see method javaClassfileFlags.
              linked setFlag (SEALED | ABSTRACT)
            linked addChild sym
        }
      }
    }
  }

  def parseMethod(): Unit = {
    val jflags = readMethodFlags()
    if (jflags.isPrivate) {
      in.skip(4); skipAttributes()
    } else {
      val name = readName()
      val sflags = jflags.toScalaFlags
      val sym = ownerForFlags(jflags).newMethod(name.toTermName, NoPosition, sflags)
      // Note: the info may be overwritten later with a generic signature
      // parsed from SignatureATTR
      val lazyInfo = new MemberTypeCompleter(name, jflags, pool.getExternalName(u2()).value)
      sym.info = lazyInfo
      propagatePackageBoundary(jflags, sym)
      parseAttributes(sym, lazyInfo)
      addJavaFlagsAnnotations(sym, jflags)
      getScope(jflags) enter sym
    }
  }

  private def sigToType(sym: Symbol, sig: String): Type = {
    val sigChars = sig.toCharArray
    var index = 0
    val end = sig.length
    def accept(ch: Char): Unit = {
      assert(sig.charAt(index) == ch, (sig.charAt(index), ch))
      index += 1
    }
    def subName(isDelimiter: Char => Boolean): String = {
      val start = index
      while (!isDelimiter(sig.charAt(index))) { index += 1 }
      new String(sigChars, start, index - start)
    }
    def sig2type(tparams: immutable.Map[Name,Symbol], skiptvs: Boolean): Type = {
      val tag = sig.charAt(index); index += 1
      tag match {
        case BYTE_TAG   => ByteTpe
        case CHAR_TAG   => CharTpe
        case DOUBLE_TAG => DoubleTpe
        case FLOAT_TAG  => FloatTpe
        case INT_TAG    => IntTpe
        case LONG_TAG   => LongTpe
        case SHORT_TAG  => ShortTpe
        case VOID_TAG   => UnitTpe
        case BOOL_TAG   => BooleanTpe
        case 'L' =>
          def processInner(tp: Type): Type = tp match {
            case TypeRef(pre, sym, args) if (!sym.isStatic) =>
              typeRef(processInner(pre.widen), sym, args)
            case _ =>
              tp
          }
          def processClassType(tp: Type): Type = tp match {
            case TypeRef(pre, classSym, args) =>
              val existentials = new ListBuffer[Symbol]()
              if (sig.charAt(index) == '<') {
                accept('<')
                val xs = new ListBuffer[Type]()
                var i = 0
                while (sig.charAt(index) != '>') {
                  sig.charAt(index) match {
                    case variance @ ('+' | '-' | '*') =>
                      index += 1
                      val bounds = variance match {
                        case '+' => TypeBounds.upper(sig2type(tparams, skiptvs))
                        case '-' =>
                          val tp = sig2type(tparams, skiptvs)
                          // Interpret `sig2type` returning `Any` as "no bounds";
                          // morally equivalent to TypeBounds.empty, but we're representing Java code, so use ObjectTpeJava for AnyTpe.
                          if (tp.typeSymbol == AnyClass) TypeBounds.upper(definitions.ObjectTpeJava)
                          else TypeBounds(tp, definitions.ObjectTpeJava)
                        case '*' => TypeBounds.upper(definitions.ObjectTpeJava)
                      }
                      val newtparam = sym.newExistential(newTypeName("?"+i), sym.pos) setInfo bounds
                      existentials += newtparam
                      xs += newtparam.tpeHK
                      i += 1
                    case _ =>
                      xs += sig2type(tparams, skiptvs)
                  }
                }
                accept('>')
                assert(xs.length > 0, tp)
                debuglogResult("new existential")(newExistentialType(existentials.toList, typeRef(pre, classSym, xs.toList)))
              }
              // isMonomorphicType is false if the info is incomplete, as it usually is here
              // so have to check unsafeTypeParams.isEmpty before worrying about raw type case below,
              // or we'll create a boatload of needless existentials.
              else if (classSym.isMonomorphicType || classSym.unsafeTypeParams.isEmpty) tp
              else debuglogResult(s"raw type from $classSym") {
                // raw type - existentially quantify all type parameters
                classExistentialType(pre, classSym)
              }
            case tp =>
              assert(sig.charAt(index) != '<', s"sig=$sig, index=$index, tp=$tp")
              tp
          }

          val classSym = classNameToSymbol(subName(c => c == ';' || c == '<'))
          assert(!classSym.isOverloaded, classSym.alternatives)
          val classTpe = if (classSym eq ObjectClass) ObjectTpeJava else classSym.tpe_*
          var tpe = processClassType(processInner(classTpe))
          while (sig.charAt(index) == '.') {
            accept('.')
            val name = newTypeName(subName(c => c == ';' || c == '<' || c == '.'))
            val member = if (tpe.typeSymbol == clazz) instanceScope.lookup(name) else tpe.member(name)
            val dummyArgs = Nil // the actual arguments are added in processClassType
            val inner = typeRef(pre = tpe, sym = member, args = dummyArgs)
            tpe = processClassType(inner)
          }
          accept(';')
          tpe
        case ARRAY_TAG =>
          while ('0' <= sig.charAt(index) && sig.charAt(index) <= '9') index += 1
          var elemtp = sig2type(tparams, skiptvs)
          // make unbounded Array[T] where T is a type variable into Array[T with Object]
          // (this is necessary because such arrays have a representation which is incompatible
          // with arrays of primitive types.
          // see also RestrictJavaArraysMap (when compiling java sources directly)
          if (elemtp.typeSymbol.isAbstractType && elemtp.upperBound =:= ObjectTpe) {
            elemtp = intersectionType(List(elemtp, ObjectTpe))
          }

          arrayType(elemtp)
        case '(' =>
          // we need a method symbol. given in line 486 by calling getType(methodSym, ..)
          assert(sym ne null, sig)
          val paramtypes = new ListBuffer[Type]()
          while (sig.charAt(index) != ')') {
            paramtypes += sig2type(tparams, skiptvs)
          }
          index += 1
          val restype = if (sym != null && sym.isClassConstructor) {
            accept('V')
            clazz.tpe_*
          } else
            sig2type(tparams, skiptvs)
          MethodType(sym.newSyntheticValueParams(paramtypes.toList), restype)
        case 'T' =>
          val n = newTypeName(subName(';'.==))
          index += 1
          if (skiptvs) AnyTpe
          else tparams(n).typeConstructor
      }
    } // sig2type(tparams, skiptvs)

    def sig2typeBounds(tparams: immutable.Map[Name, Symbol], skiptvs: Boolean): Type = {
      val ts = new ListBuffer[Type]
      while (sig.charAt(index) == ':') {
        index += 1
        if (sig.charAt(index) != ':') // guard against empty class bound
          ts += sig2type(tparams, skiptvs)
      }
      TypeBounds.upper(intersectionType(ts.toList, sym))
    }

    var tparams = classTParams
    val newTParams = new ListBuffer[Symbol]()
    if (sig.charAt(index) == '<') {
      assert(sym != null, sig)
      index += 1
      val start = index
      while (sig.charAt(index) != '>') {
        val tpname = newTypeName(subName(':'.==))
        val s = sym.newTypeParameter(tpname)
        tparams = tparams + (tpname -> s)
        sig2typeBounds(tparams, skiptvs = true)
        newTParams += s
      }
      index = start
      while (sig.charAt(index) != '>') {
        val tpname = newTypeName(subName(':'.==))
        val s = tparams(tpname)
        s.setInfo(sig2typeBounds(tparams, skiptvs = false))
      }
      accept('>')
    }
    val ownTypeParams = newTParams.toList
    if (!ownTypeParams.isEmpty)
      sym.setInfo(new TypeParamsType(ownTypeParams))
    val tpe =
      if ((sym eq null) || !sym.isClass)
        sig2type(tparams, skiptvs = false)
      else {
        classTParams = tparams
        val parents = new ListBuffer[Type]()
        while (index < end) {
          val parent = sig2type(tparams, skiptvs = false) // here the variance doesn't matter
          parents += (if (parent == ObjectTpeJava) ObjectTpe else parent)
        }
        ClassInfoType(parents.toList, instanceScope, sym)
      }
    GenPolyType(ownTypeParams, tpe)
  } // sigToType

  /**
   * Only invoked for java classfiles.
   */
  private def parseAttributes(sym: symbolTable.Symbol, completer: JavaTypeCompleter): Unit = {
    def parseAttribute(): Unit = {
      val attrName = readTypeName()
      val attrLen  = u4()
      attrName match {
        case tpnme.SignatureATTR =>
          val sigIndex = u2()
          val sig = pool.getExternalName(sigIndex)
          assert(sym.rawInfo == completer, sym)
          completer.sig = sig.value
        case tpnme.SyntheticATTR =>
          sym.setFlag(SYNTHETIC | ARTIFACT)
          in.skip(attrLen)

        case tpnme.BridgeATTR =>
          sym.setFlag(BRIDGE | ARTIFACT)
          in.skip(attrLen)

        case tpnme.DeprecatedATTR =>
          in.skip(attrLen)
          sym.addAnnotation(JavaDeprecatedAttr)
          if (sym == clazz)
            staticModule.addAnnotation(JavaDeprecatedAttr)

        case tpnme.ConstantValueATTR =>
          completer.constant = pool.getConstant(u2())

        case tpnme.MethodParametersATTR =>
          def readParamNames(): Unit = {
            val paramCount = u1()
            val paramNames = new Array[NameOrString](paramCount)
            val paramNameAccess = new Array[Int](paramCount)
            var i = 0
            while (i < paramCount) {
<<<<<<< HEAD
              paramNames(i) = pool.getExternalName(u2())
              paramNameAccess(i) = u2()
=======
              paramNames(i) = u2() match {
                case 0 => null  // may occur on JDK 21+, as per scala/bug#12783
                case index => pool.getExternalName(index)
              }
              paramNameAccess(i) = u2
>>>>>>> 83745c6c
              i += 1
            }
            completer.paramNames = new ParamNames(paramNames, paramNameAccess)
          }
          readParamNames()

        case tpnme.AnnotationDefaultATTR => // Methods of java annotation classes that have a default
          sym.addAnnotation(AnnotationDefaultAttr)
          in.skip(attrLen)

        case tpnme.RuntimeAnnotationATTR =>
          val numAnnots = u2()
          val annots = new ListBuffer[AnnotationInfo]
          numAnnots times {
            parseAnnotation(u2()).foreach(annots.addOne)
          }
          /* `sym.withAnnotations(annots)`, like `sym.addAnnotation(annot)`, prepends,
           * so if we parsed in classfile order we would wind up with the annotations
           * in reverse order in `sym.annotations`. Instead we just read them out the
           * other way around, for now. TODO: sym.addAnnotation add to the end?
           */
          sym.setAnnotations(sym.annotations ::: annots.toList)

        // TODO 1: parse runtime visible annotations on parameters
        // case tpnme.RuntimeParamAnnotationATTR

        // TODO 2: also parse RuntimeInvisibleAnnotation / RuntimeInvisibleParamAnnotation,
        // i.e. java annotations with RetentionPolicy.CLASS?

        case tpnme.ExceptionsATTR =>
          parseExceptions(attrLen, completer)

        case tpnme.SourceFileATTR =>
          /*
          if (forInteractive) {
            // opt: disable this code in the batch compiler for performance reasons.
            // it appears to be looking for the .java source file mentioned in this attribute
            // in the output directories of scalac.
            //
            // References:
            // https://issues.scala-lang.org/browse/SI-2689
            // https://github.com/scala/scala/commit/7315339782f6e19ddd6199768352a91ef66eb27d
            // https://github.com/scala-ide/scala-ide/commit/786ea5d4dc44065379a05eb3ac65d37f8948c05d
            //
            // TODO: Does Scala-IDE actually intermingle source and classfiles in a way that this could ever find something?
            //       If they want to use this, they'll need to enable the new setting -Ypresentation-locate-source-file.
            val srcfileLeaf = readName().toString.trim
            val srcpath = sym.enclosingPackage match {
              case NoSymbol => srcfileLeaf
              case rootMirror.EmptyPackage => srcfileLeaf
              case pkg => pkg.fullName(File.separatorChar)+File.separator+srcfileLeaf
            }
            srcfile0 = settings.outputDirs.srcFilesFor(file, srcpath).find(_.exists)
          } else in.skip(attrLen)
          */
          in.skip(attrLen)

        case tpnme.CodeATTR =>
          if (sym.owner.isInterface) {
            sym setFlag JAVA_DEFAULTMETHOD
            debuglog(s"$sym in ${sym.owner} is a java8+ default method.")
          }
          in.skip(attrLen)

        case tpnme.PermittedSubclassesATTR =>
          sym.setFlag(SEALED)
          val numberOfClasses = u2()
          numberOfClasses times {
            val k = pool.getClassSymbol(u2())
            completer match {
              case ctc: ClassTypeCompleter => ctc.permittedSubclasses ::= k   // sym.addChild(k)
              case _ =>
            }
          }

        case _ =>
          in.skip(attrLen)
      }
    }

    /*
     * Parse the "Exceptions" attribute which denotes the exceptions
     * thrown by a method.
     */
    def parseExceptions(len: Int, completer: JavaTypeCompleter): Unit = {
      val nClasses = u2()
      for (n <- 0 until nClasses) {
        // FIXME: this performs an equivalent of getExceptionTypes instead of getGenericExceptionTypes (scala/bug#7065)
        val cls = pool.getClassName(u2())
        completer.exceptions ::= cls
      }
    }
    // begin parseAttributes
    u2() times parseAttribute()
  }


  def parseAnnotArg(): Option[ClassfileAnnotArg] = {
    val tag = u1()
    val index = u2()
    tag match {
      case STRING_TAG =>
        Some(LiteralAnnotArg(Constant(pool.getName(index).value)))
      case BOOL_TAG | BYTE_TAG | CHAR_TAG | SHORT_TAG | INT_TAG |
           LONG_TAG | FLOAT_TAG | DOUBLE_TAG =>
        Some(LiteralAnnotArg(pool.getConstant(index)))
      case CLASS_TAG  =>
        Some(LiteralAnnotArg(Constant(pool.getType(index))))
      case ENUM_TAG   =>
        val t = pool.getType(index)
        val n = readName()
        val module = t.typeSymbol.companionModule
        val s = module.info.decls.lookup(n)
        if (s != NoSymbol) Some(LiteralAnnotArg(Constant(s)))
        else {
          loaders.warning(
            NoPosition,
            sm"""While parsing annotations in ${file}, could not find $n in enum ${module.nameString}.
                |This is likely due to an implementation restriction: an annotation argument cannot refer to a member of the annotated class (scala/bug#7014).""",
            WarningCategory.Other,
            clazz.fullNameString)
          None
        }

      case ARRAY_TAG  =>
        val arr = new ArrayBuffer[ClassfileAnnotArg]()
        var hasError = false
        index times {
          parseAnnotArg() match {
            case Some(c) => arr += c
            case None => hasError = true
          }
        }
        if (hasError) None
        else Some(ArrayAnnotArg(arr.toArray))
      case ANNOTATION_TAG =>
        parseAnnotation(index).map(NestedAnnotArg(_))
    }
  }


  // TODO scala/bug#9296 duplicated code, refactor
  /**
   * Parse and return a single annotation.  If it is malformed, return None.
   */
  def parseAnnotation(attrNameIndex: Int): Option[AnnotationInfo] = try {
    val attrType = pool.getType(attrNameIndex)
    val nargs = u2()
    val nvpairs = new ListBuffer[(Name, ClassfileAnnotArg)]
    var hasError = false
    nargs times {
      val name = readName()
      parseAnnotArg() match {
        case Some(c) => nvpairs += ((name, c))
        case None => hasError = true
      }
    }
    if (hasError) None
    else Some(AnnotationInfo(attrType, List(), nvpairs.toList))
  } catch {
    case f: FatalError => throw f // don't eat fatal errors, they mean a class was not found
    case NonFatal(ex) =>
      // We want to be robust when annotations are unavailable, so the very least
      // we can do is warn the user about the exception
      // There was a reference to ticket 1135, but that is outdated: a reference to a class not on
      // the classpath would *not* end up here. A class not found is signaled
      // with a `FatalError` exception, handled above. Here you'd end up after a NPE (for example),
      // and that should never be swallowed silently.
      loaders.warning(NoPosition, s"Caught: $ex while parsing annotations in ${file}", WarningCategory.Other, clazz.fullNameString)
      if (settings.isDebug) ex.printStackTrace()
      None // ignore malformed annotations
  }

  /** Apply `@native`/`@transient`/`@volatile` annotations to `sym`,
    * if the corresponding flag is set in `flags`.
    */
  def addJavaFlagsAnnotations(sym: Symbol, flags: JavaAccFlags): Unit =
    flags.toScalaAnnotations(symbolTable).foreach(sym.addAnnotation(_))

  /** Enter own inner classes in the right scope. It needs the scopes to be set up,
   *  and implicitly current class' superclasses.
   */
  private def enterOwnInnerClasses(): Unit = {
    def className(name: String): String =
      name.substring(name.lastIndexOf('.') + 1, name.length)

    def enterClassAndModule(entry: InnerClassEntry, file: AbstractFile): Unit = {
      def jflags      = entry.jflags
      val name        = entry.originalName
      val sflags      = jflags.toScalaFlags
      val owner       = ownerForFlags(jflags)
      val scope       = getScope(jflags)
      def newStub(name: Name) = {
        val stub = owner.newStubSymbol(name, s"Class file for ${entry.externalName} not found")
        stub.setPos(owner.pos)
        stub.setFlag(JAVA)
      }

      val (innerClass, innerModule) = if (file == NoAbstractFile) {
        (newStub(name.toTypeName), newStub(name.toTermName))
      } else {
        val cls = owner.newClass(name.toTypeName, NoPosition, sflags)
        val mod = owner.newModule(name.toTermName, NoPosition, sflags)
        val completer = new loaders.ClassfileLoader(file, cls, mod)
        cls setInfo completer
        mod setInfo completer
        mod.moduleClass setInfo loaders.moduleClassLoader
        cls.associatedFile = file
        mod.moduleClass.associatedFile = file

        /*
         * need to set privateWithin here because the classfile of a nested protected class is public in bytecode,
         * so propagatePackageBoundary will not set it when the symbols are completed
         */
        if (jflags.isProtected) {
          cls.privateWithin = cls.enclosingPackage
          mod.privateWithin = cls.enclosingPackage
        }

        (cls, mod)
      }

      scope enter innerClass
      scope enter innerModule

      val decls = innerClass.enclosingPackage.info.decls
      def unlinkIfPresent(name: Name) = {
        val e = decls lookupEntry name
        if (e ne null)
          decls unlink e
      }

      val cName = newTermName(className(entry.externalName))
      unlinkIfPresent(cName)
      unlinkIfPresent(cName.toTypeName)
    }

    for (entry <- innerClasses.entries) {
      // create a new class member for immediate inner classes
      if (entry.outerName == currentClass) {
        val file = classPath.findClassFile(entry.externalName.toString)
        enterClassAndModule(entry, file.getOrElse(NoAbstractFile))
      }
    }
  }

  /**
   * Either
   *   - set `isScala` and invoke the unpickler, or
   *   - set `isScalaRaw`, or
   *   - parse inner classes (for Java classfiles)
   *
   * Expects `in.bp` to point to the `access_flags` entry, restores the old `bp`.
   */
  def unpickleOrParseInnerClasses(): Unit = {
    val oldbp = in.bp
    in.skip(4) // access_flags, this_class
    skipSuperclasses()
    skipMembers() // fields
    skipMembers() // methods

    var innersStart = -1
    var runtimeAnnotStart = -1
    var TASTYAttrStart = -1
    var TASTYAttrLen = -1

    val numAttrs = u2()
    var i = 0
    while (i < numAttrs) {
      val attrName = readTypeName()
      val attrLen = u4()
      attrName match {
        case tpnme.ScalaSignatureATTR =>
          isScala = true
          if (runtimeAnnotStart != -1) i = numAttrs
        case tpnme.ScalaATTR =>
          isScalaRaw = true
          i = numAttrs
        case tpnme.TASTYATTR if !YtastyReader =>
          MissingRequirementError.signal(s"Add -Ytasty-reader to scalac options to parse the TASTy in $file")
        case tpnme.TASTYATTR =>
          isTASTY = true
          TASTYAttrLen = attrLen
          TASTYAttrStart = in.bp
          i = numAttrs
        case tpnme.InnerClassesATTR =>
          innersStart = in.bp
        case tpnme.RuntimeAnnotationATTR =>
          runtimeAnnotStart = in.bp
          if (isScala) i = numAttrs
        case _ =>
      }
      in.skip(attrLen)
      i += 1
    }

    // To understand the situation, it's helpful to know that:
    // - Scalac emits the `ScalaSignature` attribute for classfiles with pickled information
    // and the `Scala` attribute for everything else.
    // - Dotty emits the `TASTY` attribute for classfiles with pickled information
    // and the `Scala` attribute for _every_ classfile.
    isScalaRaw &= !isTASTY

    if (isScala) {
      def parseScalaSigBytes(): Array[Byte] = {
        val tag = u1()
        assert(tag == STRING_TAG, tag)
        pool.getBytes(u2())
      }

      def parseScalaLongSigBytes(): Array[Byte] = {
        val tag = u1()
        assert(tag == ARRAY_TAG, tag)
        val stringCount = u2()
        val entries =
          for (_ <- 0 until stringCount) yield {
            val stag = u1()
            assert(stag == STRING_TAG, stag)
            u2()
          }
        pool.getBytes(entries.toList)
      }

      def checkScalaSigAnnotArg() = {
        val numArgs = u2()
        assert(numArgs == 1, s"ScalaSignature has $numArgs arguments")
        val name = readName()
        assert(name == nme.bytes, s"ScalaSignature argument has name $name")
      }

      def skipAnnotArg(): Unit = u1() match {
        case STRING_TAG | BOOL_TAG | BYTE_TAG | CHAR_TAG | SHORT_TAG |
             INT_TAG | LONG_TAG | FLOAT_TAG | DOUBLE_TAG | CLASS_TAG =>
          in.skip(2)

        case ENUM_TAG =>
          in.skip(4)

        case ARRAY_TAG =>
          val num = u2()
          num times skipAnnotArg()

        case ANNOTATION_TAG =>
          in.skip(2) // type
          skipAnnotArgs()
      }

      def skipAnnotArgs() = {
        val numArgs = u2()
        numArgs times {
          in.skip(2)
          skipAnnotArg()
        }
      }

      val SigTpe = ScalaSignatureAnnotation.tpe
      val LongSigTpe = ScalaLongSignatureAnnotation.tpe

      assert(runtimeAnnotStart != -1, s"No RuntimeVisibleAnnotations in classfile with ScalaSignature attribute: $clazz")
      in.bp = runtimeAnnotStart
      val numAnnots = u2()
      var i = 0
      var bytes: Array[Byte] = null
      while (i < numAnnots && bytes == null) {
        pool.getType(u2()) match {
          case SigTpe =>
            checkScalaSigAnnotArg()
            bytes = parseScalaSigBytes()
          case LongSigTpe =>
            checkScalaSigAnnotArg()
            bytes = parseScalaLongSigBytes()
          case t =>
            skipAnnotArgs()
        }
        i += 1
      }

      AnyRefClass // Force scala.AnyRef, otherwise we get "error: Symbol AnyRef is missing from the classpath"
      assert(bytes != null, s"No Scala(Long)Signature annotation in classfile with ScalaSignature attribute: $clazz")
      unpickler.unpickle(bytes, 0, clazz, staticModule, file.name)
    } else if (isTASTY) {

      def parseTASTYFile(): Array[Byte] = file.underlyingSource match { // TODO: simplify when #3552 is fixed
        case None =>
          reporter.error(NoPosition, "Could not load TASTY from .tasty for virtual file " + file)
          Array.empty
        case Some(jar: ZipArchive) => // We are in a jar
          val cl = new URLClassLoader(Array(jar.toURL), /*parent =*/ null)
          val path = file.path.stripSuffix(".class") + ".tasty"
          val stream = cl.getResourceAsStream(path)
          if (stream != null) {
            val tastyOutStream = new ByteArrayOutputStream()
            val buffer = new Array[Byte](1024)
            var read = stream.read(buffer, 0, buffer.length)
            while (read != -1) {
              tastyOutStream.write(buffer, 0, read)
              read = stream.read(buffer, 0, buffer.length)
            }
            tastyOutStream.flush()
            tastyOutStream.toByteArray
          } else {
            reporter.error(NoPosition, s"Could not find $path in $jar")
            Array.empty
          }
        case _ =>
          val plainFile = new PlainFile(io.File(file.path).changeExtension("tasty"))
          if (plainFile.exists) plainFile.toByteArray
          else {
            reporter.error(NoPosition, "Could not find " + plainFile)
            Array.empty
          }
      }

      def parseTASTYBytes(): Array[Byte] = {
        assert(TASTYAttrLen == TASTYUUIDLength, "TASTY Attribute is not a UUID")
        assert(TASTYAttrStart != -1, "no TASTY Annotation position")
        in.bp = TASTYAttrStart
        val TASTY = in.nextBytes(TASTYUUIDLength)
        val TASTYBytes = parseTASTYFile()
        if (TASTYBytes.isEmpty) {
          reporter.error(NoPosition, s"No Tasty file found for classfile $file with TASTY Attribute")
        }
        val reader = new TastyReader(TASTY, 0, TASTYUUIDLength)
        val expectedUUID = new UUID(reader.readUncompressedLong(), reader.readUncompressedLong())
        val tastyUUID = new TastyHeaderUnpickler(TASTYBytes).readHeader()
        if (expectedUUID != tastyUUID) {
          loaders.warning(
            NoPosition,
            s"$file is out of sync with its TASTy file. Loaded TASTy file. Try cleaning the project to fix this issue",
            WarningCategory.Other,
            clazz.fullNameString
          )
        }
        TASTYBytes
      }

      AnyRefClass // Force scala.AnyRef, otherwise we get "error: Symbol AnyRef is missing from the classpath"
      val bytes = parseTASTYBytes()
      TastyUnpickler.unpickle(TastyUniverse)(bytes, clazz, staticModule, file.path.stripSuffix(".class") + ".tasty")
    } else if (!isScalaRaw && innersStart != -1) {
      in.bp = innersStart
      val entries = u2()
      entries times {
        val innerIndex, outerIndex, nameIndex = u2()
        val jflags = readInnerClassFlags()
        if (innerIndex != 0 && outerIndex != 0 && nameIndex != 0)
          innerClasses add InnerClassEntry(pool.getClassName(innerIndex), pool.getClassName(outerIndex), pool.getName(nameIndex), jflags)
      }
    }
    in.bp = oldbp
  }

  /** An entry in the InnerClasses attribute of this class file. */
  case class InnerClassEntry(external: NameOrString, outer: NameOrString, name: NameOrString, jflags: JavaAccFlags) {
    def externalName = external.value
    def outerName    = outer.value
    def originalName = name.name
    def isModule     = originalName.isTermName
    def scope        = if (jflags.isStatic) staticScope else instanceScope
    def enclosing    = if (jflags.isStatic) enclModule else enclClass

    // The name of the outer class, without its trailing $ if it has one.
    private def strippedOuter = outerName.stripSuffix(nme.MODULE_SUFFIX_STRING)
    private def isInner       = innerClasses contains strippedOuter
    private def enclClass     = if (isInner) innerClasses innerSymbol strippedOuter else classNameToSymbol(strippedOuter)
    private def enclModule    = enclClass.companionModule
  }

  /** Return the class symbol for the given name. It looks it up in its outer class.
   *  Forces all outer class symbols to be completed.
   *
   *  If the given name is not an inner class, it returns the symbol found in `definitions`.
   */
  object innerClasses {
    private val inners = mutable.HashMap[String, InnerClassEntry]()

    def contains(name: String) = inners contains name
    def getEntry(name: String) = inners get name
    def entries              = inners.values

    def add(entry: InnerClassEntry): Unit = {
      devWarningIf(inners contains entry.externalName) {
        val existing = inners(entry.externalName)
        s"Overwriting inner class entry! Was $existing, now $entry"
      }
      inners(entry.externalName) = entry
    }
    def innerSymbol(externalName: String): Symbol = this getEntry externalName match {
      case Some(entry) => innerSymbol(entry)
      case _           => NoSymbol
    }

    private def innerSymbol(entry: InnerClassEntry): Symbol = {
      val name      = entry.originalName.toTypeName
      val enclosing = entry.enclosing
      val member = {
        if (enclosing == clazz) entry.scope lookup name
        else lookupMemberAtTyperPhaseIfPossible(enclosing, name)
      }
      def newStub = {
        enclosing
          .newStubSymbol(name, s"Unable to locate class corresponding to inner class entry for $name in owner ${entry.outerName}")
          .setPos(enclosing.pos)
      }
      member.orElse(newStub)
    }
  }

  class TypeParamsType(override val typeParams: List[Symbol]) extends LazyType with FlagAgnosticCompleter {
    override def complete(sym: Symbol): Unit = { throw new AssertionError("cyclic type dereferencing") }
  }
  class LazyAliasType(alias: Symbol) extends LazyType with FlagAgnosticCompleter {
    override def complete(sym: Symbol): Unit = {
      sym setInfo createFromClonedSymbols(alias.initialize.typeParams, alias.tpe)(typeFun)
    }
  }
  // on JDK 21+, `names` may include nulls, as per scala/bug#12783
  private class ParamNames(val names: Array[NameOrString], val access: Array[Int]) {
    assert(names.length == access.length, "Require as many names as access")
    def length = names.length
  }
  private abstract class JavaTypeCompleter extends LazyType {
    var constant: Constant = _
    var sig: String = _
    var paramNames: ParamNames = _
    var exceptions: List[NameOrString] = Nil
  }
  private final class ClassTypeCompleter(name: Name, jflags: JavaAccFlags, parent: NameOrString, ifaces: List[NameOrString]) extends JavaTypeCompleter {
    var permittedSubclasses: List[symbolTable.Symbol] = Nil
    override def complete(sym: symbolTable.Symbol): Unit = {
      val info = if (sig != null) sigToType(sym, sig) else {
        val superTpe = if (parent == null) definitions.AnyClass.tpe_* else getClassSymbol(parent.value).tpe_*
        val superTpe1 = if (superTpe == ObjectTpeJava) ObjectTpe else superTpe
        val ifacesTypes = ifaces.filterNot(_ eq null).map(x => getClassSymbol(x.value).tpe_*)
        ClassInfoType(superTpe1 :: ifacesTypes, instanceScope, clazz)
      }
      sym.setInfo(info)
      for (k <- permittedSubclasses)
        if (k.parentSymbols.contains(sym))
          sym.addChild(k)
    }
  }

  private final class MemberTypeCompleter(name: Name, jflags: JavaAccFlags, descriptor: String) extends JavaTypeCompleter {
    override def isJavaVarargsMethod: Boolean = jflags.isVarargs
    override def javaThrownExceptions: List[Symbol] = exceptions.map(e => classNameToSymbol(e.value))
    override def complete(sym: symbolTable.Symbol): Unit = {
      def descriptorInfo = sigToType(sym, descriptor)
      val hasOuterParam = (name == nme.CONSTRUCTOR) && (descriptorInfo match {
        case MethodType(params, restpe) =>
          // if this is a non-static inner class, remove the explicit outer parameter
          innerClasses getEntry currentClass match {
            case Some(entry) if !entry.jflags.isStatic =>
              /* About `clazz.owner.hasPackageFlag` below: scala/bug#5957
               * For every nested java class A$B, there are two symbols in the scala compiler.
               *  1. created by SymbolLoader, because of the existence of the A$B.class file, owner: package
               *  2. created by ClassfileParser of A when reading the inner classes, owner: A
               * If symbol 1 gets completed (e.g. because the compiled source mentions `A$B`, not `A#B`), the
               * ClassfileParser for 1 executes, and clazz.owner is the package.
               */
              assert(params.head.tpe.typeSymbol == clazz.owner || clazz.owner.hasPackageFlag, "" + params.head.tpe.typeSymbol + ": " + clazz.owner)
              true
            case _ =>
              false
          }
        case _ => false
      })

      val info = if (sig != null) {
        sigToType(sym, sig)
      } else if (name == nme.CONSTRUCTOR) {
        descriptorInfo match {
          case MethodType(params, restpe) =>
            val paramsNoOuter = if (hasOuterParam) params.tail else params
            val newParams = paramsNoOuter match {
              case (init :+ tail) if jflags.isSynthetic =>
                // scala/bug#7455 strip trailing dummy argument ("access constructor tag") from synthetic constructors which
                // are added when an inner class needs to access a private constructor.
                init
              case _ =>
                paramsNoOuter
            }
            MethodType(newParams, clazz.tpe)
          case info => info
        }
      } else {
        descriptorInfo
      }
      if (constant != null) {
        val c1 = convertTo(constant, info.resultType)
        if (c1 ne null) sym.setInfo(ConstantType(c1))
        else {
          devWarning(s"failure to convert $constant to ${info.resultType}")
          sym.setInfo(info)
        }
      } else {
        sym.setInfo(if (sym.isMethod && jflags.isVarargs) arrayToRepeated(info) else info)
      }

      for (e <- exceptions) {
        // we call initialize due to the fact that we call Symbol.isMonomorphicType in addThrowsAnnotation
        // and that method requires Symbol to be forced to give the right answers, see scala/bug#7107 for details
        val cls = getClassSymbol(e.value)
        sym withAnnotation AnnotationInfo.lazily {
          val throwableTpe = cls.tpe_*
          AnnotationInfo(appliedType(ThrowsClass, throwableTpe), List(Literal(Constant(throwableTpe))), Nil)
        }
      }

      // Note: the info may be overwritten later with a generic signature
      // parsed from SignatureATTR
      if (paramNames != null) {
        import scala.tools.asm.Opcodes.ACC_SYNTHETIC

        if (sym.hasRawInfo && sym.isMethod) {
          val paramNamesNoOuter = (if (hasOuterParam) 1 else 0) to paramNames.length
          val params = sym.rawInfo.params
          foreach2(paramNamesNoOuter.toList, params) {
            case (i, param) =>
              val isSynthetic = (paramNames.access(i) & ACC_SYNTHETIC) != 0
              if (!isSynthetic) {
                param.resetFlag(SYNTHETIC)
                val nameOrString = paramNames.names(i)
                if (nameOrString != null)
                  param.name = nameOrString.name.toTermName.encode
              }
          }
          // there's not anything we can do, but it's slightly worrisome
          devWarningIf(!sameLength(paramNamesNoOuter.toList, params)) {
            sm"""MethodParameters length mismatch while parsing $sym:
                |  rawInfo.params: ${sym.rawInfo.params}"""
          }
        }
      }
    }
    private def convertTo(c: Constant, pt: Type): Constant = {
      if (pt.typeSymbol == BooleanClass && c.tag == IntTag)
        Constant(c.value != 0)
      else
        c convertTo pt
    }
  }

  def skipAttributes(): Unit = {
    var attrCount: Int = u2()
    while (attrCount > 0) {
      in skip 2
      in skip u4()
      attrCount -= 1
    }
  }

  def skipMembers(): Unit = {
    var memberCount: Int = u2()
    while (memberCount > 0) {
      in skip 6
      skipAttributes()
      memberCount -= 1
    }
  }

  def skipSuperclasses(): Unit = {
    in.skip(2) // superclass
    val ifaces = u2()
    in.skip(2 * ifaces)
  }

  protected def getScope(flags: JavaAccFlags): Scope =
    if (flags.isStatic) staticScope else instanceScope
}
object ClassfileParser {
  private implicit class GoodTimes(private val n: Int) extends AnyVal {
    def times(body: => Unit): Unit = {
      var i = n
      while (i > 0) {
        body
        i -= 1
      }
    }
  }
}<|MERGE_RESOLUTION|>--- conflicted
+++ resolved
@@ -840,16 +840,11 @@
             val paramNameAccess = new Array[Int](paramCount)
             var i = 0
             while (i < paramCount) {
-<<<<<<< HEAD
-              paramNames(i) = pool.getExternalName(u2())
-              paramNameAccess(i) = u2()
-=======
               paramNames(i) = u2() match {
                 case 0 => null  // may occur on JDK 21+, as per scala/bug#12783
                 case index => pool.getExternalName(index)
               }
-              paramNameAccess(i) = u2
->>>>>>> 83745c6c
+              paramNameAccess(i) = u2()
               i += 1
             }
             completer.paramNames = new ParamNames(paramNames, paramNameAccess)
