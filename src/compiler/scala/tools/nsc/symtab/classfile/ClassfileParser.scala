/* NSC -- new Scala compiler
 * Copyright 2005-2013 LAMP/EPFL
 * @author  Martin Odersky
 */

package scala
package tools.nsc
package symtab
package classfile

import java.io.{ File, IOException }
import java.lang.Integer.toHexString
import scala.collection.{ mutable, immutable }
import scala.collection.mutable.{ ListBuffer, ArrayBuffer }
import scala.annotation.switch
import scala.reflect.internal.{ JavaAccFlags }
import scala.reflect.internal.pickling.{PickleBuffer, ByteCodecs}
import scala.tools.nsc.io.AbstractFile

import util.ClassPath

/** This abstract class implements a class file parser.
 *
 *  @author Martin Odersky
 *  @version 1.0
 */
abstract class ClassfileParser {
  val symbolTable: SymbolTable {
    def settings: Settings
  }
  val loaders: SymbolLoaders {
    val symbolTable: ClassfileParser.this.symbolTable.type
  }

  import symbolTable._
  /**
   * If typer phase is defined then perform member lookup of a symbol
   * `sym` at typer phase. This method results from refactoring. The
   * original author of the logic that uses typer phase didn't explain
   * why we need to force infos at that phase specifically. It only mentioned
   * that ClassfileParse can be called late (e.g. at flatten phase) and
   * we make to make sure we handle such situation properly.
   */
  protected def lookupMemberAtTyperPhaseIfPossible(sym: Symbol, name: Name): Symbol

  /** The compiler classpath. */
  def classPath: ClassPath[AbstractFile]

  import definitions._
  import scala.reflect.internal.ClassfileConstants._
  import Flags._

  protected type ThisConstantPool <: ConstantPool
  protected def newConstantPool: ThisConstantPool

  protected var in: AbstractFileReader = _  // the class file reader
  protected var clazz: Symbol = _           // the class symbol containing dynamic members
  protected var staticModule: Symbol = _    // the module symbol containing static members
  protected var instanceScope: Scope = _    // the scope of all instance definitions
  protected var staticScope: Scope = _      // the scope of all static definitions
  protected var pool: ThisConstantPool = _  // the classfile's constant pool
  protected var isScala: Boolean = _        // does class file describe a scala class?
  protected var isScalaAnnot: Boolean = _   // does class file describe a scala class with its pickled info in an annotation?
  protected var isScalaRaw: Boolean = _     // this class file is a scala class with no pickled info
  protected var busy: Symbol = _            // lock to detect recursive reads
  protected var currentClass: Name = _      // JVM name of the current class
  protected var classTParams = Map[Name,Symbol]()
  protected var srcfile0 : Option[AbstractFile] = None
  protected def moduleClass: Symbol = staticModule.moduleClass
  private var sawPrivateConstructor = false

  private def ownerForFlags(jflags: JavaAccFlags) = if (jflags.isStatic) moduleClass else clazz

  def srcfile = srcfile0

  private def optimized         = settings.optimise.value
  private def currentIsTopLevel = !(currentClass.decodedName containsChar '$')

  // u1, u2, and u4 are what these data types are called in the JVM spec.
  // They are an unsigned byte, unsigned char, and unsigned int respectively.
  // We bitmask u1 into an Int to make sure it's 0-255 (and u1 isn't used
  // for much beyond tags) but leave u2 alone as it's already unsigned.
  protected final def u1(): Int = in.nextByte & 0xFF
  protected final def u2(): Int = in.nextChar.toInt
  protected final def u4(): Int = in.nextInt

  private def readInnerClassFlags() = readClassFlags()
  private def readClassFlags()      = JavaAccFlags classFlags u2
  private def readMethodFlags()     = JavaAccFlags methodFlags u2
  private def readFieldFlags()      = JavaAccFlags fieldFlags u2
  private def readTypeName()        = readName().toTypeName
  private def readName()            = pool getName u2
  private def readType()            = pool getType u2

  private object unpickler extends scala.reflect.internal.pickling.UnPickler {
    val symbolTable: ClassfileParser.this.symbolTable.type = ClassfileParser.this.symbolTable
  }

  private def handleMissing(e: MissingRequirementError) = {
    if (settings.debug) e.printStackTrace
    throw new IOException(s"Missing dependency '${e.req}', required by ${in.file}")
  }
  private def handleError(e: Exception) = {
    if (settings.debug) e.printStackTrace()
    throw new IOException(s"class file '${in.file}' is broken\n(${e.getClass}/${e.getMessage})")
  }
  private def mismatchError(c: Symbol) = {
    throw new IOException(s"class file '${in.file}' has location not matching its contents: contains $c")
  }

  private def parseErrorHandler[T]: PartialFunction[Throwable, T] = {
    case e: MissingRequirementError => handleMissing(e)
    case e: RuntimeException        => handleError(e)
  }
  @inline private def pushBusy[T](sym: Symbol)(body: => T): T = {
    if (busy eq sym)
      throw new IOException(s"unsatisfiable cyclic dependency in '$sym'")
    else if ((busy ne null) && (busy ne NoSymbol))
      throw new IOException(s"illegal class file dependency between '$sym' and '$busy'")

    busy = sym
    try body
    catch parseErrorHandler
    finally busy = NoSymbol
  }
  @inline private def raiseLoaderLevel[T](body: => T): T = {
    loaders.parentsLevel += 1
    try body
    finally loaders.parentsLevel -= 1
  }

  def parse(file: AbstractFile, root: Symbol): Unit = {
    debuglog("[class] >> " + root.fullName)

    pushBusy(root) {
      this.in           = new AbstractFileReader(file)
      this.clazz        = if (root.isModule) root.companionClass else root
      // WARNING! do no use clazz.companionModule to find staticModule.
      // In a situation where root can be defined, but its companionClass not,
      // this would give incorrect results (see SI-5031 in separate compilation scenario)
      this.staticModule = if (root.isModule) root else root.companionModule
      this.isScala      = false

      parseHeader()
      this.pool = newConstantPool
      parseClass()
    }
  }

  private def parseHeader() {
    val magic = u4
    if (magic != JAVA_MAGIC)
      abort(s"class file ${in.file} has wrong magic number 0x${toHexString(magic)}")

    val minor, major = u2
    if (major < JAVA_MAJOR_VERSION || major == JAVA_MAJOR_VERSION && minor < JAVA_MINOR_VERSION)
      abort(s"class file ${in.file} has unknown version $major.$minor, should be at least $JAVA_MAJOR_VERSION.$JAVA_MINOR_VERSION")
  }

  /**
   * Constructor of this class should not be called directly, use `newConstantPool` instead.
   */
  protected class ConstantPool {
    protected val len          = u2
    protected val starts       = new Array[Int](len)
    protected val values       = new Array[AnyRef](len)
    protected val internalized = new Array[Name](len)

    { var i = 1
      while (i < starts.length) {
        starts(i) = in.bp
        i += 1
        (u1: @switch) match {
          case CONSTANT_UTF8 | CONSTANT_UNICODE                                => in skip u2
          case CONSTANT_CLASS | CONSTANT_STRING | CONSTANT_METHODTYPE          => in skip 2
          case CONSTANT_METHODHANDLE                                           => in skip 3
          case CONSTANT_FIELDREF | CONSTANT_METHODREF | CONSTANT_INTFMETHODREF => in skip 4
          case CONSTANT_NAMEANDTYPE | CONSTANT_INTEGER | CONSTANT_FLOAT        => in skip 4
          case CONSTANT_INVOKEDYNAMIC                                          => in skip 4
          case CONSTANT_LONG | CONSTANT_DOUBLE                                 => in skip 8 ; i += 1
          case _                                                               => errorBadTag(in.bp - 1)
        }
      }
    }

    def recordAtIndex[T <: AnyRef](value: T, idx: Int): T = {
      values(idx) = value
      value
    }

    def firstExpecting(index: Int, expected: Int): Int = {
      val start = starts(index)
      val first = in.buf(start).toInt
      if (first == expected) start + 1
      else this errorBadTag start
    }

    /** Return the name found at given index. */
    def getName(index: Int): Name = (
      if (index <= 0 || len <= index) errorBadIndex(index)
      else values(index) match {
        case name: Name => name
        case _          =>
          val start = firstExpecting(index, CONSTANT_UTF8)
          recordAtIndex(newTermName(in.buf, start + 2, in.getChar(start).toInt), index)
      }
    )

    /** Return the name found at given index in the constant pool, with '/' replaced by '.'. */
    def getExternalName(index: Int): Name = {
      if (index <= 0 || len <= index)
        errorBadIndex(index)

      if (internalized(index) == null)
        internalized(index) = getName(index).replace('/', '.')

      internalized(index)
    }

    def getClassSymbol(index: Int): Symbol = {
      if (index <= 0 || len <= index) errorBadIndex(index)
      values(index) match {
        case sym: Symbol => sym
        case _           =>
          val result = getClassName(index) match {
            case name if nme.isModuleName(name) => rootMirror getModuleByName name.dropModule
            case name                           => classNameToSymbol(name)
          }
          recordAtIndex(result, index)
      }
    }

    /** Return the external name of the class info structure found at 'index'.
     *  Use 'getClassSymbol' if the class is sure to be a top-level class.
     */
    def getClassName(index: Int): Name = {
      val start = firstExpecting(index, CONSTANT_CLASS)
      getExternalName((in getChar start).toInt)
    }

    /** Return a name and a type at the given index. If the type is a method
     *  type, a dummy symbol is created in `ownerTpe`, which is used as the
     *  owner of its value parameters. This might lead to inconsistencies,
     *  if a symbol of the given name already exists, and has a different
     *  type.
     */
    protected def getNameAndType(index: Int, ownerTpe: Type): (Name, Type) = {
      if (index <= 0 || len <= index) errorBadIndex(index)
      values(index) match {
        case p: ((Name @unchecked, Type @unchecked)) => p
        case _                                       =>
          val start = firstExpecting(index, CONSTANT_NAMEANDTYPE)
          val name = getName(in.getChar(start).toInt)
          // create a dummy symbol for method types
          val dummy = ownerTpe.typeSymbol.newMethod(name.toTermName, ownerTpe.typeSymbol.pos)
          val tpe   = getType(dummy, in.getChar(start + 2).toInt)
          // fix the return type, which is blindly set to the class currently parsed
          val restpe = tpe match {
            case MethodType(formals, _) if name == nme.CONSTRUCTOR => MethodType(formals, ownerTpe)
            case _                                                 => tpe
          }
          ((name, restpe))
      }
    }

    /** Return the type of a class constant entry. Since
     *  arrays are considered to be class types, they might
     *  appear as entries in 'newarray' or 'cast' opcodes.
     */
    def getClassOrArrayType(index: Int): Type = (
      if (index <= 0 || len <= index) errorBadIndex(index)
      else values(index) match {
        case tp: Type    => tp
        case cls: Symbol => cls.tpe_*
        case _           =>
          val name = getClassName(index)
          name charAt 0 match {
            case ARRAY_TAG => recordAtIndex(sigToType(null, name), index)
            case _         => recordAtIndex(classNameToSymbol(name), index).tpe_*
          }
      }
    )

    def getType(index: Int): Type              = getType(null, index)
    def getType(sym: Symbol, index: Int): Type = sigToType(sym, getExternalName(index))
    def getSuperClass(index: Int): Symbol      = if (index == 0) AnyClass else getClassSymbol(index)

    private def createConstant(index: Int): Constant = {
      val start = starts(index)
      Constant((in.buf(start).toInt: @switch) match {
        case CONSTANT_STRING  => getName(in.getChar(start + 1).toInt).toString
        case CONSTANT_INTEGER => in.getInt(start + 1)
        case CONSTANT_FLOAT   => in.getFloat(start + 1)
        case CONSTANT_LONG    => in.getLong(start + 1)
        case CONSTANT_DOUBLE  => in.getDouble(start + 1)
        case CONSTANT_CLASS   => getClassOrArrayType(index).typeSymbol.tpe_* // !!! Is this necessary or desirable?
        case _                => errorBadTag(start)
      })
    }
    def getConstant(index: Char): Constant = getConstant(index.toInt)
    def getConstant(index: Int): Constant = (
      if (index <= 0 || len <= index) errorBadIndex(index)
      else values(index) match {
        case  const: Constant => const
        case sym: Symbol      => Constant(sym.tpe_*)
        case tpe: Type        => Constant(tpe)
        case _                => recordAtIndex(createConstant(index), index)
      }
    )

    private def getSubArray(bytes: Array[Byte]): Array[Byte] = {
      val decodedLength = ByteCodecs.decode(bytes)
      val arr           = new Array[Byte](decodedLength)
      System.arraycopy(bytes, 0, arr, 0, decodedLength)
      arr
    }

    def getBytes(index: Int): Array[Byte] = (
      if (index <= 0 || len <= index) errorBadIndex(index)
      else values(index) match {
        case xs: Array[Byte] => xs
        case _               =>
          val start = firstExpecting(index, CONSTANT_UTF8)
          val len   = (in getChar start).toInt
          val bytes = new Array[Byte](len)
          System.arraycopy(in.buf, start + 2, bytes, 0, len)
          recordAtIndex(getSubArray(bytes), index)
      }
    )

    def getBytes(indices: List[Int]): Array[Byte] = {
      val head = indices.head
      values(head) match {
        case xs: Array[Byte] => xs
        case _               =>
          val arr: Array[Byte] = indices.toArray flatMap { index =>
            if (index <= 0 || ConstantPool.this.len <= index) errorBadIndex(index)
            val start = firstExpecting(index, CONSTANT_UTF8)
            val len   = (in getChar start).toInt
            in.buf drop start + 2 take len
          }
          recordAtIndex(getSubArray(arr), head)
      }
    }

    /** Throws an exception signaling a bad constant index. */
    protected def errorBadIndex(index: Int) =
      abort(s"bad constant pool index: $index at pos: ${in.bp}")

    /** Throws an exception signaling a bad tag at given address. */
    protected def errorBadTag(start: Int) =
      abort("bad constant pool tag ${in.buf(start)} at byte $start")
  }

  private def loadClassSymbol(name: Name): Symbol = {
    val file = classPath findSourceFile ("" +name) getOrElse {
      // SI-5593 Scaladoc's current strategy is to visit all packages in search of user code that can be documented
      // therefore, it will rummage through the classpath triggering errors whenever it encounters package objects
      // that are not in their correct place (see bug for details)
      if (!settings.isScaladoc)
        warning(s"Class $name not found - continuing with a stub.")
      return NoSymbol.newClass(name.toTypeName)
    }
    val completer     = new loaders.ClassfileLoader(file)
    var owner: Symbol = rootMirror.RootClass
    var sym: Symbol   = NoSymbol
    var ss: Name      = null
    var start         = 0
    var end           = name indexOf '.'

    while (end > 0) {
      ss = name.subName(start, end)
      sym = owner.info.decls lookup ss
      if (sym == NoSymbol) {
        sym = owner.newPackage(ss.toTermName) setInfo completer
        sym.moduleClass setInfo completer
        owner.info.decls enter sym
      }
      owner = sym.moduleClass
      start = end + 1
      end = name.indexOf('.', start)
    }
    ss = name.subName(0, start)
    owner.info.decls lookup ss orElse {
      sym = owner.newClass(ss.toTypeName) setInfoAndEnter completer
      debuglog("loaded "+sym+" from file "+file)
      sym
    }
  }

  /** FIXME - we shouldn't be doing ad hoc lookups in the empty package.
   *  The method called "getClassByName" should either return the class or not.
   */
  private def lookupClass(name: Name) = (
    if (name containsChar '.')
      rootMirror getClassByName name // see tickets #2464, #3756
    else
      definitions.getMember(rootMirror.EmptyPackageClass, name.toTypeName)
  )

  /** Return the class symbol of the given name. */
  def classNameToSymbol(name: Name): Symbol = {
    if (innerClasses contains name)
      innerClasses innerSymbol name
    else
      try lookupClass(name)
      catch { case _: FatalError => loadClassSymbol(name) }
  }

  def parseClass() {
    val jflags   = readClassFlags()
    val sflags   = jflags.toScalaFlags
    val nameIdx  = u2
    currentClass = pool.getClassName(nameIdx)

    /* Parse parents for Java classes. For Scala, return AnyRef, since the real type will be unpickled.
     * Updates the read pointer of 'in'. */
    def parseParents: List[Type] = {
      if (isScala) {
        u2                    // skip superclass
        val ifaces = u2
        in.bp += ifaces * 2   // .. and iface count interfaces
        List(AnyRefTpe) // dummy superclass, will be replaced by pickled information
      }
      else raiseLoaderLevel {
        val superType = if (jflags.isAnnotation) { u2; AnnotationClass.tpe }
                        else pool.getSuperClass(u2).tpe_*
        val ifaceCount = u2
        var ifaces = for (i <- List.range(0, ifaceCount)) yield pool.getSuperClass(u2).tpe_*
        if (jflags.isAnnotation) ifaces ::= ClassfileAnnotationClass.tpe
        superType :: ifaces
      }
    }

    val isTopLevel = !(currentClass containsChar '$') // Java class name; *don't* try to to use Scala name decoding (SI-7532)

    val c = if (isTopLevel) pool.getClassSymbol(nameIdx) else clazz
    if (isTopLevel) {
      if (c != clazz) {
        if ((clazz eq NoSymbol) && (c ne NoSymbol)) clazz = c
        else mismatchError(c)
      }
    }

    addEnclosingTParams(clazz)
    parseInnerClasses() // also sets the isScala / isScalaRaw flags, see r15956
    // get the class file parser to reuse scopes.
    instanceScope = newScope
    staticScope = newScope

    val classInfo = ClassInfoType(parseParents, instanceScope, clazz)
    val staticInfo = ClassInfoType(List(), staticScope, moduleClass)

    if (!isScala && !isScalaRaw)
      enterOwnInnerClasses()

    val curbp = in.bp
    skipMembers() // fields
    skipMembers() // methods
    if (!isScala) {
      clazz setFlag sflags
      propagatePackageBoundary(jflags, clazz, staticModule, staticModule.moduleClass)
      clazz setInfo classInfo
      moduleClass setInfo staticInfo
      staticModule setInfo moduleClass.tpe
      staticModule setFlag JAVA
      staticModule.moduleClass setFlag JAVA
      // attributes now depend on having infos set already
      parseAttributes(clazz, classInfo)

      def queueLoad() {
        in.bp = curbp
        0 until u2 foreach (_ => parseField())
        sawPrivateConstructor = false
        0 until u2 foreach (_ => parseMethod())
        val needsConstructor = (
             !sawPrivateConstructor
          && !(instanceScope containsName nme.CONSTRUCTOR)
          && (sflags & INTERFACE) == 0
        )
        if (needsConstructor)
          instanceScope enter clazz.newClassConstructor(NoPosition)
      }

      loaders.pendingLoadActions ::= (queueLoad _)
      if (loaders.parentsLevel == 0) {
        while (loaders.pendingLoadActions.nonEmpty) {
          val item = loaders.pendingLoadActions.head
          loaders.pendingLoadActions = loaders.pendingLoadActions.tail
          item()
        }
      }
    } else
      parseAttributes(clazz, classInfo)
  }

  /** Add type parameters of enclosing classes */
  def addEnclosingTParams(clazz: Symbol) {
    var sym = clazz.owner
    while (sym.isClass && !sym.isModuleClass) {
      for (t <- sym.tpe.typeArgs)
        classTParams = classTParams + (t.typeSymbol.name -> t.typeSymbol)

      sym = sym.owner
    }
  }

  def parseField() {
    val jflags = readFieldFlags()
    val sflags = jflags.toScalaFlags

    if ((sflags & PRIVATE) != 0L && !optimized) {
      in.skip(4); skipAttributes()
    } else {
      val name    = readName()
      val info    = readType()
      val sym     = ownerForFlags(jflags).newValue(name.toTermName, NoPosition, sflags)

      // Note: the info may be overrwritten later with a generic signature
      // parsed from SignatureATTR
      sym setInfo {
        if (jflags.isEnum) ConstantType(Constant(sym))
        else info
      }
      propagatePackageBoundary(jflags, sym)
      parseAttributes(sym, info)
      getScope(jflags) enter sym

      // sealed java enums
      if (jflags.isEnum) {
        val enumClass = sym.owner.linkedClassOfClass
        enumClass match {
          case NoSymbol =>
            devWarning(s"no linked class for java enum $sym in ${sym.owner}. A referencing class file might be missing an InnerClasses entry.")
          case linked =>
            if (!linked.isSealed)
              linked setFlag (SEALED | ABSTRACT)
            linked addChild sym
        }
      }
    }
  }

  def parseMethod() {
    val jflags = readMethodFlags()
    val sflags = jflags.toScalaFlags
    if (jflags.isPrivate && !optimized) {
      val name = readName()
      if (name == nme.CONSTRUCTOR)
        sawPrivateConstructor = true
      in.skip(2); skipAttributes()
    } else {
      if ((sflags & PRIVATE) != 0L && optimized) { // TODO this should be !optimized, no? See c4181f656d.
        in.skip(4); skipAttributes()
      } else {
        val name = readName()
        val sym = ownerForFlags(jflags).newMethod(name.toTermName, NoPosition, sflags)
        var info = pool.getType(sym, u2)
        if (name == nme.CONSTRUCTOR)
          info match {
            case MethodType(params, restpe) =>
              // if this is a non-static inner class, remove the explicit outer parameter
              val paramsNoOuter = innerClasses getEntry currentClass match {
                case Some(entry) if !isScalaRaw && !entry.jflags.isStatic =>
                  /* About `clazz.owner.isPackage` below: SI-5957
                   * For every nested java class A$B, there are two symbols in the scala compiler.
                   *  1. created by SymbolLoader, because of the existence of the A$B.class file, owner: package
                   *  2. created by ClassfileParser of A when reading the inner classes, owner: A
                   * If symbol 1 gets completed (e.g. because the compiled source mentions `A$B`, not `A#B`), the
                   * ClassfileParser for 1 executes, and clazz.owner is the package.
                   */
                  assert(params.head.tpe.typeSymbol == clazz.owner || clazz.owner.isPackage, params.head.tpe.typeSymbol + ": " + clazz.owner)
                  params.tail
                case _ =>
                  params
              }
              val newParams = paramsNoOuter match {
                case (init :+ tail) if jflags.isSynthetic =>
                  // SI-7455 strip trailing dummy argument ("access constructor tag") from synthetic constructors which
                  // are added when an inner class needs to access a private constructor.
                  init
                case _ =>
                  paramsNoOuter
              }

              info = MethodType(newParams, clazz.tpe)
          }
        // Note: the info may be overrwritten later with a generic signature
        // parsed from SignatureATTR
        sym setInfo info
        propagatePackageBoundary(jflags, sym)
        parseAttributes(sym, info)
        if (jflags.isVarargs)
          sym modifyInfo arrayToRepeated

        getScope(jflags) enter sym
      }
    }
  }

  private def sigToType(sym: Symbol, sig: Name): Type = {
    var index = 0
    val end = sig.length
    def accept(ch: Char) {
      assert(sig.charAt(index) == ch, (sig.charAt(index), ch))
      index += 1
    }
    def subName(isDelimiter: Char => Boolean): Name = {
      val start = index
      while (!isDelimiter(sig.charAt(index))) { index += 1 }
      sig.subName(start, index)
    }
    def sig2type(tparams: immutable.Map[Name,Symbol], skiptvs: Boolean): Type = {
      val tag = sig.charAt(index); index += 1
      tag match {
        case BYTE_TAG   => ByteTpe
        case CHAR_TAG   => CharTpe
        case DOUBLE_TAG => DoubleTpe
        case FLOAT_TAG  => FloatTpe
        case INT_TAG    => IntTpe
        case LONG_TAG   => LongTpe
        case SHORT_TAG  => ShortTpe
        case VOID_TAG   => UnitTpe
        case BOOL_TAG   => BooleanTpe
        case 'L' =>
          def processInner(tp: Type): Type = tp match {
            case TypeRef(pre, sym, args) if (!sym.isStatic) =>
              typeRef(processInner(pre.widen), sym, args)
            case _ =>
              tp
          }
          def processClassType(tp: Type): Type = tp match {
            case TypeRef(pre, classSym, args) =>
              val existentials = new ListBuffer[Symbol]()
              if (sig.charAt(index) == '<') {
                accept('<')
                val xs = new ListBuffer[Type]()
                var i = 0
                while (sig.charAt(index) != '>') {
                  sig.charAt(index) match {
                    case variance @ ('+' | '-' | '*') =>
                      index += 1
                      val bounds = variance match {
                        case '+' => TypeBounds.upper(objToAny(sig2type(tparams, skiptvs)))
                        case '-' =>
                          val tp = sig2type(tparams, skiptvs)
                          // sig2type seems to return AnyClass regardless of the situation:
                          // we don't want Any as a LOWER bound.
                          if (tp.typeSymbol == AnyClass) TypeBounds.empty
                          else TypeBounds.lower(tp)
                        case '*' => TypeBounds.empty
                      }
                      val newtparam = sym.newExistential(newTypeName("?"+i), sym.pos) setInfo bounds
                      existentials += newtparam
                      xs += newtparam.tpeHK
                      i += 1
                    case _ =>
                      xs += sig2type(tparams, skiptvs)
                  }
                }
                accept('>')
                assert(xs.length > 0, tp)
                logResult("new existential")(newExistentialType(existentials.toList, typeRef(pre, classSym, xs.toList)))
              }
              // isMonomorphicType is false if the info is incomplete, as it usually is here
              // so have to check unsafeTypeParams.isEmpty before worrying about raw type case below,
              // or we'll create a boatload of needless existentials.
              else if (classSym.isMonomorphicType || classSym.unsafeTypeParams.isEmpty) tp
              // raw type - existentially quantify all type parameters
              else logResult(s"raw type from $classSym")(unsafeClassExistentialType(classSym))
            case tp =>
              assert(sig.charAt(index) != '<', s"sig=$sig, index=$index, tp=$tp")
              tp
          }

          val classSym = classNameToSymbol(subName(c => c == ';' || c == '<'))
          assert(!classSym.isOverloaded, classSym.alternatives)
          var tpe = processClassType(processInner(classSym.tpe_*))
          while (sig.charAt(index) == '.') {
            accept('.')
            val name = subName(c => c == ';' || c == '<' || c == '.').toTypeName
            val clazz = tpe.member(name)
            val dummyArgs = Nil // the actual arguments are added in processClassType
            val inner = typeRef(pre = tpe, sym = clazz, args = dummyArgs)
            tpe = processClassType(inner)
          }
          accept(';')
          tpe
        case ARRAY_TAG =>
          while ('0' <= sig.charAt(index) && sig.charAt(index) <= '9') index += 1
          var elemtp = sig2type(tparams, skiptvs)
          // make unbounded Array[T] where T is a type variable into Array[T with Object]
          // (this is necessary because such arrays have a representation which is incompatible
          // with arrays of primitive types.
          // NOTE that the comparison to Object only works for abstract types bounded by classes that are strict subclasses of Object
          // if the bound is exactly Object, it will have been converted to Any, and the comparison will fail
          // see also RestrictJavaArraysMap (when compiling java sources directly)
          if (elemtp.typeSymbol.isAbstractType && !(elemtp <:< ObjectTpe)) {
            elemtp = intersectionType(List(elemtp, ObjectTpe))
          }

          arrayType(elemtp)
        case '(' =>
          // we need a method symbol. given in line 486 by calling getType(methodSym, ..)
          assert(sym ne null, sig)
          val paramtypes = new ListBuffer[Type]()
          while (sig.charAt(index) != ')') {
            paramtypes += objToAny(sig2type(tparams, skiptvs))
          }
          index += 1
          val restype = if (sym != null && sym.isClassConstructor) {
            accept('V')
            clazz.tpe_*
          } else
            sig2type(tparams, skiptvs)
          JavaMethodType(sym.newSyntheticValueParams(paramtypes.toList), restype)
        case 'T' =>
          val n = subName(';'.==).toTypeName
          index += 1
          if (skiptvs) AnyTpe
          else tparams(n).typeConstructor
      }
    } // sig2type(tparams, skiptvs)

    def sig2typeBounds(tparams: immutable.Map[Name, Symbol], skiptvs: Boolean): Type = {
      val ts = new ListBuffer[Type]
      while (sig.charAt(index) == ':') {
        index += 1
        if (sig.charAt(index) != ':') // guard against empty class bound
          ts += objToAny(sig2type(tparams, skiptvs))
      }
      TypeBounds.upper(intersectionType(ts.toList, sym))
    }

    var tparams = classTParams
    val newTParams = new ListBuffer[Symbol]()
    if (sig.charAt(index) == '<') {
      assert(sym != null, sig)
      index += 1
      val start = index
      while (sig.charAt(index) != '>') {
        val tpname = subName(':'.==).toTypeName
        val s = sym.newTypeParameter(tpname)
        tparams = tparams + (tpname -> s)
        sig2typeBounds(tparams, skiptvs = true)
        newTParams += s
      }
      index = start
      while (sig.charAt(index) != '>') {
        val tpname = subName(':'.==).toTypeName
        val s = tparams(tpname)
        s.setInfo(sig2typeBounds(tparams, skiptvs = false))
      }
      accept('>')
    }
    val ownTypeParams = newTParams.toList
    if (!ownTypeParams.isEmpty)
      sym.setInfo(new TypeParamsType(ownTypeParams))
    val tpe =
      if ((sym eq null) || !sym.isClass)
        sig2type(tparams, skiptvs = false)
      else {
        classTParams = tparams
        val parents = new ListBuffer[Type]()
        while (index < end) {
          parents += sig2type(tparams, skiptvs = false)  // here the variance doesnt'matter
        }
        ClassInfoType(parents.toList, instanceScope, sym)
      }
    GenPolyType(ownTypeParams, tpe)
  } // sigToType

  def parseAttributes(sym: Symbol, symtype: Type) {
    def convertTo(c: Constant, pt: Type): Constant = {
      if (pt.typeSymbol == BooleanClass && c.tag == IntTag)
        Constant(c.value != 0)
      else
        c convertTo pt
    }
    def parseAttribute() {
      val attrName = readTypeName()
      val attrLen  = u4
      attrName match {
        case tpnme.SignatureATTR =>
          if (!isScala && !isScalaRaw) {
            val sig = pool.getExternalName(u2)
            val newType = sigToType(sym, sig)
            sym.setInfo(newType)
          }
          else in.skip(attrLen)
        case tpnme.SyntheticATTR =>
          sym.setFlag(SYNTHETIC | ARTIFACT)
          in.skip(attrLen)
        case tpnme.BridgeATTR =>
          sym.setFlag(BRIDGE | ARTIFACT)
          in.skip(attrLen)
        case tpnme.DeprecatedATTR =>
          val arg = Literal(Constant("see corresponding Javadoc for more information."))
          sym.addAnnotation(DeprecatedAttr, arg, Literal(Constant("")))
          in.skip(attrLen)
        case tpnme.ConstantValueATTR =>
          val c = pool.getConstant(u2)
          val c1 = convertTo(c, symtype)
          if (c1 ne null) sym.setInfo(ConstantType(c1))
          else debugwarn(s"failure to convert $c to $symtype")
        case tpnme.ScalaSignatureATTR =>
          if (!isScalaAnnot) {
            debugwarn(s"symbol ${sym.fullName} has pickled signature in attribute")
            unpickler.unpickle(in.buf, in.bp, clazz, staticModule, in.file.name)
          }
          in.skip(attrLen)
        case tpnme.ScalaATTR =>
          isScalaRaw = true
         // Attribute on methods of java annotation classes when that method has a default
        case tpnme.AnnotationDefaultATTR =>
          sym.addAnnotation(AnnotationDefaultAttr)
          in.skip(attrLen)
        // Java annotations on classes / methods / fields with RetentionPolicy.RUNTIME
        case tpnme.RuntimeAnnotationATTR =>
          if (isScalaAnnot || !isScala) {
            val scalaSigAnnot = parseAnnotations(attrLen)
            if (isScalaAnnot)
              scalaSigAnnot match {
                case Some(san: AnnotationInfo) =>
                  val bytes =
                    san.assocs.find({ _._1 == nme.bytes }).get._2.asInstanceOf[ScalaSigBytes].bytes
                  unpickler.unpickle(bytes, 0, clazz, staticModule, in.file.name)
                case None =>
                  throw new RuntimeException("Scala class file does not contain Scala annotation")
              }
            debuglog("[class] << " + sym.fullName + sym.annotationsString)
          }
          else
            in.skip(attrLen)

        // TODO 1: parse runtime visible annotations on parameters
        // case tpnme.RuntimeParamAnnotationATTR

        // TODO 2: also parse RuntimeInvisibleAnnotation / RuntimeInvisibleParamAnnotation,
        // i.e. java annotations with RetentionPolicy.CLASS?

        case tpnme.ExceptionsATTR if (!isScala) =>
          parseExceptions(attrLen)

        case tpnme.SourceFileATTR =>
          val srcfileLeaf = readName().toString.trim
          val srcpath = sym.enclosingPackage match {
            case NoSymbol => srcfileLeaf
            case rootMirror.EmptyPackage => srcfileLeaf
            case pkg => pkg.fullName(File.separatorChar)+File.separator+srcfileLeaf
          }
          srcfile0 = settings.outputDirs.srcFilesFor(in.file, srcpath).find(_.exists)
        case tpnme.CodeATTR =>
          if (sym.owner.isInterface) {
            sym setFlag DEFAULTMETHOD
            log(s"$sym in ${sym.owner} is a java8+ default method.")
          }
          in.skip(attrLen)
        case _ =>
          in.skip(attrLen)
      }
    }

    def parseAnnotArg: Option[ClassfileAnnotArg] = {
      val tag = u1
      val index = u2
      tag match {
        case STRING_TAG =>
          Some(LiteralAnnotArg(Constant(pool.getName(index).toString)))
        case BOOL_TAG | BYTE_TAG | CHAR_TAG | SHORT_TAG | INT_TAG |
             LONG_TAG | FLOAT_TAG | DOUBLE_TAG =>
          Some(LiteralAnnotArg(pool.getConstant(index)))
        case CLASS_TAG  =>
          Some(LiteralAnnotArg(Constant(pool.getType(index))))
        case ENUM_TAG   =>
          val t = pool.getType(index)
<<<<<<< HEAD
          val n = readName()
          val s = t.typeSymbol.companionModule.info.decls.lookup(n)
          assert(s != NoSymbol, t)
          Some(LiteralAnnotArg(Constant(s)))
=======
          val n = pool.getName(in.nextChar)
          val module = t.typeSymbol.companionModule
          val s = module.info.decls.lookup(n)
          if (s != NoSymbol) Some(LiteralAnnotArg(Constant(s)))
          else {
            warning(s"""While parsing annotations in ${in.file}, could not find $n in enum $module.\nThis is likely due to an implementation restriction: an annotation argument cannot refer to a member of the annotated class (SI-7014).""")
            None
          }

>>>>>>> f1886cdc
        case ARRAY_TAG  =>
          val arr = new ArrayBuffer[ClassfileAnnotArg]()
          var hasError = false
          for (i <- 0 until index)
            parseAnnotArg match {
              case Some(c) => arr += c
              case None => hasError = true
            }
          if (hasError) None
          else Some(ArrayAnnotArg(arr.toArray))
        case ANNOTATION_TAG =>
          parseAnnotation(index) map (NestedAnnotArg(_))
      }
    }

    def parseScalaSigBytes: Option[ScalaSigBytes] = {
      val tag = u1
      assert(tag == STRING_TAG, tag)
      Some(ScalaSigBytes(pool getBytes u2))
    }

    def parseScalaLongSigBytes: Option[ScalaSigBytes] = {
      val tag = u1
      assert(tag == ARRAY_TAG, tag)
      val stringCount = u2
      val entries =
        for (i <- 0 until stringCount) yield {
          val stag = u1
          assert(stag == STRING_TAG, stag)
          u2
        }
      Some(ScalaSigBytes(pool.getBytes(entries.toList)))
    }

    /* Parse and return a single annotation.  If it is malformed,
     * return None.
     */
    def parseAnnotation(attrNameIndex: Int): Option[AnnotationInfo] = try {
      val attrType = pool.getType(attrNameIndex)
      val nargs = u2
      val nvpairs = new ListBuffer[(Name, ClassfileAnnotArg)]
      var hasError = false
      for (i <- 0 until nargs) {
        val name = readName()
        // The "bytes: String" argument of the ScalaSignature attribute is parsed specially so that it is
        // available as an array of bytes (the pickled Scala signature) instead of as a string. The pickled signature
        // is encoded as a string because of limitations in the Java class file format.
        if ((attrType == ScalaSignatureAnnotation.tpe) && (name == nme.bytes))
          parseScalaSigBytes match {
            case Some(c) => nvpairs += ((name, c))
            case None => hasError = true
          }
        else if ((attrType == ScalaLongSignatureAnnotation.tpe) && (name == nme.bytes))
          parseScalaLongSigBytes match {
            case Some(c) => nvpairs += ((name, c))
            case None => hasError = true
          }
        else
          parseAnnotArg match {
            case Some(c) => nvpairs += ((name, c))
            case None => hasError = true
          }
      }
      if (hasError) None
      else Some(AnnotationInfo(attrType, List(), nvpairs.toList))
    }
    catch {
      case f: FatalError       => throw f  // don't eat fatal errors, they mean a class was not found
      case ex: java.lang.Error => throw ex
      case ex: Throwable       =>
        // We want to be robust when annotations are unavailable, so the very least
        // we can do is warn the user about the exception
        // There was a reference to ticket 1135, but that is outdated: a reference to a class not on
        // the classpath would *not* end up here. A class not found is signaled
        // with a `FatalError` exception, handled above. Here you'd end up after a NPE (for example),
        // and that should never be swallowed silently.
        warning(s"Caught: $ex while parsing annotations in ${in.file}")
        if (settings.debug) ex.printStackTrace()

        None // ignore malformed annotations
    }

    /*
     * Parse the "Exceptions" attribute which denotes the exceptions
     * thrown by a method.
     */
    def parseExceptions(len: Int) {
      val nClasses = u2
      for (n <- 0 until nClasses) {
        // FIXME: this performs an equivalent of getExceptionTypes instead of getGenericExceptionTypes (SI-7065)
        val cls = pool.getClassSymbol(u2)
        // we call initialize due to the fact that we call Symbol.isMonomorphicType in addThrowsAnnotation
        // and that method requires Symbol to be forced to give the right answers, see SI-7107 for details
        cls.initialize
        sym.addThrowsAnnotation(cls)
      }
    }

    /* Parse a sequence of annotations and attaches them to the
     * current symbol sym, except for the ScalaSignature annotation that it returns, if it is available. */
    def parseAnnotations(len: Int): Option[AnnotationInfo] =  {
      val nAttr = u2
      var scalaSigAnnot: Option[AnnotationInfo] = None
      for (n <- 0 until nAttr)
        parseAnnotation(u2) match {
          case Some(scalaSig) if (scalaSig.atp == ScalaSignatureAnnotation.tpe) =>
            scalaSigAnnot = Some(scalaSig)
          case Some(scalaSig) if (scalaSig.atp == ScalaLongSignatureAnnotation.tpe) =>
            scalaSigAnnot = Some(scalaSig)
          case Some(annot) =>
            sym.addAnnotation(annot)
          case None =>
        }
      scalaSigAnnot
    }

    // begin parseAttributes
    for (i <- 0 until u2) parseAttribute()
  }

  /** Enter own inner classes in the right scope. It needs the scopes to be set up,
   *  and implicitly current class' superclasses.
   */
  private def enterOwnInnerClasses() {
    def className(name: Name): Name =
      name.subName(name.lastPos('.') + 1, name.length)

    def enterClassAndModule(entry: InnerClassEntry, file: AbstractFile) {
      def jflags      = entry.jflags
      val completer   = new loaders.ClassfileLoader(file)
      val name        = entry.originalName
      val sflags      = jflags.toScalaFlags
      val owner       = ownerForFlags(jflags)
      val scope       = getScope(jflags)
      val innerClass  = owner.newClass(name.toTypeName, NoPosition, sflags) setInfo completer
      val innerModule = owner.newModule(name.toTermName, NoPosition, sflags) setInfo completer

      innerModule.moduleClass setInfo loaders.moduleClassLoader
      List(innerClass, innerModule.moduleClass) foreach (_.associatedFile = file)

      scope enter innerClass
      scope enter innerModule

      val decls = innerClass.enclosingPackage.info.decls
      def unlinkIfPresent(name: Name) = {
        val e = decls lookupEntry name
        if (e ne null)
          decls unlink e
      }

      val cName = className(entry.externalName)
      unlinkIfPresent(cName.toTermName)
      unlinkIfPresent(cName.toTypeName)
    }

    for (entry <- innerClasses.entries) {
      // create a new class member for immediate inner classes
      if (entry.outerName == currentClass) {
        val file = classPath.findSourceFile(entry.externalName.toString) getOrElse {
          throw new AssertionError(entry.externalName)
        }
        enterClassAndModule(entry, file)
      }
    }
  }

  /** Parse inner classes. Expects `in.bp` to point to the superclass entry.
   *  Restores the old `bp`.
   */
  def parseInnerClasses() {
    val oldbp = in.bp
    skipSuperclasses()
    skipMembers() // fields
    skipMembers() // methods
    val attrs = u2
    for (i <- 0 until attrs) {
      val attrName = readTypeName()
      val attrLen = u4
      attrName match {
        case tpnme.SignatureATTR =>
          in.skip(attrLen)
        case tpnme.ScalaSignatureATTR =>
          isScala = true
          val pbuf = new PickleBuffer(in.buf, in.bp, in.bp + attrLen)
          pbuf.readNat(); pbuf.readNat()
          if (pbuf.readNat == 0) // a scala signature attribute with no entries means that the actual scala signature
            isScalaAnnot = true    // is in a ScalaSignature annotation.
          in.skip(attrLen)
        case tpnme.ScalaATTR =>
          isScalaRaw = true
        case tpnme.InnerClassesATTR if !isScala =>
          val entries = u2
          for (i <- 0 until entries) {
            val innerIndex, outerIndex, nameIndex = u2
            val jflags = readInnerClassFlags()
            if (innerIndex != 0 && outerIndex != 0 && nameIndex != 0)
              innerClasses add InnerClassEntry(innerIndex, outerIndex, nameIndex, jflags)
          }
        case _ =>
          in.skip(attrLen)
      }
    }
    in.bp = oldbp
  }

  /** An entry in the InnerClasses attribute of this class file. */
  case class InnerClassEntry(external: Int, outer: Int, name: Int, jflags: JavaAccFlags) {
    def externalName = pool getClassName external
    def outerName    = pool getClassName outer
    def originalName = pool getName name
    def isModule     = originalName.isTermName
    def scope        = if (jflags.isStatic) staticScope else instanceScope
    def enclosing    = if (jflags.isStatic) enclModule else enclClass

    // The name of the outer class, without its trailing $ if it has one.
    private def strippedOuter = nme stripModuleSuffix outerName
    private def isInner       = innerClasses contains strippedOuter
    private def enclClass     = if (isInner) innerClasses innerSymbol strippedOuter else classNameToSymbol(strippedOuter)
    private def enclModule    = enclClass.companionModule
  }

  /** Return the class symbol for the given name. It looks it up in its outer class.
   *  Forces all outer class symbols to be completed.
   *
   *  If the given name is not an inner class, it returns the symbol found in `definitions`.
   */
  object innerClasses {
    private val inners = mutable.HashMap[Name, InnerClassEntry]()

    def contains(name: Name) = inners contains name
    def getEntry(name: Name) = inners get name
    def entries              = inners.values

    def add(entry: InnerClassEntry): Unit = {
      inners get entry.externalName foreach (existing =>
        debugwarn(s"Overwriting inner class entry! Was $existing, now $entry")
      )
      inners(entry.externalName) = entry
    }
    def innerSymbol(externalName: Name): Symbol = this getEntry externalName match {
      case Some(entry) => innerSymbol(entry)
      case _           => NoSymbol
    }

    private def innerSymbol(entry: InnerClassEntry): Symbol = {
      val name      = entry.originalName.toTypeName
      val enclosing = entry.enclosing
      def getMember = (
        if (enclosing == clazz) entry.scope lookup name
        else lookupMemberAtTyperPhaseIfPossible(enclosing, name)
      )
      getMember
      /*  There used to be an assertion that this result is not NoSymbol; changing it to an error
       *  revealed it had been going off all the time, but has been swallowed by a catch t: Throwable
       *  in Repository.scala. Since it has been accomplishing nothing except misleading anyone who
       *  thought it wasn't triggering, I removed it entirely.
       */
    }
  }

  class TypeParamsType(override val typeParams: List[Symbol]) extends LazyType with FlagAgnosticCompleter {
    override def complete(sym: Symbol) { throw new AssertionError("cyclic type dereferencing") }
  }
  class LazyAliasType(alias: Symbol) extends LazyType with FlagAgnosticCompleter {
    override def complete(sym: Symbol) {
      sym setInfo createFromClonedSymbols(alias.initialize.typeParams, alias.tpe)(typeFun)
    }
  }

  def skipAttributes() {
    var attrCount: Int = u2
    while (attrCount > 0) {
      in skip 2
      in skip u4
      attrCount -= 1
    }
  }

  def skipMembers() {
    var memberCount: Int = u2
    while (memberCount > 0) {
      in skip 6
      skipAttributes()
      memberCount -= 1
    }
  }

  def skipSuperclasses() {
    in.skip(2) // superclass
    val ifaces = u2
    in.skip(2 * ifaces)
  }

  protected def getScope(flags: JavaAccFlags): Scope =
    if (flags.isStatic) staticScope else instanceScope
}<|MERGE_RESOLUTION|>--- conflicted
+++ resolved
@@ -874,13 +874,7 @@
           Some(LiteralAnnotArg(Constant(pool.getType(index))))
         case ENUM_TAG   =>
           val t = pool.getType(index)
-<<<<<<< HEAD
           val n = readName()
-          val s = t.typeSymbol.companionModule.info.decls.lookup(n)
-          assert(s != NoSymbol, t)
-          Some(LiteralAnnotArg(Constant(s)))
-=======
-          val n = pool.getName(in.nextChar)
           val module = t.typeSymbol.companionModule
           val s = module.info.decls.lookup(n)
           if (s != NoSymbol) Some(LiteralAnnotArg(Constant(s)))
@@ -889,7 +883,6 @@
             None
           }
 
->>>>>>> f1886cdc
         case ARRAY_TAG  =>
           val arr = new ArrayBuffer[ClassfileAnnotArg]()
           var hasError = false
