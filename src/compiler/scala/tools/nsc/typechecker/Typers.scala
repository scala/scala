/* NSC -- new Scala compiler
 * Copyright 2005-2013 LAMP/EPFL
 * @author  Martin Odersky
 */

// Added: Sat Oct 7 16:08:21 2006
//todo: use inherited type info also for vars and values

// Added: Thu Apr 12 18:23:58 2007
//todo: disallow C#D in superclass
//todo: treat :::= correctly
package scala.tools.nsc
package typechecker

import scala.collection.mutable
import scala.reflect.internal.util.{ BatchSourceFile, Statistics, shortClassOfInstance }
import mutable.ListBuffer
import symtab.Flags._
import Mode._

// Suggestion check whether we can do without priming scopes with symbols of outer scopes,
// like the IDE does.
/** This trait provides methods to assign types to trees.
 *
 *  @author  Martin Odersky
 *  @version 1.0
 */
trait Typers extends Adaptations with Tags {
  self: Analyzer =>

  import global._
  import definitions._
  import TypersStats._

  final def forArgMode(fun: Tree, mode: Mode) =
    if (treeInfo.isSelfOrSuperConstrCall(fun)) mode | SCCmode
    else mode

  // namer calls typer.computeType(rhs) on DefDef / ValDef when tpt is empty. the result
  // is cached here and re-used in typedDefDef / typedValDef
  // Also used to cache imports type-checked by namer.
  val transformed = new mutable.HashMap[Tree, Tree]

  final val shortenImports = false

  def resetTyper() {
    //println("resetTyper called")
    resetContexts()
    resetImplicits()
    transformed.clear()
    clearDocComments()
  }

  object UnTyper extends Traverser {
    override def traverse(tree: Tree) = {
      if (tree.canHaveAttrs) {
        tree.clearType()
        if (tree.hasSymbolField) tree.symbol = NoSymbol
      }
      super.traverse(tree)
    }
  }

  sealed abstract class SilentResult[+T] {
    @inline final def map[U](f: T => U): SilentResult[U] = this match {
      case SilentResultValue(value) => SilentResultValue(f(value))
      case x: SilentTypeError       => x
    }
    @inline final def filter(p: T => Boolean): SilentResult[T] = this match {
      case SilentResultValue(value) if !p(value) => SilentTypeError(TypeErrorWrapper(new TypeError(NoPosition, "!p")))
      case _                                     => this
  }
    @inline final def orElse[T1 >: T](f: AbsTypeError => T1): T1 = this match {
      case SilentResultValue(value) => value
      case SilentTypeError(err)     => f(err)
    }
  }
  case class SilentTypeError(err: AbsTypeError) extends SilentResult[Nothing] { }
  case class SilentResultValue[+T](value: T) extends SilentResult[T] { }

  def newTyper(context: Context): Typer = new NormalTyper(context)

  private class NormalTyper(context : Context) extends Typer(context)

  // A transient flag to mark members of anonymous classes
  // that are turned private by typedBlock
  private final val SYNTHETIC_PRIVATE = TRANS_FLAG

  private def isPastTyper = phase.id > currentRun.typerPhase.id

  // To enable decent error messages when the typer crashes.
  // TODO - this only catches trees which go through def typed,
  // but there are all kinds of back ways - typedClassDef, etc. etc.
  // Funnel everything through one doorway.
  var lastTreeToTyper: Tree = EmptyTree

  // when true:
  //  - we may virtualize matches (if -Xexperimental and there's a suitable __match in scope)
  //  - we synthesize PartialFunction implementations for `x => x match {...}` and `match {...}` when the expected type is PartialFunction
  // this is disabled by: interactive compilation (we run it for scaladoc due to SI-5933)
  private def newPatternMatching = !forInteractive //&& !forScaladoc && (phase.id < currentRun.uncurryPhase.id)

  abstract class Typer(context0: Context) extends TyperDiagnostics with Adaptation with Tag with TyperContextErrors {
    import context0.unit
    import typeDebug.{ ptTree, ptBlock, ptLine }
    import TyperErrorGen._

    def typedDocDef(docDef: DocDef, mode: Mode, pt: Type): Tree =
      typed(docDef.definition, mode, pt)

    val infer = new Inferencer(context0) {
      override def isCoercible(tp: Type, pt: Type): Boolean = undoLog undo { // #3281
        tp.isError || pt.isError ||
        context0.implicitsEnabled && // this condition prevents chains of views
        inferView(EmptyTree, tp, pt, false) != EmptyTree
      }
    }

    /** Find implicit arguments and pass them to given tree.
     */
    def applyImplicitArgs(fun: Tree): Tree = fun.tpe match {
      case MethodType(params, _) =>
        val argResultsBuff = new ListBuffer[SearchResult]()
        val argBuff = new ListBuffer[Tree]()
        // paramFailed cannot be initialized with params.exists(_.tpe.isError) because that would
        // hide some valid errors for params preceding the erroneous one.
        var paramFailed = false
        var mkArg: (Name, Tree) => Tree = (_, tree) => tree

        // DEPMETTODO: instantiate type vars that depend on earlier implicit args (see adapt (4.1))
        //
        // apply the substitutions (undet type param -> type) that were determined
        // by implicit resolution of implicit arguments on the left of this argument
        for(param <- params) {
          var paramTp = param.tpe
          for(ar <- argResultsBuff)
            paramTp = paramTp.subst(ar.subst.from, ar.subst.to)

          val res = if (paramFailed || (paramTp.isError && {paramFailed = true; true})) SearchFailure else inferImplicit(fun, paramTp, context.reportErrors, false, context)
          argResultsBuff += res

          if (res.isSuccess) {
            argBuff += mkArg(param.name, res.tree)
          } else {
            mkArg = gen.mkNamedArg // don't pass the default argument (if any) here, but start emitting named arguments for the following args
            if (!param.hasDefault && !paramFailed) {
              context.errBuffer.find(_.kind == ErrorKinds.Divergent) match {
                case Some(divergentImplicit) =>
                  // DivergentImplicit error has higher priority than "no implicit found"
                  // no need to issue the problem again if we are still in silent mode
                  if (context.reportErrors) {
                    context.issue(divergentImplicit)
                    context.condBufferFlush(_.kind  == ErrorKinds.Divergent)
                  }
                case None =>
                  NoImplicitFoundError(fun, param)
              }
              paramFailed = true
            }
            /* else {
             TODO: alternative (to expose implicit search failure more) -->
             resolve argument, do type inference, keep emitting positional args, infer type params based on default value for arg
             for (ar <- argResultsBuff) ar.subst traverse defaultVal
             val targs = exprTypeArgs(context.undetparams, defaultVal.tpe, paramTp)
             substExpr(tree, tparams, targs, pt)
            }*/
          }
        }

        val args = argBuff.toList
        for (ar <- argResultsBuff) {
          ar.subst traverse fun
          for (arg <- args) ar.subst traverse arg
        }

        new ApplyToImplicitArgs(fun, args) setPos fun.pos
      case ErrorType =>
        fun
    }

    def inferView(tree: Tree, from: Type, to: Type, reportAmbiguous: Boolean): Tree =
      inferView(tree, from, to, reportAmbiguous, true)

    /** Infer an implicit conversion (``view'') between two types.
     *  @param tree             The tree which needs to be converted.
     *  @param from             The source type of the conversion
     *  @param to               The target type of the conversion
     *  @param reportAmbiguous  Should ambiguous implicit errors be reported?
     *                          False iff we search for a view to find out
     *                          whether one type is coercible to another.
     *  @param saveErrors       Should ambiguous and divergent implicit errors that were buffered
     *                          during the inference of a view be put into the original buffer.
     *                          False iff we don't care about them.
     */
    def inferView(tree: Tree, from: Type, to: Type, reportAmbiguous: Boolean, saveErrors: Boolean): Tree = {
      debuglog("infer view from "+from+" to "+to)//debug
      if (isPastTyper) EmptyTree
      else from match {
        case MethodType(_, _) => EmptyTree
        case OverloadedType(_, _) => EmptyTree
        case PolyType(_, _) => EmptyTree
        case _ =>
          def wrapImplicit(from: Type): Tree = {
            val result = inferImplicit(tree, functionType(from.withoutAnnotations :: Nil, to), reportAmbiguous, true, context, saveErrors)
            if (result.subst != EmptyTreeTypeSubstituter) {
              result.subst traverse tree
              notifyUndetparamsInferred(result.subst.from, result.subst.to)
            }
            result.tree
          }
          wrapImplicit(from) orElse wrapImplicit(byNameType(from))
      }
    }

    import infer._

    private var namerCache: Namer = null
    def namer = {
      if ((namerCache eq null) || namerCache.context != context)
        namerCache = newNamer(context)
      namerCache
    }

    var context = context0
    def context1 = context

    def dropExistential(tp: Type): Type = tp match {
      case ExistentialType(tparams, tpe) =>
        new SubstWildcardMap(tparams).apply(tp)
      case TypeRef(_, sym, _) if sym.isAliasType =>
        val tp0 = tp.dealias
        val tp1 = dropExistential(tp0)
        if (tp1 eq tp0) tp else tp1
      case _ => tp
    }

    /** Check that `tree` is a stable expression.
     */
    def checkStable(tree: Tree): Tree = (
      if (treeInfo.isExprSafeToInline(tree)) tree
      else if (tree.isErrorTyped) tree
      else UnstableTreeError(tree)
    )

    /** Would tree be a stable (i.e. a pure expression) if the type
     *  of its symbol was not volatile?
     */
    protected def isStableExceptVolatile(tree: Tree) = {
      tree.hasSymbolField && tree.symbol != NoSymbol && tree.tpe.isVolatile &&
      { val savedTpe = tree.symbol.info
        val savedSTABLE = tree.symbol getFlag STABLE
        tree.symbol setInfo AnyRefClass.tpe
        tree.symbol setFlag STABLE
        val result = treeInfo.isExprSafeToInline(tree)
        tree.symbol setInfo savedTpe
        tree.symbol setFlag savedSTABLE
        result
      }
    }
    private def errorNotClass(tpt: Tree, found: Type)  = { ClassTypeRequiredError(tpt, found); false }
    private def errorNotStable(tpt: Tree, found: Type) = { TypeNotAStablePrefixError(tpt, found); false }

    /** Check that `tpt` refers to a non-refinement class type */
    def checkClassType(tpt: Tree): Boolean = {
      val tpe = unwrapToClass(tpt.tpe)
      isNonRefinementClassType(tpe) || errorNotClass(tpt, tpe)
    }

    /** Check that `tpt` refers to a class type with a stable prefix. */
    def checkStablePrefixClassType(tpt: Tree): Boolean = {
      val tpe = unwrapToStableClass(tpt.tpe)
      def prefixIsStable = {
        def checkPre = tpe match {
          case TypeRef(pre, _, _) => pre.isStable || errorNotStable(tpt, pre)
          case _                  => false
        }
        // A type projection like X#Y can get by the stable check if the
        // prefix is singleton-bounded, so peek at the tree too.
        def checkTree = tpt match {
          case SelectFromTypeTree(qual, _)  => isSingleType(qual.tpe) || errorNotClass(tpt, tpe)
          case _                            => true
        }
        checkPre && checkTree
      }

      (    (isNonRefinementClassType(tpe) || errorNotClass(tpt, tpe))
        && (isPastTyper || prefixIsStable)
      )
    }

    /** Check that type `tp` is not a subtype of itself.
     */
    def checkNonCyclic(pos: Position, tp: Type): Boolean = {
      def checkNotLocked(sym: Symbol) = {
        sym.initialize.lockOK || { CyclicAliasingOrSubtypingError(pos, sym); false }
      }
      tp match {
        case TypeRef(pre, sym, args) =>
          checkNotLocked(sym) &&
          ((!sym.isNonClassType) || checkNonCyclic(pos, appliedType(pre.memberInfo(sym), args), sym))
          // @M! info for a type ref to a type parameter now returns a polytype
          // @M was: checkNonCyclic(pos, pre.memberInfo(sym).subst(sym.typeParams, args), sym)

        case SingleType(pre, sym) =>
          checkNotLocked(sym)
        case st: SubType =>
          checkNonCyclic(pos, st.supertype)
        case ct: CompoundType =>
          ct.parents forall (x => checkNonCyclic(pos, x))
        case _ =>
          true
      }
    }

    def checkNonCyclic(pos: Position, tp: Type, lockedSym: Symbol): Boolean = try {
      if (!lockedSym.lock(CyclicReferenceError(pos, tp, lockedSym))) false
      else checkNonCyclic(pos, tp)
    } finally {
      lockedSym.unlock()
    }

    def checkNonCyclic(sym: Symbol) {
      if (!checkNonCyclic(sym.pos, sym.tpe_*)) sym.setInfo(ErrorType)
    }

    def checkNonCyclic(defn: Tree, tpt: Tree) {
      if (!checkNonCyclic(defn.pos, tpt.tpe, defn.symbol)) {
        tpt setType ErrorType
        defn.symbol.setInfo(ErrorType)
      }
    }

    def checkParamsConvertible(tree: Tree, tpe0: Type) {
      def checkParamsConvertible0(tpe: Type) =
        tpe match {
          case MethodType(formals, restpe) =>
            /*
            if (formals.exists(_.typeSymbol == ByNameParamClass) && formals.length != 1)
              error(pos, "methods with `=>`-parameter can be converted to function values only if they take no other parameters")
            if (formals exists (isRepeatedParamType(_)))
              error(pos, "methods with `*`-parameters cannot be converted to function values");
            */
            if (tpe.isDependentMethodType)
              DependentMethodTpeConversionToFunctionError(tree, tpe)
            checkParamsConvertible(tree, restpe)
          case _ =>
        }
      checkParamsConvertible0(tpe0)
    }

    /** Check that type of given tree does not contain local or private
     *  components.
     */
    object checkNoEscaping extends TypeMap {
      private var owner: Symbol = _
      private var scope: Scope = _
      private var hiddenSymbols: List[Symbol] = _

      /** Check that type `tree` does not refer to private
       *  components unless itself is wrapped in something private
       *  (`owner` tells where the type occurs).
       */
      def privates[T <: Tree](owner: Symbol, tree: T): T =
        check(owner, EmptyScope, WildcardType, tree)

      private def check[T <: Tree](owner: Symbol, scope: Scope, pt: Type, tree: T): T = {
        this.owner = owner
        this.scope = scope
        hiddenSymbols = List()
        val tp1 = apply(tree.tpe)
        if (hiddenSymbols.isEmpty) tree setType tp1
        else if (hiddenSymbols exists (_.isErroneous)) HiddenSymbolWithError(tree)
        else if (isFullyDefined(pt)) tree setType pt
        else if (tp1.typeSymbol.isAnonymousClass)
          check(owner, scope, pt, tree setType tp1.typeSymbol.classBound)
        else if (owner == NoSymbol)
          tree setType packSymbols(hiddenSymbols.reverse, tp1)
        else if (!phase.erasedTypes) { // privates
          val badSymbol = hiddenSymbols.head
          SymbolEscapesScopeError(tree, badSymbol)
        } else tree
      }

      def addHidden(sym: Symbol) =
        if (!(hiddenSymbols contains sym)) hiddenSymbols = sym :: hiddenSymbols

      override def apply(t: Type): Type = {
        def checkNoEscape(sym: Symbol) {
          if (sym.isPrivate && !sym.hasFlag(SYNTHETIC_PRIVATE)) {
            var o = owner
            while (o != NoSymbol && o != sym.owner && o != sym.owner.linkedClassOfClass &&
                   !o.isLocal && !o.isPrivate &&
                   !o.privateWithin.hasTransOwner(sym.owner))
              o = o.owner
            if (o == sym.owner || o == sym.owner.linkedClassOfClass)
              addHidden(sym)
          } else if (sym.owner.isTerm && !sym.isTypeParameterOrSkolem) {
            var e = scope.lookupEntry(sym.name)
            var found = false
            while (!found && (e ne null) && e.owner == scope) {
              if (e.sym == sym) {
                found = true
                addHidden(sym)
              } else {
                e = scope.lookupNextEntry(e)
              }
            }
          }
        }
        mapOver(
          t match {
            case TypeRef(_, sym, args) =>
              checkNoEscape(sym)
              if (!hiddenSymbols.isEmpty && hiddenSymbols.head == sym &&
                  sym.isAliasType && sameLength(sym.typeParams, args)) {
                hiddenSymbols = hiddenSymbols.tail
                t.dealias
              } else t
            case SingleType(_, sym) =>
              checkNoEscape(sym)
              t
            case _ =>
              t
          })
      }
    }

    def reenterValueParams(vparamss: List[List[ValDef]]) {
      for (vparams <- vparamss)
        for (vparam <- vparams)
          context.scope enter vparam.symbol
    }

    def reenterTypeParams(tparams: List[TypeDef]): List[Symbol] =
      for (tparam <- tparams) yield {
        context.scope enter tparam.symbol
        tparam.symbol.deSkolemize
      }

    /** The qualifying class
     *  of a this or super with prefix `qual`.
     *  packageOk is equal false when qualifying class symbol
     */
    def qualifyingClass(tree: Tree, qual: Name, packageOK: Boolean) =
      context.enclClass.owner.ownerChain.find(o => qual.isEmpty || o.isClass && o.name == qual) match {
        case Some(c) if packageOK || !c.isPackageClass => c
        case _                                         => QualifyingClassError(tree, qual) ; NoSymbol
      }

    /** The typer for an expression, depending on where we are. If we are before a superclass
     *  call, this is a typer over a constructor context; otherwise it is the current typer.
     */
    final def constrTyperIf(inConstr: Boolean): Typer =
      if (inConstr) {
        assert(context.undetparams.isEmpty, context.undetparams)
        newTyper(context.makeConstructorContext)
      } else this

    @inline
    final def withCondConstrTyper[T](inConstr: Boolean)(f: Typer => T): T =
      if (inConstr) {
        assert(context.undetparams.isEmpty, context.undetparams)
        val c = context.makeConstructorContext
        typerWithLocalContext(c)(f)
      } else {
        f(this)
      }

    @inline
    final def typerWithCondLocalContext[T](c: => Context)(cond: Boolean)(f: Typer => T): T =
      if (cond) typerWithLocalContext(c)(f) else f(this)

    @inline
    final def typerWithLocalContext[T](c: Context)(f: Typer => T): T = {
      val res = f(newTyper(c))
      if (c.hasErrors)
        context.updateBuffer(c.flushAndReturnBuffer())
      res
    }

    @inline
    final def typerReportAnyContextErrors[T](c: Context)(f: Typer => T): T = {
      val res = f(newTyper(c))
      if (c.hasErrors)
        context.issue(c.errBuffer.head)
      res
    }

    @inline
    final def withSavedContext[T](c: Context)(f: => T) = {
      val savedErrors = c.flushAndReturnBuffer()
      val res = f
      c.updateBuffer(savedErrors)
      res
    }

    /** The typer for a label definition. If this is part of a template we
     *  first have to enter the label definition.
     */
    def labelTyper(ldef: LabelDef): Typer =
      if (ldef.symbol == NoSymbol) { // labeldef is part of template
        val typer1 = newTyper(context.makeNewScope(ldef, context.owner))
        typer1.enterLabelDef(ldef)
        typer1
      } else this

    final val xtypes = false

    /** Is symbol defined and not stale?
     */
    def reallyExists(sym: Symbol) = {
      if (isStale(sym)) sym.setInfo(NoType)
      sym.exists
    }

    /** A symbol is stale if it is toplevel, to be loaded from a classfile, and
     *  the classfile is produced from a sourcefile which is compiled in the current run.
     */
    def isStale(sym: Symbol): Boolean = {
      sym.rawInfo.isInstanceOf[loaders.ClassfileLoader] && {
        sym.rawInfo.load(sym)
        (sym.sourceFile ne null) &&
        (currentRun.compiledFiles contains sym.sourceFile.path)
      }
    }

    /** Does the context of tree `tree` require a stable type?
     */
    private def isStableContext(tree: Tree, mode: Mode, pt: Type) =
      isNarrowable(tree.tpe) && mode.inExprMode && mode.inNone(LHSmode) &&
      (xtypes ||
      (pt.isStable ||
       mode.inAll(QUALmode) && !tree.symbol.isConstant ||
       pt.typeSymbol.isAbstractType && pt.bounds.lo.isStable && !(tree.tpe <:< pt)) ||
       pt.typeSymbol.isRefinementClass && !(tree.tpe <:< pt))

    /** Make symbol accessible. This means:
     *  If symbol refers to package object, insert `.package` as second to last selector.
     *  (exception for some symbols in scala package which are dealiased immediately)
     *  Call checkAccessible, which sets tree's attributes.
     *  Also note that checkAccessible looks up sym on pre without checking that pre is well-formed
     *  (illegal type applications in pre will be skipped -- that's why typedSelect wraps the resulting tree in a TreeWithDeferredChecks)
     *  @return modified tree and new prefix type
     */
    private def makeAccessible(tree: Tree, sym: Symbol, pre: Type, site: Tree): (Tree, Type) =
      if (context.isInPackageObject(sym, pre.typeSymbol)) {
        if (pre.typeSymbol == ScalaPackageClass && sym.isTerm) {
          // short cut some aliases. It seems pattern matching needs this
          // to notice exhaustiveness and to generate good code when
          // List extractors are mixed with :: patterns. See Test5 in lists.scala.
          //
          // TODO SI-6609 Eliminate this special case once the old pattern matcher is removed.
          def dealias(sym: Symbol) =
            (atPos(tree.pos.makeTransparent) {gen.mkAttributedRef(sym)} setPos tree.pos, sym.owner.thisType)
          sym.name match {
            case nme.List => return dealias(ListModule)
            case nme.Seq  => return dealias(SeqModule)
            case nme.Nil  => return dealias(NilModule)
            case _ =>
          }
        }
        val qual = typedQualifier { atPos(tree.pos.makeTransparent) {
          tree match {
            case Ident(_) => Ident(nme.PACKAGEkw)
            case Select(qual, _) => Select(qual, nme.PACKAGEkw)
            case SelectFromTypeTree(qual, _) => Select(qual, nme.PACKAGEkw)
          }
        }}
        val tree1 = atPos(tree.pos) {
          tree match {
            case Ident(name) => Select(qual, name)
            case Select(_, name) => Select(qual, name)
            case SelectFromTypeTree(_, name) => SelectFromTypeTree(qual, name)
          }
        }
        (checkAccessible(tree1, sym, qual.tpe, qual), qual.tpe)
      } else {
        (checkAccessible(tree, sym, pre, site), pre)
      }

    /** Post-process an identifier or selection node, performing the following:
     *  1. Check that non-function pattern expressions are stable
     *  2. Check that packages and static modules are not used as values
     *  3. Turn tree type into stable type if possible and required by context.
     *  4. Give getClass calls a more precise type based on the type of the target of the call.
     */
    private def stabilize(tree: Tree, pre: Type, mode: Mode, pt: Type): Tree = {
      if (tree.symbol.isOverloaded && !mode.inFunMode)
        inferExprAlternative(tree, pt)

      val sym = tree.symbol
      def fail() = NotAValueError(tree, sym)

      if (tree.isErrorTyped) tree
      else if (mode.inPatternNotFunMode && tree.isTerm) { // (1)
        if (sym.isValue) {
          val tree1 = checkStable(tree)
          // A module reference in a pattern has type Foo.type, not "object Foo"
          if (sym.isModule && !sym.isMethod) tree1 setType singleType(pre, sym)
          else tree1
        }
        else fail()
      } else if ((mode & (EXPRmode | QUALmode)) == EXPRmode && !sym.isValue && !phase.erasedTypes) { // (2)
        fail()
      } else {
        if (sym.isStable && pre.isStable && !isByNameParamType(tree.tpe) &&
            (isStableContext(tree, mode, pt) || sym.isModule && !sym.isMethod))
          tree.setType(singleType(pre, sym))
        // To fully benefit from special casing the return type of
        // getClass, we have to catch it immediately so expressions
        // like x.getClass().newInstance() are typed with the type of x.
        else if (  tree.symbol.name == nme.getClass_
                && tree.tpe.params.isEmpty
                // TODO: If the type of the qualifier is inaccessible, we can cause private types
                // to escape scope here, e.g. pos/t1107.  I'm not sure how to properly handle this
                // so for now it requires the type symbol be public.
                && pre.typeSymbol.isPublic)
          tree setType MethodType(Nil, getClassReturnType(pre))
        else
          tree
      }
    }

    private def isNarrowable(tpe: Type): Boolean = unwrapWrapperTypes(tpe) match {
      case TypeRef(_, _, _) | RefinedType(_, _) => true
      case _                                    => !phase.erasedTypes
    }

    def stabilizeFun(tree: Tree, mode: Mode, pt: Type): Tree = {
      val sym = tree.symbol
      val pre = tree match {
        case Select(qual, _) => qual.tpe
        case _ => NoPrefix
      }
      if (tree.tpe.isInstanceOf[MethodType] && pre.isStable && sym.tpe.params.isEmpty &&
          (isStableContext(tree, mode, pt) || sym.isModule))
        tree.setType(MethodType(List(), singleType(pre, sym))) // TODO: should this be a NullaryMethodType?
      else tree
    }

    /** The member with given name of given qualifier tree */
    def member(qual: Tree, name: Name) = {
      def callSiteWithinClass(clazz: Symbol) = context.enclClass.owner hasTransOwner clazz
      val includeLocals = qual.tpe match {
        case ThisType(clazz) if callSiteWithinClass(clazz)                => true
        case SuperType(clazz, _) if callSiteWithinClass(clazz.typeSymbol) => true
        case _                                                            => phase.next.erasedTypes
      }
      if (includeLocals) qual.tpe member name
      else qual.tpe nonLocalMember name
    }

    def silent[T](op: Typer => T,
                  reportAmbiguousErrors: Boolean = context.ambiguousErrors,
                  newtree: Tree = context.tree): SilentResult[T] = {
      val rawTypeStart = if (Statistics.canEnable) Statistics.startCounter(rawTypeFailed) else null
      val findMemberStart = if (Statistics.canEnable) Statistics.startCounter(findMemberFailed) else null
      val subtypeStart = if (Statistics.canEnable) Statistics.startCounter(subtypeFailed) else null
      val failedSilentStart = if (Statistics.canEnable) Statistics.startTimer(failedSilentNanos) else null
      def stopStats() = {
        if (Statistics.canEnable) Statistics.stopCounter(rawTypeFailed, rawTypeStart)
        if (Statistics.canEnable) Statistics.stopCounter(findMemberFailed, findMemberStart)
        if (Statistics.canEnable) Statistics.stopCounter(subtypeFailed, subtypeStart)
        if (Statistics.canEnable) Statistics.stopTimer(failedSilentNanos, failedSilentStart)
      }
      try {
        if (context.reportErrors ||
            reportAmbiguousErrors != context.ambiguousErrors ||
            newtree != context.tree) {
          val context1 = context.makeSilent(reportAmbiguousErrors, newtree)
          context1.undetparams = context.undetparams
          context1.savedTypeBounds = context.savedTypeBounds
          context1.namedApplyBlockInfo = context.namedApplyBlockInfo
          val typer1 = newTyper(context1)
          val result = op(typer1)
          context.undetparams = context1.undetparams
          context.savedTypeBounds = context1.savedTypeBounds
          context.namedApplyBlockInfo = context1.namedApplyBlockInfo
          if (context1.hasErrors) {
            stopStats()
            SilentTypeError(context1.errBuffer.head)
          } else {
            // If we have a successful result, emit any warnings it created.
            if (context1.hasWarnings) {
              context1.flushAndReturnWarningsBuffer() foreach {
                case (pos, msg) => unit.warning(pos, msg)
              }
            }
            SilentResultValue(result)
          }
        } else {
          assert(context.bufferErrors || isPastTyper, "silent mode is not available past typer")
          withSavedContext(context){
            val res = op(this)
            val errorsToReport = context.flushAndReturnBuffer()
            if (errorsToReport.isEmpty) SilentResultValue(res) else SilentTypeError(errorsToReport.head)
          }
        }
      } catch {
        case ex: CyclicReference => throw ex
        case ex: TypeError =>
          // fallback in case TypeError is still thrown
          // @H this happens for example in cps annotation checker
          stopStats()
          SilentTypeError(TypeErrorWrapper(ex))
      }
    }

    /** Check whether feature given by `featureTrait` is enabled.
     *  If it is not, issue an error or a warning depending on whether the feature is required.
     *  @param  construct  A string expression that is substituted for "#" in the feature description string
     *  @param  immediate  When set, feature check is run immediately, otherwise it is run
     *                     at the end of the typechecking run for the enclosing unit. This
     *                     is done to avoid potential cyclic reference errors by implicits
     *                     that are forced too early.
     *  @return if feature check is run immediately: true if feature is enabled, false otherwise
     *          if feature check is delayed or suppressed because we are past typer: true
     */
    def checkFeature(pos: Position, featureTrait: Symbol, construct: => String = "", immediate: Boolean = false): Boolean =
      if (isPastTyper) true
      else {
        val nestedOwners =
          featureTrait.owner.ownerChain.takeWhile(_ != languageFeatureModule.moduleClass).reverse
        val featureName = (nestedOwners map (_.name + ".")).mkString + featureTrait.name
        def action(): Boolean = {
          def hasImport = inferImplicit(EmptyTree: Tree, featureTrait.tpe, true, false, context).isSuccess
          def hasOption = settings.language.value exists (s => s == featureName || s == "_")
          val OK = hasImport || hasOption
          if (!OK) {
            val Some(AnnotationInfo(_, List(Literal(Constant(featureDesc: String)), Literal(Constant(required: Boolean))), _)) =
              featureTrait getAnnotation LanguageFeatureAnnot
            val req = if (required) "needs to" else "should"
            var raw = featureDesc + " " + req + " be enabled\n" +
              "by making the implicit value language." + featureName + " visible."
            if (!(currentRun.reportedFeature contains featureTrait))
              raw += "\nThis can be achieved by adding the import clause 'import scala.language." + featureName + "'\n" +
                "or by setting the compiler option -language:" + featureName + ".\n" +
                "See the Scala docs for value scala.language." + featureName + " for a discussion\n" +
                "why the feature " + req + " be explicitly enabled."
            currentRun.reportedFeature += featureTrait
            val msg = raw replace ("#", construct)
            if (required) unit.error(pos, msg)
            else currentRun.featureWarnings.warn(pos, msg)
          }
          OK
        }
        if (immediate) {
          action()
        } else {
          unit.toCheck += action
          true
        }
      }

    def checkExistentialsFeature(pos: Position, tpe: Type, prefix: String) = tpe match {
      case extp: ExistentialType if !extp.isRepresentableWithWildcards =>
        checkFeature(pos, ExistentialsFeature, prefix+" "+tpe)
      case _ =>
    }

    /** Perform the following adaptations of expression, pattern or type `tree` wrt to
     *  given mode `mode` and given prototype `pt`:
     *  (-1) For expressions with annotated types, let AnnotationCheckers decide what to do
     *  (0) Convert expressions with constant types to literals (unless in interactive/scaladoc mode)
     *  (1) Resolve overloading, unless mode contains FUNmode
     *  (2) Apply parameterless functions
     *  (3) Apply polymorphic types to fresh instances of their type parameters and
     *      store these instances in context.undetparams,
     *      unless followed by explicit type application.
     *  (4) Do the following to unapplied methods used as values:
     *  (4.1) If the method has only implicit parameters pass implicit arguments
     *  (4.2) otherwise, if `pt` is a function type and method is not a constructor,
     *        convert to function by eta-expansion,
     *  (4.3) otherwise, if the method is nullary with a result type compatible to `pt`
     *        and it is not a constructor, apply it to ()
     *  otherwise issue an error
     *  (5) Convert constructors in a pattern as follows:
     *  (5.1) If constructor refers to a case class factory, set tree's type to the unique
     *        instance of its primary constructor that is a subtype of the expected type.
     *  (5.2) If constructor refers to an extractor, convert to application of
     *        unapply or unapplySeq method.
     *
     *  (6) Convert all other types to TypeTree nodes.
     *  (7) When in TYPEmode but not FUNmode or HKmode, check that types are fully parameterized
     *      (7.1) In HKmode, higher-kinded types are allowed, but they must have the expected kind-arity
     *  (8) When in both EXPRmode and FUNmode, add apply method calls to values of object type.
     *  (9) If there are undetermined type variables and not POLYmode, infer expression instance
     *  Then, if tree's type is not a subtype of expected type, try the following adaptations:
     *  (10) If the expected type is Byte, Short or Char, and the expression
     *      is an integer fitting in the range of that type, convert it to that type.
     *  (11) Widen numeric literals to their expected type, if necessary
     *  (12) When in mode EXPRmode, convert E to { E; () } if expected type is scala.Unit.
     *  (13) When in mode EXPRmode, apply AnnotationChecker conversion if expected type is annotated.
     *  (14) When in mode EXPRmode, apply a view
     *  If all this fails, error
     */
    protected def adapt(tree: Tree, mode: Mode, pt: Type, original: Tree = EmptyTree): Tree = {

      def adaptToImplicitMethod(mt: MethodType): Tree = {
        if (context.undetparams.nonEmpty) { // (9) -- should revisit dropped condition `(mode & POLYmode) == 0`
          // dropped so that type args of implicit method are inferred even if polymorphic expressions are allowed
          // needed for implicits in 2.8 collection library -- maybe once #3346 is fixed, we can reinstate the condition?
            context.undetparams = inferExprInstance(tree, context.extractUndetparams(), pt,
              // approximate types that depend on arguments since dependency on implicit argument is like dependency on type parameter
              mt.approximate,
              keepNothings = false,
              useWeaklyCompatible = true) // #3808
        }

        // avoid throwing spurious DivergentImplicit errors
        if (context.hasErrors)
          setError(tree)
        else
          withCondConstrTyper(treeInfo.isSelfOrSuperConstrCall(tree))(typer1 =>
            if (original != EmptyTree && pt != WildcardType) (
              typer1 silent { tpr =>
              val withImplicitArgs = tpr.applyImplicitArgs(tree)
              if (tpr.context.hasErrors) tree // silent will wrap it in SilentTypeError anyway
              else tpr.typed(withImplicitArgs, mode, pt)
              }
              orElse { _ =>
                debuglog("fallback on implicits: " + tree + "/" + resetAllAttrs(original))
                val tree1 = typed(resetAllAttrs(original), mode, WildcardType)
                // Q: `typed` already calls `pluginsTyped` and `adapt`. the only difference here is that
                // we pass `EmptyTree` as the `original`. intended? added in 2009 (53d98e7d42) by martin.
                tree1 setType pluginsTyped(tree1.tpe, this, tree1, mode, pt)
                if (tree1.isEmpty) tree1 else adapt(tree1, mode, pt, EmptyTree)
            }
            )
          else
            typer1.typed(typer1.applyImplicitArgs(tree), mode, pt)
          )
        }

      def instantiateToMethodType(mt: MethodType): Tree = {
        val meth = tree match {
          // a partial named application is a block (see comment in EtaExpansion)
          case Block(_, tree1) => tree1.symbol
          case _               => tree.symbol
        }
        if (!meth.isConstructor && isFunctionType(pt)) { // (4.2)
          debuglog("eta-expanding " + tree + ":" + tree.tpe + " to " + pt)
          checkParamsConvertible(tree, tree.tpe)
          val tree0 = etaExpand(context.unit, tree, this)

          if (context.undetparams.nonEmpty) {
            // #2624: need to infer type arguments for eta expansion of a polymorphic method
            // context.undetparams contains clones of meth.typeParams (fresh ones were generated in etaExpand)
            // need to run typer on tree0, since etaExpansion sets the tpe's of its subtrees to null
            // can't type with the expected type, as we can't recreate the setup in (3) without calling typed
            // (note that (3) does not call typed to do the polymorphic type instantiation --
            //  it is called after the tree has been typed with a polymorphic expected result type)
            instantiate(typed(tree0, mode, WildcardType), mode, pt)
          } else
            typed(tree0, mode, pt)
        } else if (!meth.isConstructor && mt.params.isEmpty) { // (4.3)
          adapt(typed(Apply(tree, List()) setPos tree.pos), mode, pt, original)
        } else if (context.implicitsEnabled) {
          MissingArgsForMethodTpeError(tree, meth)
        } else {
          setError(tree)
        }
      }

      def adaptType(): Tree = {
        if (mode.inFunMode) {
          // todo. the commented line below makes sense for typechecking, say, TypeApply(Ident(`some abstract type symbol`), List(...))
          // because otherwise Ident will have its tpe set to a TypeRef, not to a PolyType, and `typedTypeApply` will fail
          // but this needs additional investigation, because it crashes t5228, gadts1 and maybe something else
          // tree setType tree.tpe.normalize
          tree
        } else if (tree.hasSymbolField && !tree.symbol.typeParams.isEmpty && !mode.inHKMode &&
          !(tree.symbol.isJavaDefined && context.unit.isJava)) { // (7)
          // @M When not typing a higher-kinded type ((mode & HKmode) == 0)
          // or raw type (tree.symbol.isJavaDefined && context.unit.isJava), types must be of kind *,
          // and thus parameterized types must be applied to their type arguments
          // @M TODO: why do kind-* tree's have symbols, while higher-kinded ones don't?
          MissingTypeParametersError(tree)
        } else if ( // (7.1) @M: check kind-arity
        // @M: removed check for tree.hasSymbolField and replace tree.symbol by tree.tpe.symbol (TypeTree's must also be checked here, and they don't directly have a symbol)
        mode.inHKMode &&
          // @M: don't check tree.tpe.symbol.typeParams. check tree.tpe.typeParams!!!
          // (e.g., m[Int] --> tree.tpe.symbol.typeParams.length == 1, tree.tpe.typeParams.length == 0!)
          !sameLength(tree.tpe.typeParams, pt.typeParams) &&
          !(tree.tpe.typeSymbol == AnyClass ||
            tree.tpe.typeSymbol == NothingClass ||
            pt == WildcardType)) {
          // Check that the actual kind arity (tree.symbol.typeParams.length) conforms to the expected
          // kind-arity (pt.typeParams.length). Full checks are done in checkKindBounds in Infer.
          // Note that we treat Any and Nothing as kind-polymorphic.
          // We can't perform this check when typing type arguments to an overloaded method before the overload is resolved
          // (or in the case of an error type) -- this is indicated by pt == WildcardType (see case TypeApply in typed1).
          KindArityMismatchError(tree, pt)
        } else tree match { // (6)
          case TypeTree() => tree
          case _          => TypeTree(tree.tpe) setOriginal tree
        }
      }

      /**
       * To deal with the type slack between actual (run-time) types and statically known types, for each abstract type T,
       * reflect its variance as a skolem that is upper-bounded by T (covariant position), or lower-bounded by T (contravariant).
       *
       * Consider the following example:
       *
       *  class AbsWrapperCov[+A]
       *  case class Wrapper[B](x: Wrapped[B]) extends AbsWrapperCov[B]
       *
       *  def unwrap[T](x: AbsWrapperCov[T]): Wrapped[T] = x match {
       *    case Wrapper(wrapped) => // Wrapper's type parameter must not be assumed to be equal to T, it's *upper-bounded* by it
       *      wrapped // : Wrapped[_ <: T]
       *  }
       *
       * this method should type check if and only if Wrapped is covariant in its type parameter
       *
       * when inferring Wrapper's type parameter B from x's type AbsWrapperCov[T],
       * we must take into account that x's actual type is AbsWrapperCov[Tactual] forSome {type Tactual <: T}
       * as AbsWrapperCov is covariant in A -- in other words, we must not assume we know T exactly, all we know is its upper bound
       *
       * since method application is the only way to generate this slack between run-time and compile-time types (TODO: right!?),
       * we can simply replace skolems that represent method type parameters as seen from the method's body
       * by other skolems that are (upper/lower)-bounded by that type-parameter skolem
       * (depending on the variance position of the skolem in the statically assumed type of the scrutinee, pt)
       *
       * see test/files/../t5189*.scala
       */
      def adaptConstrPattern(): Tree = { // (5)
        def hasUnapplyMember(tp: Type) = reallyExists(unapplyMember(tp))
        val overloadedExtractorOfObject = tree.symbol filter (sym => hasUnapplyMember(sym.tpe))
        // if the tree's symbol's type does not define an extractor, maybe the tree's type does.
        // this is the case when we encounter an arbitrary tree as the target of an unapply call
        // (rather than something that looks like a constructor call.) (for now, this only happens
        // due to wrapClassTagUnapply, but when we support parameterized extractors, it will become
        // more common place)
        val extractor = overloadedExtractorOfObject orElse unapplyMember(tree.tpe)
        if (extractor != NoSymbol) {
          // if we did some ad-hoc overloading resolution, update the tree's symbol
          // do not update the symbol if the tree's symbol's type does not define an unapply member
          // (e.g. since it's some method that returns an object with an unapply member)
          if (overloadedExtractorOfObject != NoSymbol)
            tree setSymbol overloadedExtractorOfObject

          tree.tpe match {
            case OverloadedType(pre, alts) => tree setType overloadedType(pre, alts filter (alt => hasUnapplyMember(alt.tpe)))
            case _ =>
          }
          val unapply = unapplyMember(extractor.tpe)
          val clazz = unapplyParameterType(unapply)

          if (unapply.isCase && clazz.isCase) {
            // convert synthetic unapply of case class to case class constructor
            val prefix = tree.tpe.prefix
            val tree1 = TypeTree(clazz.primaryConstructor.tpe.asSeenFrom(prefix, clazz.owner))
              .setOriginal(tree)

            val skolems = new mutable.ListBuffer[TypeSymbol]
            object variantToSkolem extends TypeMap(trackVariance = true) {
              def apply(tp: Type) = mapOver(tp) match {
                // !!! FIXME - skipping this when variance.isInvariant allows unsoundness, see SI-5189
                case TypeRef(NoPrefix, tpSym, Nil) if !variance.isInvariant && tpSym.isTypeParameterOrSkolem && tpSym.owner.isTerm =>
                  // must initialize or tpSym.tpe might see random type params!!
                  // without this, we'll get very weird types inferred in test/scaladoc/run/SI-5933.scala
                  // TODO: why is that??
                  tpSym.initialize
                  val bounds = if (variance.isPositive) TypeBounds.upper(tpSym.tpe) else TypeBounds.lower(tpSym.tpe)
                  // origin must be the type param so we can deskolemize
                  val skolem = context.owner.newGADTSkolem(unit.freshTypeName("?"+tpSym.name), tpSym, bounds)
                  // println("mapping "+ tpSym +" to "+ skolem + " : "+ bounds +" -- pt= "+ pt +" in "+ context.owner +" at "+ context.tree )
                  skolems += skolem
                  skolem.tpe
                case tp1 => tp1
              }
            }

            // have to open up the existential and put the skolems in scope
            // can't simply package up pt in an ExistentialType, because that takes us back to square one (List[_ <: T] == List[T] due to covariance)
            val ptSafe   = variantToSkolem(pt) // TODO: pt.skolemizeExistential(context.owner, tree) ?
            val freeVars = skolems.toList

            // use "tree" for the context, not context.tree: don't make another CaseDef context,
            // as instantiateTypeVar's bounds would end up there
            val ctorContext = context.makeNewScope(tree, context.owner)
            freeVars foreach ctorContext.scope.enter
            newTyper(ctorContext).infer.inferConstructorInstance(tree1, clazz.typeParams, ptSafe)

            // simplify types without losing safety,
            // so that we get rid of unnecessary type slack, and so that error messages don't unnecessarily refer to skolems
            val extrapolate = new ExistentialExtrapolation(freeVars) extrapolate (_: Type)
            val extrapolated = tree1.tpe match {
              case MethodType(ctorArgs, res) => // ctorArgs are actually in a covariant position, since this is the type of the subpatterns of the pattern represented by this Apply node
                ctorArgs foreach (p => p.info = extrapolate(p.info)) // no need to clone, this is OUR method type
                copyMethodType(tree1.tpe, ctorArgs, extrapolate(res))
              case tp => tp
            }

            // once the containing CaseDef has been type checked (see typedCase),
            // tree1's remaining type-slack skolems will be deskolemized (to the method type parameter skolems)
            tree1 setType extrapolated
          } else {
            tree
          }
        } else {
          CaseClassConstructorError(tree)
        }
      }

      def insertApply(): Tree = {
        assert(!mode.inHKMode, mode) //@M
        val adapted = adaptToName(tree, nme.apply)
        def stabilize0(pre: Type): Tree = stabilize(adapted, pre, EXPRmode | QUALmode, WildcardType)
        // TODO reconcile the overlap between Typers#stablize and TreeGen.stabilize
        val qual = adapted match {
          case This(_) =>
            gen.stabilize(adapted)
          case Ident(_) =>
            val owner = adapted.symbol.owner
            val pre =
              if (owner.isPackageClass) owner.thisType
              else if (owner.isClass) context.enclosingSubClassContext(owner).prefix
            else NoPrefix
            stabilize0(pre)
          case Select(qualqual, _) =>
            stabilize0(qualqual.tpe)
          case other =>
            other
        }
        typedPos(tree.pos, mode, pt) {
          Select(qual setPos tree.pos.makeTransparent, nme.apply)
        }
      }

      // begin adapt
      tree.tpe match {
        case atp @ AnnotatedType(_, _, _) if canAdaptAnnotations(tree, this, mode, pt) => // (-1)
          adaptAnnotations(tree, this, mode, pt)
        case ct @ ConstantType(value) if mode.inNone(TYPEmode | FUNmode) && (ct <:< pt) && !forScaladoc && !forInteractive => // (0)
          val sym = tree.symbol
          if (sym != null && sym.isDeprecated) {
            val msg = sym.toString + sym.locationString + " is deprecated: " + sym.deprecationMessage.getOrElse("")
            unit.deprecationWarning(tree.pos, msg)
          }
          treeCopy.Literal(tree, value)
        case OverloadedType(pre, alts) if !mode.inFunMode => // (1)
          inferExprAlternative(tree, pt)
          adapt(tree, mode, pt, original)
        case NullaryMethodType(restpe) => // (2)
          adapt(tree setType restpe, mode, pt, original)
        case TypeRef(_, ByNameParamClass, List(arg)) if mode.inExprMode => // (2)
          adapt(tree setType arg, mode, pt, original)
        case tr @ TypeRef(_, sym, _) if sym.isAliasType && tr.dealias.isInstanceOf[ExistentialType] &&
          ((mode & (EXPRmode | LHSmode)) == EXPRmode) =>
          adapt(tree setType tr.dealias.skolemizeExistential(context.owner, tree), mode, pt, original)
        case et @ ExistentialType(_, _) if ((mode & (EXPRmode | LHSmode)) == EXPRmode) =>
          adapt(tree setType et.skolemizeExistential(context.owner, tree), mode, pt, original)
        case PolyType(tparams, restpe) if mode.inNone(TAPPmode | PATTERNmode | HKmode) => // (3)
          // assert((mode & HKmode) == 0) //@M a PolyType in HKmode represents an anonymous type function,
          // we're in HKmode since a higher-kinded type is expected --> hence, don't implicitly apply it to type params!
          // ticket #2197 triggered turning the assert into a guard
          // I guess this assert wasn't violated before because type aliases weren't expanded as eagerly
          //  (the only way to get a PolyType for an anonymous type function is by normalisation, which applies eta-expansion)
          // -- are we sure we want to expand aliases this early?
          // -- what caused this change in behaviour??
          val tparams1 = cloneSymbols(tparams)
          val tree1 = if (tree.isType) tree
          else TypeApply(tree, tparams1 map (tparam =>
            TypeTree(tparam.tpeHK) setPos tree.pos.focus)) setPos tree.pos
          context.undetparams ++= tparams1
          notifyUndetparamsAdded(tparams1)
          adapt(tree1 setType restpe.substSym(tparams, tparams1), mode, pt, original)
        case mt: MethodType if mt.isImplicit && ((mode & (EXPRmode | FUNmode | LHSmode)) == EXPRmode) => // (4.1)
          adaptToImplicitMethod(mt)

        case mt: MethodType if (((mode & (EXPRmode | FUNmode | LHSmode)) == EXPRmode) &&
          (context.undetparams.isEmpty || mode.inPolyMode)) && !treeInfo.isMacroApplicationOrBlock(tree) =>
          instantiateToMethodType(mt)

        case _ =>
        def vanillaAdapt(tree: Tree) = {
          def shouldInsertApply(tree: Tree) = mode.inAll(EXPRmode | FUNmode) && (tree.tpe match {
            case _: MethodType | _: OverloadedType | _: PolyType => false
            case _                                               => applyPossible
          })
          def applyPossible = {
            def applyMeth = member(adaptToName(tree, nme.apply), nme.apply)
            dyna.acceptsApplyDynamic(tree.tpe) || (
              if (mode.inAll(TAPPmode))
                tree.tpe.typeParams.isEmpty && applyMeth.filter(!_.tpe.typeParams.isEmpty) != NoSymbol
              else
                applyMeth.filter(_.tpe.paramSectionCount > 0) != NoSymbol
            )
          }
          if (tree.isType)
            adaptType()
          else if (mode.inAll(PATTERNmode | FUNmode))
            adaptConstrPattern()
          else if (shouldInsertApply(tree))
            insertApply()
          else if (!context.undetparams.isEmpty && !mode.inPolyMode) { // (9)
            assert(!mode.inHKMode, mode) //@M
            if (mode.inExprModeButNot(FUNmode) && pt.typeSymbol == UnitClass)
              instantiateExpectingUnit(tree, mode)
            else
              instantiate(tree, mode, pt)
          } else if (tree.tpe <:< pt) {
            tree
          } else {
            def fallBack: Tree = {
              if (mode.inPatternMode) {
                if ((tree.symbol ne null) && tree.symbol.isModule)
                  inferModulePattern(tree, pt)
                if (isPopulated(tree.tpe, approximateAbstracts(pt)))
                  return tree
              }
              val tree1 = constfold(tree, pt) // (10) (11)
              if (tree1.tpe <:< pt) adapt(tree1, mode, pt, original)
              else {
                if (mode.inExprModeButNot(FUNmode)) {
                  pt.dealias match {
                    case TypeRef(_, sym, _) =>
                      // note: was if (pt.typeSymbol == UnitClass) but this leads to a potentially
                      // infinite expansion if pt is constant type ()
                      if (sym == UnitClass && tree.tpe <:< AnyClass.tpe) { // (12)
                        if (settings.warnValueDiscard.value)
                          context.unit.warning(tree.pos, "discarded non-Unit value")
                        return typedPos(tree.pos, mode, pt) {
                          Block(List(tree), Literal(Constant()))
                        }
                      } else if (isNumericValueClass(sym) && isNumericSubType(tree.tpe, pt)) {
                        if (settings.warnNumericWiden.value)
                          context.unit.warning(tree.pos, "implicit numeric widening")
                        return typedPos(tree.pos, mode, pt) {
                          Select(tree, "to" + sym.name)
                        }
                      }
                    case AnnotatedType(_, _, _) if canAdaptAnnotations(tree, this, mode, pt) => // (13)
                      return typed(adaptAnnotations(tree, this, mode, pt), mode, pt)
                    case _ =>
                  }
                  if (!context.undetparams.isEmpty) {
                    return instantiate(tree, mode, pt)
                  }
                  if (context.implicitsEnabled && !pt.isError && !tree.isErrorTyped) {
                    // (14); the condition prevents chains of views
                    debuglog("inferring view from " + tree.tpe + " to " + pt)
                    val coercion = inferView(tree, tree.tpe, pt, true)
                    if (coercion != EmptyTree) {
                      def msg = "inferred view from " + tree.tpe + " to " + pt + " = " + coercion + ":" + coercion.tpe
                      if (settings.logImplicitConv.value)
                        unit.echo(tree.pos, msg)

                      debuglog(msg)
                      val silentContext = context.makeImplicit(context.ambiguousErrors)
                      val res = newTyper(silentContext).typed(
                        new ApplyImplicitView(coercion, List(tree)) setPos tree.pos, mode, pt)
                      if (silentContext.hasErrors) context.issue(silentContext.errBuffer.head) else return res
                    }
                  }
                }
                if (settings.debug.value) {
                  log("error tree = " + tree)
                  if (settings.explaintypes.value) explainTypes(tree.tpe, pt)
                }

                val found = tree.tpe
                if (!found.isErroneous && !pt.isErroneous) {
                  if ((!context.reportErrors && isPastTyper) || tree.attachments.get[MacroExpansionAttachment].isDefined) {
                    val bound = pt match {
                      case ExistentialType(qs, _) => qs
                      case _ => Nil
                    }
                    val boundOrSkolems = bound ++ pt.skolemsExceptMethodTypeParams
                    if (boundOrSkolems.nonEmpty) {
                      // Ignore type errors raised in later phases that are due to mismatching types with existential skolems
                      // We have lift crashing in 2.9 with an adapt failure in the pattern matcher.
                      // Here's my hypothsis why this happens. The pattern matcher defines a variable of type
                      //
                      //   val x: T = expr
                      //
                      // where T is the type of expr, but T contains existential skolems ts.
                      // In that case, this value definition does not typecheck.
                      // The value definition
                      //
                      //   val x: T forSome { ts } = expr
                      //
                      // would typecheck. Or one can simply leave out the type of the `val`:
                      //
                      //   val x = expr
                      //
                      // SI-6029 shows another case where we also fail (in uncurry), but this time the expected
                      // type is an existential type.
                      //
                      // The reason for both failures have to do with the way we (don't) transform
                      // skolem types along with the trees that contain them. We'd need a
                      // radically different approach to do it. But before investing a lot of time to
                      // to do this (I have already sunk 3 full days with in the end futile attempts
                      // to consistently transform skolems and fix 6029), I'd like to
                      // investigate ways to avoid skolems completely.
                      //
                      // upd. The same problem happens when we try to typecheck the result of macro expansion against its expected type
                      // (which is the return type of the macro definition instantiated in the context of expandee):
                      //
                      //   Test.scala:2: error: type mismatch;
                      //     found   : $u.Expr[Class[_ <: Object]]
                      //     required: reflect.runtime.universe.Expr[Class[?0(in value <local Test>)]] where type ?0(in value <local Test>) <: Object
                      //     scala.reflect.runtime.universe.reify(new Object().getClass)
                      //                                         ^
                      // Therefore following Martin's advice I use this logic to recover from skolem errors after macro expansions
                      // (by adding the ` || tree.attachments.get[MacroExpansionAttachment].isDefined` clause to the conditional above).
                      //
                      log("recovering from existential or skolem type error in tree \n" + tree + "\nwith type " + tree.tpe + "\n expected type = " + pt + "\n context = " + context.tree)
                      return adapt(tree, mode, deriveTypeWithWildcards(boundOrSkolems)(pt))
                    }
                  }
                  // create an actual error
                  AdaptTypeError(tree, found, pt)
                }
                setError(tree)
              }
            }
            fallBack
          }
      }
        val tree1 = if (mode.inExprModeButNot(FUNmode) && treeInfo.isMacroApplication(tree)) macroExpandApply(this, tree, mode, pt) else tree
        if (tree == tree1) vanillaAdapt(tree1) else tree1
    }
    }

    def instantiate(tree: Tree, mode: Mode, pt: Type): Tree = {
      inferExprInstance(tree, context.extractUndetparams(), pt)
      adapt(tree, mode, pt)
    }
    /** If the expected type is Unit: try instantiating type arguments
     *  with expected type Unit, but if that fails, try again with pt = WildcardType
     *  and discard the expression.
     */
    def instantiateExpectingUnit(tree: Tree, mode: Mode): Tree = {
      val savedUndetparams = context.undetparams
      silent(_.instantiate(tree, mode, UnitClass.tpe)) orElse { _ =>
          context.undetparams = savedUndetparams
          val valueDiscard = atPos(tree.pos)(Block(List(instantiate(tree, mode, WildcardType)), Literal(Constant())))
          typed(valueDiscard, mode, UnitClass.tpe)
      }
    }

    private def isAdaptableWithView(qual: Tree) = {
      val qtpe = qual.tpe.widen
      (    !isPastTyper
        && qual.isTerm
        && !qual.isInstanceOf[Super]
        && ((qual.symbol eq null) || !qual.symbol.isTerm || qual.symbol.isValue)
        && !qtpe.isError
        && !qtpe.typeSymbol.isBottomClass
        && qtpe != WildcardType
        && !qual.isInstanceOf[ApplyImplicitView] // don't chain views
        && (context.implicitsEnabled || context.enrichmentEnabled)
        // Elaborating `context.implicitsEnabled`:
        // don't try to adapt a top-level type that's the subject of an implicit search
        // this happens because, if isView, typedImplicit tries to apply the "current" implicit value to
        // a value that needs to be coerced, so we check whether the implicit value has an `apply` method.
        // (If we allow this, we get divergence, e.g., starting at `conforms` during ant quick.bin)
        // Note: implicit arguments are still inferred (this kind of "chaining" is allowed)
      )
    }

    def adaptToMember(qual: Tree, searchTemplate: Type, reportAmbiguous: Boolean = true, saveErrors: Boolean = true): Tree = {
      if (isAdaptableWithView(qual)) {
        qual.tpe.dealiasWiden match {
          case et: ExistentialType =>
            qual setType et.skolemizeExistential(context.owner, qual) // open the existential
          case _ =>
        }
        inferView(qual, qual.tpe, searchTemplate, reportAmbiguous, saveErrors) match {
          case EmptyTree  => qual
          case coercion   =>
            if (settings.logImplicitConv.value)
              unit.echo(qual.pos,
                "applied implicit conversion from %s to %s = %s".format(
                  qual.tpe, searchTemplate, coercion.symbol.defString))

            typedQualifier(atPos(qual.pos)(new ApplyImplicitView(coercion, List(qual))))
        }
      }
      else qual
    }

    /** Try to apply an implicit conversion to `qual` to that it contains
     *  a method `name` which can be applied to arguments `args` with expected type `pt`.
     *  If `pt` is defined, there is a fallback to try again with pt = ?.
     *  This helps avoiding propagating result information too far and solves
     *  #1756.
     *  If no conversion is found, return `qual` unchanged.
     *
     */
    def adaptToArguments(qual: Tree, name: Name, args: List[Tree], pt: Type, reportAmbiguous: Boolean, saveErrors: Boolean): Tree = {
      def doAdapt(restpe: Type) =
        //util.trace("adaptToArgs "+qual+", name = "+name+", argtpes = "+(args map (_.tpe))+", pt = "+pt+" = ")
        adaptToMember(qual, HasMethodMatching(name, args map (_.tpe), restpe), reportAmbiguous, saveErrors)

      if (pt == WildcardType)
        doAdapt(pt)
      else silent(_ => doAdapt(pt)) filter (_ != qual) orElse (_ =>
        logResult(s"fallback on implicits in adaptToArguments: $qual.$name")(doAdapt(WildcardType))
      )
    }

    /** Try to apply an implicit conversion to `qual` so that it contains
     *  a method `name`. If that's ambiguous try taking arguments into
     *  account using `adaptToArguments`.
     */
    def adaptToMemberWithArgs(tree: Tree, qual: Tree, name: Name, mode: Mode, reportAmbiguous: Boolean, saveErrors: Boolean): Tree = {
      def onError(reportError: => Tree): Tree = context.tree match {
          case Apply(tree1, args) if (tree1 eq tree) && args.nonEmpty =>
          ( silent   (_.typedArgs(args, mode))
                 map (_.asInstanceOf[List[Tree]])
              filter (xs => !(xs exists (_.isErrorTyped)))
                 map (xs => adaptToArguments(qual, name, xs, WildcardType, reportAmbiguous, saveErrors))
              orElse ( _ => reportError)
          )
              case _            =>
                reportError
            }

      silent(_.adaptToMember(qual, HasMember(name), false)) orElse (err =>
        onError {
          if (reportAmbiguous) context issue err
          setError(tree)
        }
      )
      }

    /** Try to apply an implicit conversion to `qual` to that it contains a
     *  member `name` of arbitrary type.
     *  If no conversion is found, return `qual` unchanged.
     */
    def adaptToName(qual: Tree, name: Name) =
      if (member(qual, name) != NoSymbol) qual
      else adaptToMember(qual, HasMember(name))

    private def validateNoCaseAncestor(clazz: Symbol) = {
      if (!phase.erasedTypes) {
        for (ancestor <- clazz.ancestors find (_.isCase)) {
          unit.error(clazz.pos, (
            "case %s has case ancestor %s, but case-to-case inheritance is prohibited."+
            " To overcome this limitation, use extractors to pattern match on non-leaf nodes."
          ).format(clazz, ancestor.fullName))
        }
      }
    }

    private def checkEphemeral(clazz: Symbol, body: List[Tree]) = {
      // NOTE: Code appears to be messy in this method for good reason: it clearly
      // communicates the fact that it implements rather ad-hoc, arbitrary and
      // non-regular set of rules that identify features that interact badly with
      // value classes. This code can be cleaned up a lot once implementation
      // restrictions are addressed.
      val isValueClass = !clazz.isTrait
      def where = if (isValueClass) "value class" else "universal trait extending from class Any"
      def implRestriction(tree: Tree, what: String) =
        unit.error(tree.pos, s"implementation restriction: $what is not allowed in $where" +
           "\nThis restriction is planned to be removed in subsequent releases.")
      /**
       * Deeply traverses the tree in search of constructs that are not allowed
       * in value classes (at any nesting level).
       *
       * All restrictions this object imposes are probably not fundamental but require
       * fair amount of work and testing. We are conservative for now when it comes
       * to allowing language features to interact with value classes.
       *  */
      object checkEphemeralDeep extends Traverser {
        override def traverse(tree: Tree): Unit = if (isValueClass) {
          tree match {
            case _: ModuleDef =>
              //see https://issues.scala-lang.org/browse/SI-6359
              implRestriction(tree, "nested object")
            //see https://issues.scala-lang.org/browse/SI-6444
            //see https://issues.scala-lang.org/browse/SI-6463
            case _: ClassDef =>
              implRestriction(tree, "nested class")
            case Select(sup @ Super(qual, mix), selector) if selector != nme.CONSTRUCTOR && qual.symbol == clazz && mix != tpnme.EMPTY =>
              //see https://issues.scala-lang.org/browse/SI-6483
              implRestriction(sup, "qualified super reference")
            case _ =>
          }
          super.traverse(tree)
        }
      }
      for (stat <- body) {
        def notAllowed(what: String) = unit.error(stat.pos, s"$what is not allowed in $where")
        stat match {
          // see https://issues.scala-lang.org/browse/SI-6444
          // see https://issues.scala-lang.org/browse/SI-6463
          case ClassDef(mods, _, _, _) if isValueClass =>
            implRestriction(stat, s"nested ${ if (mods.isTrait) "trait" else "class" }")
          case _: Import | _: ClassDef | _: TypeDef | EmptyTree => // OK
          case DefDef(_, name, _, _, _, rhs) =>
            if (stat.symbol.isAuxiliaryConstructor)
              notAllowed("secondary constructor")
            else if (isValueClass && (name == nme.equals_ || name == nme.hashCode_) && !stat.symbol.isSynthetic)
              notAllowed(s"redefinition of $name method. See SIP-15, criterion 4.")
            else if (stat.symbol != null && stat.symbol.isParamAccessor)
              notAllowed("additional parameter")
            checkEphemeralDeep.traverse(rhs)
          case _: ValDef =>
            notAllowed("field definition")
          case _: ModuleDef =>
            //see https://issues.scala-lang.org/browse/SI-6359
            implRestriction(stat, "nested object")
          case _ =>
            notAllowed("this statement")
        }
      }
    }

    private def validateDerivedValueClass(clazz: Symbol, body: List[Tree]) = {
      if (clazz.isTrait)
        unit.error(clazz.pos, "only classes (not traits) are allowed to extend AnyVal")
      if (!clazz.isStatic)
        unit.error(clazz.pos, "value class may not be a "+
          (if (clazz.owner.isTerm) "local class" else "member of another class"))
      if (!clazz.isPrimitiveValueClass) {
        clazz.info.decls.toList.filter(acc => acc.isMethod && acc.isParamAccessor) match {
          case List(acc) =>
            def isUnderlyingAcc(sym: Symbol) =
              sym == acc || acc.hasAccessorFlag && sym == acc.accessed
            if (acc.accessBoundary(clazz) != rootMirror.RootClass)
              unit.error(acc.pos, "value class needs to have a publicly accessible val parameter")
            else if (acc.tpe.typeSymbol.isDerivedValueClass)
              unit.error(acc.pos, "value class may not wrap another user-defined value class")
            checkEphemeral(clazz, body filterNot (stat => isUnderlyingAcc(stat.symbol)))
          case x =>
            unit.error(clazz.pos, "value class needs to have exactly one public val parameter")
        }
      }

      for (tparam <- clazz.typeParams)
        if (tparam hasAnnotation definitions.SpecializedClass)
          unit.error(tparam.pos, "type parameter of value class may not be specialized")
    }

    /** Typechecks a parent type reference.
     *
     *  This typecheck is harder than it might look, because it should honor early
     *  definitions and also perform type argument inference with the help of super call
     *  arguments provided in `encodedtpt`.
     *
     *  The method is called in batches (batch = 1 time per each parent type referenced),
     *  two batches per definition: once from namer, when entering a ClassDef or a ModuleDef
     *  and once from typer, when typechecking the definition.
     *
     *  ***Arguments***
     *
     *  `encodedtpt` represents the parent type reference wrapped in an `Apply` node
     *  which indicates value arguments (i.e. type macro arguments or super constructor call arguments)
     *  If no value arguments are provided by the user, the `Apply` node is still
     *  there, but its `args` will be set to `Nil`.
     *  This argument is synthesized by `tools.nsc.ast.Parsers.templateParents`.
     *
     *  `templ` is an enclosing template, which contains a primary constructor synthesized by the parser.
     *  Such a constructor is a DefDef which contains early initializers and maybe a super constructor call
     *  (I wrote "maybe" because trait constructors don't call super constructors).
     *  This argument is synthesized by `tools.nsc.ast.Trees.Template`.
     *
     *  `inMixinPosition` indicates whether the reference is not the first in the
     *  list of parents (and therefore cannot be a class) or the opposite.
     *
     *  ***Return value and side effects***
     *
     *  Returns a `TypeTree` representing a resolved parent type.
     *  If the typechecked parent reference implies non-nullary and non-empty argument list,
     *  this argument list is attached to the returned value in SuperArgsAttachment.
     *  The attachment is necessary for the subsequent typecheck to fixup a super constructor call
     *  in the body of the primary constructor (see `typedTemplate` for details).
     *
     *  This method might invoke `typedPrimaryConstrBody`, hence it might cause the side effects
     *  described in the docs of that method. It might also attribute the Super(_, _) reference
     *  (if present) inside the primary constructor of `templ`.
     *
     *  ***Example***
     *
     *  For the following definition:
     *
     *    class D extends {
     *      val x = 2
     *      val y = 4
     *    } with B(x)(3) with C(y) with T
     *
     *  this method will be called six times:
     *
     *    (3 times from the namer)
     *    typedParentType(Apply(Apply(Ident(B), List(Ident(x))), List(3)), templ, inMixinPosition = false)
     *    typedParentType(Apply(Ident(C), List(Ident(y))), templ, inMixinPosition = true)
     *    typedParentType(Apply(Ident(T), List()), templ, inMixinPosition = true)
     *
     *    (3 times from the typer)
     *    <the same three calls>
     */
    private def typedParentType(encodedtpt: Tree, templ: Template, inMixinPosition: Boolean): Tree = {
      val app = treeInfo.dissectApplied(encodedtpt)
      val (treeInfo.Applied(core, targs, argss), decodedtpt) = (app, app.callee)
      val argssAreTrivial = argss == Nil || argss == ListOfNil

      // we cannot avoid cyclic references with `initialize` here, because when type macros arrive,
      // we'll have to check the probe for isTypeMacro anyways.
      // therefore I think it's reasonable to trade a more specific "inherits itself" error
      // for a generic, yet understandable "cyclic reference" error
      var probe = typedTypeConstructor(core.duplicate).tpe.typeSymbol
      if (probe == null) probe = NoSymbol
      probe.initialize

      if (probe.isTrait || inMixinPosition) {
        if (!argssAreTrivial) {
          if (probe.isTrait) ConstrArgsInParentWhichIsTraitError(encodedtpt, probe)
          else () // a class in a mixin position - this warrants an error in `validateParentClasses`
                  // therefore here we do nothing, e.g. don't check that the # of ctor arguments
                  // matches the # of ctor parameters or stuff like that
        }
        typedType(decodedtpt)
      } else {
        var supertpt = typedTypeConstructor(decodedtpt)
        val supertparams = if (supertpt.hasSymbolField) supertpt.symbol.typeParams else Nil
        if (supertparams.nonEmpty) {
          typedPrimaryConstrBody(templ) {
            val supertpe = PolyType(supertparams, appliedType(supertpt.tpe, supertparams map (_.tpeHK)))
            val supercall = New(supertpe, mmap(argss)(_.duplicate))
            val treeInfo.Applied(Select(ctor, nme.CONSTRUCTOR), _, _) = supercall
            ctor setType supertpe // this is an essential hack, otherwise it will occasionally fail to typecheck
            atPos(supertpt.pos.focus)(supercall)
          } match {
            case EmptyTree => MissingTypeArgumentsParentTpeError(supertpt)
            case tpt => supertpt = TypeTree(tpt.tpe) setPos supertpt.pos.focus
          }
        }
        // this is the place where we tell the typer what argss should be used for the super call
        // if argss are nullary or empty, then (see the docs for `typedPrimaryConstrBody`)
        // the super call dummy is already good enough, so we don't need to do anything
        if (argssAreTrivial) supertpt else supertpt updateAttachment SuperArgsAttachment(argss)
      }
    }

    /** Typechecks the mishmash of trees that happen to be stuffed into the primary constructor of a given template.
     *  Before commencing the typecheck, replaces the `pendingSuperCall` dummy with the result of `actualSuperCall`.
     *  `actualSuperCall` can return `EmptyTree`, in which case the dummy is replaced with a literal unit.
     *
     *  ***Return value and side effects***
     *
     *  If a super call is present in the primary constructor and is not erased by the transform, returns it typechecked.
     *  Otherwise (e.g. if the primary constructor is missing or the super call isn't there) returns `EmptyTree`.
     *
     *  As a side effect, this method attributes the underlying fields of early vals.
     *  Early vals aren't typechecked anywhere else, so it's essential to call `typedPrimaryConstrBody`
     *  at least once per definition. It'd be great to disentangle this logic at some point.
     *
     *  ***Example***
     *
     *  For the following definition:
     *
     *    class D extends {
     *      val x = 2
     *      val y = 4
     *    } with B(x)(3) with C(y) with T
     *
     *  the primary constructor of `templ` will be:
     *
     *    Block(List(
     *      ValDef(NoMods, x, TypeTree(), 2)
     *      ValDef(NoMods, y, TypeTree(), 4)
     *      global.pendingSuperCall,
     *      Literal(Constant(())))
     *
     *  Note the `pendingSuperCall` part. This is the representation of a fill-me-in-later supercall dummy,
     *  which encodes the fact that supercall argss are unknown during parsing and need to be transplanted
     *  from one of the parent types. Read more about why the argss are unknown in `tools.nsc.ast.Trees.Template`.
     */
    private def typedPrimaryConstrBody(templ: Template)(actualSuperCall: => Tree): Tree =
      treeInfo.firstConstructor(templ.body) match {
        case ctor @ DefDef(_, _, _, vparamss, _, cbody @ Block(cstats, cunit)) =>
          val (preSuperStats, superCall) = {
            val (stats, rest) = cstats span (x => !treeInfo.isSuperConstrCall(x))
            (stats map (_.duplicate), if (rest.isEmpty) EmptyTree else rest.head.duplicate)
          }
          val superCall1 = (superCall match {
            case global.pendingSuperCall => actualSuperCall
            case EmptyTree => EmptyTree
          }) orElse cunit
          val cbody1 = treeCopy.Block(cbody, preSuperStats, superCall1)
          val clazz = context.owner
          assert(clazz != NoSymbol, templ)
          val cscope = context.outer.makeNewScope(ctor, context.outer.owner)
          val cbody2 = { // called both during completion AND typing.
            val typer1 = newTyper(cscope)
            // XXX: see about using the class's symbol....
            clazz.unsafeTypeParams foreach (sym => typer1.context.scope.enter(sym))
            typer1.namer.enterValueParams(vparamss map (_.map(_.duplicate)))
            typer1.typed(cbody1)
          }

          val preSuperVals = treeInfo.preSuperFields(templ.body)
          if (preSuperVals.isEmpty && preSuperStats.nonEmpty)
            devWarning("Wanted to zip empty presuper val list with " + preSuperStats)
          else
            map2(preSuperStats, preSuperVals)((ldef, gdef) => gdef.tpt setType ldef.symbol.tpe)

          if (superCall1 == cunit) EmptyTree
          else cbody2 match {
            case Block(_, expr) => expr
            case tree => tree
          }
        case _ =>
          EmptyTree
      }

    /** Makes sure that the first type tree in the list of parent types is always a class.
     *  If the first parent is a trait, prepend its supertype to the list until it's a class.
     */
    private def normalizeFirstParent(parents: List[Tree]): List[Tree] = parents match {
      case first :: rest if treeInfo.isTraitRef(first) =>
        def explode(supertpt: Tree, acc: List[Tree]): List[Tree] = {
          if (treeInfo.isTraitRef(supertpt)) {
            val supertpt1 = typedType(supertpt)
            if (!supertpt1.isErrorTyped) {
              val supersupertpt = TypeTree(supertpt1.tpe.firstParent) setPos supertpt.pos.focus
              return explode(supersupertpt, supertpt1 :: acc)
            }
          }
          if (supertpt.tpe.typeSymbol == AnyClass) supertpt setType AnyRefClass.tpe
          supertpt :: acc
        }
        explode(first, Nil) ++ rest
      case _ => parents
    }

    /** Certain parents are added in the parser before it is known whether
     *  that class also declared them as parents. For instance, this is an
     *  error unless we take corrective action here:
     *
     *    case class Foo() extends Serializable
     *
     *  So we strip the duplicates before typer.
     */
    private def fixDuplicateSyntheticParents(parents: List[Tree]): List[Tree] = parents match {
      case Nil      => Nil
      case x :: xs  =>
        val sym = x.symbol
        x :: fixDuplicateSyntheticParents(
          if (isPossibleSyntheticParent(sym)) xs filterNot (_.symbol == sym)
          else xs
        )
    }

    def typedParentTypes(templ: Template): List[Tree] = templ.parents match {
      case Nil => List(atPos(templ.pos)(TypeTree(AnyRefClass.tpe)))
      case first :: rest =>
        try {
          val supertpts = fixDuplicateSyntheticParents(normalizeFirstParent(
            typedParentType(first, templ, inMixinPosition = false) +:
            (rest map (typedParentType(_, templ, inMixinPosition = true)))))

          // if that is required to infer the targs of a super call
          // typedParentType calls typedPrimaryConstrBody to do the inferring typecheck
          // as a side effect, that typecheck also assigns types to the fields underlying early vals
          // however if inference is not required, the typecheck doesn't happen
          // and therefore early fields have their type trees not assigned
          // here we detect this situation and take preventive measures
          if (treeInfo.hasUntypedPreSuperFields(templ.body))
            typedPrimaryConstrBody(templ)(EmptyTree)

          supertpts mapConserve (tpt => checkNoEscaping.privates(context.owner, tpt))
        } catch {
          case ex: TypeError =>
            // fallback in case of cyclic errors
            // @H none of the tests enter here but I couldn't rule it out
            // upd. @E when a definition inherits itself, we end up here
            // because `typedParentType` triggers `initialize` for parent types symbols
            log("Type error calculating parents in template " + templ)
            log("Error: " + ex)
            ParentTypesError(templ, ex)
            List(TypeTree(AnyRefClass.tpe))
        }
    }

    /** <p>Check that</p>
     *  <ul>
     *    <li>all parents are class types,</li>
     *    <li>first parent class is not a mixin; following classes are mixins,</li>
     *    <li>final classes are not inherited,</li>
     *    <li>
     *      sealed classes are only inherited by classes which are
     *      nested within definition of base class, or that occur within same
     *      statement sequence,
     *    </li>
     *    <li>self-type of current class is a subtype of self-type of each parent class.</li>
     *    <li>no two parents define same symbol.</li>
     *  </ul>
     */
    def validateParentClasses(parents: List[Tree], selfType: Type) {
      val pending = ListBuffer[AbsTypeError]()
      def validateDynamicParent(parent: Symbol, parentPos: Position) =
        if (parent == DynamicClass) checkFeature(parentPos, DynamicsFeature)

      def validateParentClass(parent: Tree, superclazz: Symbol) =
        if (!parent.isErrorTyped) {
          val psym = parent.tpe.typeSymbol.initialize

          checkStablePrefixClassType(parent)

          if (psym != superclazz) {
            if (psym.isTrait) {
              val ps = psym.info.parents
              if (!ps.isEmpty && !superclazz.isSubClass(ps.head.typeSymbol))
                pending += ParentSuperSubclassError(parent, superclazz, ps.head.typeSymbol, psym)
            } else {
              pending += ParentNotATraitMixinError(parent, psym)
            }
          }

          if (psym.isFinal)
            pending += ParentFinalInheritanceError(parent, psym)

          if (psym.hasDeprecatedInheritanceAnnotation) {
            val suffix = psym.deprecatedInheritanceMessage map (": " + _) getOrElse ""
            val msg = s"inheritance from ${psym.fullLocationString} is deprecated$suffix"
            unit.deprecationWarning(parent.pos, msg)
          }

          if (psym.isSealed && !phase.erasedTypes)
            if (context.unit.source.file == psym.sourceFile)
              psym addChild context.owner
            else
              pending += ParentSealedInheritanceError(parent, psym)

          if (!(selfType <:< parent.tpe.typeOfThis) &&
              !phase.erasedTypes &&
              !context.owner.isSynthetic &&   // don't check synthetic concrete classes for virtuals (part of DEVIRTUALIZE)
              !settings.noSelfCheck.value &&  // setting to suppress this very check
              !selfType.isErroneous &&
              !parent.tpe.isErroneous)
          {
            pending += ParentSelfTypeConformanceError(parent, selfType)
            if (settings.explaintypes.value) explainTypes(selfType, parent.tpe.typeOfThis)
          }

          if (parents exists (p => p != parent && p.tpe.typeSymbol == psym && !psym.isError))
            pending += ParentInheritedTwiceError(parent, psym)

          validateDynamicParent(psym, parent.pos)
        }

      if (!parents.isEmpty && parents.forall(!_.isErrorTyped)) {
        val superclazz = parents.head.tpe.typeSymbol
        for (p <- parents) validateParentClass(p, superclazz)
      }

      pending.foreach(ErrorUtils.issueTypeError)
    }

    def checkFinitary(classinfo: ClassInfoType) {
      val clazz = classinfo.typeSymbol

      for (tparam <- clazz.typeParams) {
        if (classinfo.expansiveRefs(tparam) contains tparam) {
          val newinfo = ClassInfoType(
            classinfo.parents map (_.instantiateTypeParams(List(tparam), List(AnyRefClass.tpe))),
            classinfo.decls,
            clazz)
          clazz.setInfo {
            clazz.info match {
              case PolyType(tparams, _) => PolyType(tparams, newinfo)
              case _ => newinfo
            }
          }
          FinitaryError(tparam)
        }
      }
    }

    def typedClassDef(cdef: ClassDef): Tree = {
      val clazz = cdef.symbol
      val typedMods = typedModifiers(cdef.mods)
      assert(clazz != NoSymbol, cdef)
      reenterTypeParams(cdef.tparams)
      val tparams1 = cdef.tparams mapConserve (typedTypeDef)
      val impl1 = typerReportAnyContextErrors(context.make(cdef.impl, clazz, newScope)) {
        _.typedTemplate(cdef.impl, typedParentTypes(cdef.impl))
      }
      val impl2 = finishMethodSynthesis(impl1, clazz, context)
      if (clazz.isTrait && clazz.info.parents.nonEmpty && clazz.info.firstParent.typeSymbol == AnyClass)
        checkEphemeral(clazz, impl2.body)

      if ((clazz isNonBottomSubClass ClassfileAnnotationClass) && (clazz != ClassfileAnnotationClass)) {
        if (!clazz.owner.isPackageClass)
          unit.error(clazz.pos, "inner classes cannot be classfile annotations")
        else restrictionWarning(cdef.pos, unit,
          """|subclassing Classfile does not
             |make your annotation visible at runtime.  If that is what
             |you want, you must write the annotation class in Java.""".stripMargin)
      }

      if (!isPastTyper) {
        for (ann <- clazz.getAnnotation(DeprecatedAttr)) {
          val m = companionSymbolOf(clazz, context)
          if (m != NoSymbol)
            m.moduleClass.addAnnotation(AnnotationInfo(ann.atp, ann.args, List()))
        }
      }
      treeCopy.ClassDef(cdef, typedMods, cdef.name, tparams1, impl2)
        .setType(NoType)
    }

    def typedModuleDef(mdef: ModuleDef): Tree = {
      // initialize all constructors of the linked class: the type completer (Namer.methodSig)
      // might add default getters to this object. example: "object T; class T(x: Int = 1)"
      val linkedClass = companionSymbolOf(mdef.symbol, context)
      if (linkedClass != NoSymbol)
        linkedClass.info.decl(nme.CONSTRUCTOR).alternatives foreach (_.initialize)

      val clazz     = mdef.symbol.moduleClass
      val typedMods = typedModifiers(mdef.mods)
      assert(clazz != NoSymbol, mdef)
      val noSerializable = (
           (linkedClass eq NoSymbol)
        || linkedClass.isErroneous
        || !linkedClass.isSerializable
        || clazz.isSerializable
      )
      val impl1 = typerReportAnyContextErrors(context.make(mdef.impl, clazz, newScope)) {
        _.typedTemplate(mdef.impl, {
          typedParentTypes(mdef.impl) ++ (
            if (noSerializable) Nil
            else {
              clazz.makeSerializable()
              List(TypeTree(SerializableClass.tpe) setPos clazz.pos.focus)
            }
          )
        })
      }
      val impl2  = finishMethodSynthesis(impl1, clazz, context)

      // SI-5954. On second compile of a companion class contained in a package object we end up
      // with some confusion of names which leads to having two symbols with the same name in the
      // same owner. Until that can be straightened out we will warn on companion objects in package
      // objects. But this code also tries to be friendly by distinguishing between case classes and
      // user written companion pairs
      def warnPackageObjectMembers(mdef : ModuleDef) = for (m <- mdef.symbol.info.members) {
        // ignore synthetic objects, because the "companion" object to a case class is synthetic and
        // we only want one error per case class
        if (!m.isSynthetic) {
          // can't handle case classes in package objects
          if (m.isCaseClass) pkgObjectWarning(m, mdef, "case")
          // can't handle companion class/object pairs in package objects
          else if ((m.isClass && m.companionModule != NoSymbol && !m.companionModule.isSynthetic) ||
                   (m.isModule && m.companionClass != NoSymbol && !m.companionClass.isSynthetic))
                     pkgObjectWarning(m, mdef, "companion")
        }

        def pkgObjectWarning(m : Symbol, mdef : ModuleDef, restricted : String) = {
          val pkgName = mdef.symbol.ownerChain find (_.isPackage) map (_.decodedName) getOrElse mdef.symbol.toString
          context.warning(if (m.pos.isDefined) m.pos else mdef.pos, s"${m} should be placed directly in package ${pkgName} instead of package object ${pkgName}. Under some circumstances companion objects and case classes in package objects can fail to recompile. See https://issues.scala-lang.org/browse/SI-5954.")
        }
      }

      if (mdef.symbol.isPackageObject)
        warnPackageObjectMembers(mdef)

      treeCopy.ModuleDef(mdef, typedMods, mdef.name, impl2) setType NoType
    }
    /** In order to override this in the TreeCheckers Typer so synthetics aren't re-added
     *  all the time, it is exposed here the module/class typing methods go through it.
     *  ...but it turns out it's also the ideal spot for namer/typer coordination for
     *  the tricky method synthesis scenarios, so we'll make it that.
     */
    protected def finishMethodSynthesis(templ: Template, clazz: Symbol, context: Context): Template = {
      addSyntheticMethods(templ, clazz, context)
    }
    /** For flatMapping a list of trees when you want the DocDefs and Annotated
     *  to be transparent.
     */
    def rewrappingWrapperTrees(f: Tree => List[Tree]): Tree => List[Tree] = {
      case dd @ DocDef(comment, defn) => f(defn) map (stat => DocDef(comment, stat) setPos dd.pos)
      case Annotated(annot, defn)     => f(defn) map (stat => Annotated(annot, stat))
      case tree                       => f(tree)
    }

    protected def enterSyms(txt: Context, trees: List[Tree]) = {
      var txt0 = txt
      for (tree <- trees) txt0 = enterSym(txt0, tree)
    }

    protected def enterSym(txt: Context, tree: Tree): Context =
      if (txt eq context) namer.enterSym(tree)
      else newNamer(txt).enterSym(tree)

    /** <!-- 2 --> Check that inner classes do not inherit from Annotation
     */
    def typedTemplate(templ: Template, parents1: List[Tree]): Template = {
      val clazz = context.owner
      clazz.annotations.map(_.completeInfo)
      if (templ.symbol == NoSymbol)
        templ setSymbol clazz.newLocalDummy(templ.pos)
      val self1 = templ.self match {
        case vd @ ValDef(_, _, tpt, EmptyTree) =>
          val tpt1 = checkNoEscaping.privates(
            clazz.thisSym,
            treeCopy.TypeTree(tpt).setOriginal(tpt) setType vd.symbol.tpe
          )
          copyValDef(vd)(tpt = tpt1, rhs = EmptyTree) setType NoType
      }
      // was:
      //          val tpt1 = checkNoEscaping.privates(clazz.thisSym, typedType(tpt))
      //          treeCopy.ValDef(vd, mods, name, tpt1, EmptyTree) setType NoType
      // but this leads to cycles for existential self types ==> #2545
      if (self1.name != nme.WILDCARD)
        context.scope enter self1.symbol

      val selfType = (
        if (clazz.isAnonymousClass && !phase.erasedTypes)
          intersectionType(clazz.info.parents, clazz.owner)
        else
          clazz.typeOfThis
      )
      // the following is necessary for templates generated later
      assert(clazz.info.decls != EmptyScope, clazz)
      enterSyms(context.outer.make(templ, clazz, clazz.info.decls), templ.body)
      if (!templ.isErrorTyped) // if `parentTypes` has invalidated the template, don't validate it anymore
        validateParentClasses(parents1, selfType)
      if (clazz.isCase)
        validateNoCaseAncestor(clazz)
      if (clazz.isTrait && hasSuperArgs(parents1.head))
        ConstrArgsInParentOfTraitError(parents1.head, clazz)

      if ((clazz isSubClass ClassfileAnnotationClass) && !clazz.isTopLevel)
        unit.error(clazz.pos, "inner classes cannot be classfile annotations")

      if (!phase.erasedTypes && !clazz.info.resultType.isError) // @S: prevent crash for duplicated type members
        checkFinitary(clazz.info.resultType.asInstanceOf[ClassInfoType])

      val body = {
        val body =
          if (isPastTyper || reporter.hasErrors) templ.body
          else templ.body flatMap rewrappingWrapperTrees(namer.addDerivedTrees(Typer.this, _))
        val primaryCtor = treeInfo.firstConstructor(body)
        val primaryCtor1 = primaryCtor match {
          case DefDef(_, _, _, _, _, Block(earlyVals :+ global.pendingSuperCall, unit)) =>
            val argss = superArgs(parents1.head) getOrElse Nil
            val pos = wrappingPos(parents1.head.pos, argss.flatten)
            val superCall = atPos(pos)(PrimarySuperCall(argss))
            deriveDefDef(primaryCtor)(block => Block(earlyVals :+ superCall, unit) setPos pos) setPos pos
          case _ => primaryCtor
        }
        body mapConserve { case `primaryCtor` => primaryCtor1; case stat => stat }
      }

      val body1 = typedStats(body, templ.symbol)

      if (clazz.info.firstParent.typeSymbol == AnyValClass)
        validateDerivedValueClass(clazz, body1)

      if (clazz.isTrait) {
        for (decl <- clazz.info.decls if decl.isTerm && decl.isEarlyInitialized) {
          unit.warning(decl.pos, "Implementation restriction: early definitions in traits are not initialized before the super class is initialized.")
        }
      }

      treeCopy.Template(templ, parents1, self1, body1) setType clazz.tpe_*
    }

    /** Remove definition annotations from modifiers (they have been saved
     *  into the symbol's ``annotations'' in the type completer / namer)
     *
     *  However reification does need annotation definitions to proceed.
     *  Unfortunately, AnnotationInfo doesn't provide enough info to reify it in general case.
     *  The biggest problem is with the "atp: Type" field, which cannot be reified in some situations
     *  that involve locally defined annotations. See more about that in Reifiers.scala.
     *
     *  That's why the original tree gets saved into ``original'' field of AnnotationInfo (happens elsewhere).
     *  The field doesn't get pickled/unpickled and exists only during a single compilation run.
     *  This simultaneously allows us to reify annotations and to preserve backward compatibility.
     */
    def typedModifiers(mods: Modifiers): Modifiers =
      mods.copy(annotations = Nil) setPositions mods.positions

    def typedValDef(vdef: ValDef): ValDef = {
      val sym = vdef.symbol
      val valDefTyper = {
        val maybeConstrCtx =
          if ((sym.isParameter || sym.isEarlyInitialized) && sym.owner.isConstructor) context.makeConstructorContext
          else context
        newTyper(maybeConstrCtx.makeNewScope(vdef, sym))
      }
      valDefTyper.typedValDefImpl(vdef)
    }

    // use typedValDef instead. this version is called after creating a new context for the ValDef
    private def typedValDefImpl(vdef: ValDef) = {
      val sym = vdef.symbol.initialize
      val typedMods = typedModifiers(vdef.mods)

      sym.annotations.map(_.completeInfo)
      val tpt1 = checkNoEscaping.privates(sym, typedType(vdef.tpt))
      checkNonCyclic(vdef, tpt1)

      if (sym.hasAnnotation(definitions.VolatileAttr) && !sym.isMutable)
          VolatileValueError(vdef)

      val rhs1 =
        if (vdef.rhs.isEmpty) {
          if (sym.isVariable && sym.owner.isTerm && !sym.isLazy && !isPastTyper)
            LocalVarUninitializedError(vdef)
          vdef.rhs
        } else {
          val tpt2 = if (sym.hasDefault) {
            // When typechecking default parameter, replace all type parameters in the expected type by Wildcard.
            // This allows defining "def foo[T](a: T = 1)"
            val tparams = sym.owner.skipConstructor.info.typeParams
            val subst = new SubstTypeMap(tparams, tparams map (_ => WildcardType)) {
              override def matches(sym: Symbol, sym1: Symbol) =
                if (sym.isSkolem) matches(sym.deSkolemize, sym1)
                else if (sym1.isSkolem) matches(sym, sym1.deSkolemize)
                else super[SubstTypeMap].matches(sym, sym1)
            }
            // allow defaults on by-name parameters
            if (sym hasFlag BYNAMEPARAM)
              if (tpt1.tpe.typeArgs.isEmpty) WildcardType // during erasure tpt1 is Function0
              else subst(tpt1.tpe.typeArgs(0))
            else subst(tpt1.tpe)
          } else tpt1.tpe
          transformedOrTyped(vdef.rhs, EXPRmode | BYVALmode, tpt2)
        }
      treeCopy.ValDef(vdef, typedMods, vdef.name, tpt1, checkDead(rhs1)) setType NoType
    }

    /** Enter all aliases of local parameter accessors.
     */
    def computeParamAliases(clazz: Symbol, vparamss: List[List[ValDef]], rhs: Tree) {
      debuglog(s"computing param aliases for $clazz:${clazz.primaryConstructor.tpe}:$rhs")
      val pending = ListBuffer[AbsTypeError]()

      // !!! This method is redundant with other, less buggy ones.
      def decompose(call: Tree): (Tree, List[Tree]) = call match {
        case Apply(fn, args) =>
          // an object cannot be allowed to pass a reference to itself to a superconstructor
          // because of initialization issues; SI-473, SI-3913, SI-6928.
          foreachSubTreeBoundTo(args, clazz) { tree =>
            if (tree.symbol.isModule)
              pending += SuperConstrReferenceError(tree)
            tree match {
              case This(qual) =>
                pending += SuperConstrArgsThisReferenceError(tree)
              case _ => ()
            }
          }
          val (superConstr, preArgs) = decompose(fn)
          val params = fn.tpe.params
          // appending a dummy tree to represent Nil for an empty varargs (is this really necessary?)
          val applyArgs = if (args.length < params.length) args :+ EmptyTree else args take params.length

          assert(sameLength(applyArgs, params) || call.isErrorTyped,
            s"arity mismatch but call is not error typed: $clazz (params=$params, args=$applyArgs)")

          (superConstr, preArgs ::: applyArgs)
        case Block(_ :+ superCall, _) =>
          decompose(superCall)
        case _ =>
          (call, Nil)
      }
      val (superConstr, superArgs) = decompose(rhs)
      assert(superConstr.symbol ne null, superConstr)//debug
      def superClazz = superConstr.symbol.owner
      def superParamAccessors = superClazz.constrParamAccessors

      // associate superclass paramaccessors with their aliases
      if (superConstr.symbol.isPrimaryConstructor && !superClazz.isJavaDefined && sameLength(superParamAccessors, superArgs)) {
        for ((superAcc, superArg @ Ident(name)) <- superParamAccessors zip superArgs) {
          if (mexists(vparamss)(_.symbol == superArg.symbol)) {
            val alias = (
              superAcc.initialize.alias
                orElse (superAcc getter superAcc.owner)
                filter (alias => superClazz.info.nonPrivateMember(alias.name) == alias)
            )
            if (alias.exists && !alias.accessed.isVariable) {
              val ownAcc = clazz.info decl name suchThat (_.isParamAccessor) match {
                case acc if !acc.isDeferred && acc.hasAccessorFlag => acc.accessed
                case acc                                           => acc
              }
              ownAcc match {
                case acc: TermSymbol if !acc.isVariable =>
                  debuglog(s"$acc has alias ${alias.fullLocationString}")
                  acc setAlias alias
                case _ =>
              }
            }
          }
        }
      }
      pending.foreach(ErrorUtils.issueTypeError)
    }

    // Check for SI-4842.
    private def checkSelfConstructorArgs(ddef: DefDef, clazz: Symbol) {
      val pending = ListBuffer[AbsTypeError]()
      ddef.rhs match {
        case Block(stats, expr) =>
          val selfConstructorCall = stats.headOption.getOrElse(expr)
          foreachSubTreeBoundTo(List(selfConstructorCall), clazz) {
            case tree @ This(qual) =>
              pending += SelfConstrArgsThisReferenceError(tree)
            case _ => ()
          }
        case _ =>
      }
      pending.foreach(ErrorUtils.issueTypeError)
    }

    /**
     * Run the provided function for each sub tree of `trees` that
     * are bound to a symbol with `clazz` as a base class.
     *
     * @param f This function can assume that `tree.symbol` is non null
     */
    private def foreachSubTreeBoundTo[A](trees: List[Tree], clazz: Symbol)(f: Tree => Unit): Unit =
      for {
        tree <- trees
        subTree <- tree
      } {
        val sym = subTree.symbol
        if (sym != null && sym.info.baseClasses.contains(clazz))
          f(subTree)
      }

      /** Check if a structurally defined method violates implementation restrictions.
     *  A method cannot be called if it is a non-private member of a refinement type
     *  and if its parameter's types are any of:
     *    - the self-type of the refinement
     *    - a type member of the refinement
     *    - an abstract type declared outside of the refinement.
     *    - an instance of a value class
     *  Furthermore, the result type may not be a value class either
     */
    def checkMethodStructuralCompatible(ddef: DefDef): Unit = {
      val meth = ddef.symbol
      def parentString = meth.owner.parentSymbols filterNot (_ == ObjectClass) match {
        case Nil => ""
        case xs  => xs.map(_.nameString).mkString(" (of ", " with ", ")")
      }
      def fail(pos: Position, msg: String): Boolean = {
        unit.error(pos, msg)
        false
      }
      /** Have to examine all parameters in all lists.
       */
      def paramssTypes(tp: Type): List[List[Type]] = tp match {
        case mt @ MethodType(_, restpe) => mt.paramTypes :: paramssTypes(restpe)
        case PolyType(_, restpe)        => paramssTypes(restpe)
        case _                          => Nil
      }
      def resultType = meth.tpe.finalResultType
      def nthParamPos(n1: Int, n2: Int) =
        try ddef.vparamss(n1)(n2).pos catch { case _: IndexOutOfBoundsException => meth.pos }

      def failStruct(pos: Position, what: String, where: String = "Parameter type") =
        fail(pos, s"$where in structural refinement may not refer to $what")

      foreachWithIndex(paramssTypes(meth.tpe)) { (paramList, listIdx) =>
        foreachWithIndex(paramList) { (paramType, paramIdx) =>
        val sym = paramType.typeSymbol
          def paramPos = nthParamPos(listIdx, paramIdx)

          /** Not enough to look for abstract types; have to recursively check the bounds
           *  of each abstract type for more abstract types. Almost certainly there are other
           *  exploitable type soundness bugs which can be seen by bounding a type parameter
           *  by an abstract type which itself is bounded by an abstract type.
           */
          def checkAbstract(tp0: Type, what: String): Boolean = {
            def check(sym: Symbol): Boolean = !sym.isAbstractType || {
              log(s"""checking $tp0 in refinement$parentString at ${meth.owner.owner.fullLocationString}""")
              (    (!sym.hasTransOwner(meth.owner) && failStruct(paramPos, "an abstract type defined outside that refinement", what))
                || (!sym.hasTransOwner(meth) && failStruct(paramPos, "a type member of that refinement", what))
                || checkAbstract(sym.info.bounds.hi, "Type bound")
              )
        }
            tp0.dealiasWidenChain forall (t => check(t.typeSymbol))
          }
          checkAbstract(paramType, "Parameter type")

        if (sym.isDerivedValueClass)
          failStruct(paramPos, "a user-defined value class")
        if (paramType.isInstanceOf[ThisType] && sym == meth.owner)
          failStruct(paramPos, "the type of that refinement (self type)")
      }
    }
      if (resultType.typeSymbol.isDerivedValueClass)
        failStruct(ddef.tpt.pos, "a user-defined value class", where = "Result type")
    }

    def typedDefDef(ddef: DefDef): DefDef = {
      val meth = ddef.symbol.initialize

      reenterTypeParams(ddef.tparams)
      reenterValueParams(ddef.vparamss)

      // for `val` and `var` parameter, look at `target` meta-annotation
      if (!isPastTyper && meth.isPrimaryConstructor) {
        for (vparams <- ddef.vparamss; vd <- vparams) {
          if (vd.mods.isParamAccessor) {
            namer.validateParam(vd)
          }
        }
      }

      val tparams1 = ddef.tparams mapConserve typedTypeDef
      val vparamss1 = ddef.vparamss mapConserve (_ mapConserve typedValDef)

      meth.annotations.map(_.completeInfo)

      for (vparams1 <- vparamss1; vparam1 <- vparams1 dropRight 1)
        if (isRepeatedParamType(vparam1.symbol.tpe))
          StarParamNotLastError(vparam1)

      val tpt1 = checkNoEscaping.privates(meth, typedType(ddef.tpt))
      checkNonCyclic(ddef, tpt1)
      ddef.tpt.setType(tpt1.tpe)
      val typedMods = typedModifiers(ddef.mods)
      var rhs1 =
        if (ddef.name == nme.CONSTRUCTOR && !ddef.symbol.hasStaticFlag) { // need this to make it possible to generate static ctors
          if (!meth.isPrimaryConstructor &&
              (!meth.owner.isClass ||
               meth.owner.isModuleClass ||
               meth.owner.isAnonOrRefinementClass))
            InvalidConstructorDefError(ddef)
          typed(ddef.rhs)
        } else if (meth.isMacro) {
          // typechecking macro bodies is sort of unconventional
          // that's why we employ our custom typing scheme orchestrated outside of the typer
          transformedOr(ddef.rhs, typedMacroBody(this, ddef))
        } else {
          transformedOrTyped(ddef.rhs, EXPRmode, tpt1.tpe)
        }

      if (meth.isClassConstructor && !isPastTyper && !meth.owner.isSubClass(AnyValClass)) {
        // At this point in AnyVal there is no supercall, which will blow up
        // in computeParamAliases; there's nothing to be computed for Anyval anyway.
        if (meth.isPrimaryConstructor)
          computeParamAliases(meth.owner, vparamss1, rhs1)
        else
          checkSelfConstructorArgs(ddef, meth.owner)
      }

      if (tpt1.tpe.typeSymbol != NothingClass && !context.returnsSeen && rhs1.tpe.typeSymbol != NothingClass)
        rhs1 = checkDead(rhs1)

      if (!isPastTyper && meth.owner.isClass &&
          meth.paramss.exists(ps => ps.exists(_.hasDefault) && isRepeatedParamType(ps.last.tpe)))
        StarWithDefaultError(meth)

      if (!isPastTyper) {
        val allParams = meth.paramss.flatten
        for (p <- allParams) {
          for (n <- p.deprecatedParamName) {
            if (allParams.exists(p1 => p1.name == n || (p != p1 && p1.deprecatedParamName.exists(_ == n))))
              DeprecatedParamNameError(p, n)
          }
        }
      }
      if (meth.isStructuralRefinementMember)
        checkMethodStructuralCompatible(ddef)

      if (meth.isImplicit && !meth.isSynthetic) meth.info.paramss match {
        case List(param) :: _ if !param.isImplicit =>
          checkFeature(ddef.pos, ImplicitConversionsFeature, meth.toString)
        case _ =>
      }

      treeCopy.DefDef(ddef, typedMods, ddef.name, tparams1, vparamss1, tpt1, rhs1) setType NoType
    }

    def typedTypeDef(tdef: TypeDef): TypeDef =
      typerWithCondLocalContext(context.makeNewScope(tdef, tdef.symbol))(tdef.tparams.nonEmpty) {
        _.typedTypeDefImpl(tdef)
      }

    // use typedTypeDef instead. this version is called after creating a new context for the TypeDef
    private def typedTypeDefImpl(tdef: TypeDef): TypeDef = {
      tdef.symbol.initialize
      reenterTypeParams(tdef.tparams)
      val tparams1 = tdef.tparams mapConserve typedTypeDef
      val typedMods = typedModifiers(tdef.mods)
      tdef.symbol.annotations.map(_.completeInfo)

      // @specialized should not be pickled when compiling with -no-specialize
      if (settings.nospecialization.value && currentRun.compiles(tdef.symbol)) {
        tdef.symbol.removeAnnotation(definitions.SpecializedClass)
        tdef.symbol.deSkolemize.removeAnnotation(definitions.SpecializedClass)
      }

      val rhs1 = checkNoEscaping.privates(tdef.symbol, typedType(tdef.rhs))
      checkNonCyclic(tdef.symbol)
      if (tdef.symbol.owner.isType)
        rhs1.tpe match {
          case TypeBounds(lo1, hi1) if (!(lo1 <:< hi1)) => LowerBoundError(tdef, lo1, hi1)
          case _                                        => ()
        }

      if (tdef.symbol.isDeferred && tdef.symbol.info.isHigherKinded)
        checkFeature(tdef.pos, HigherKindsFeature)

      treeCopy.TypeDef(tdef, typedMods, tdef.name, tparams1, rhs1) setType NoType
    }

    private def enterLabelDef(stat: Tree) {
      stat match {
        case ldef @ LabelDef(_, _, _) =>
          if (ldef.symbol == NoSymbol)
            ldef.symbol = namer.enterInScope(
              context.owner.newLabel(ldef.name, ldef.pos) setInfo MethodType(List(), UnitClass.tpe))
        case _ =>
      }
    }

    def typedLabelDef(ldef: LabelDef): LabelDef = {
      if (!nme.isLoopHeaderLabel(ldef.symbol.name) || isPastTyper) {
        val restpe = ldef.symbol.tpe.resultType
        val rhs1 = typed(ldef.rhs, restpe)
        ldef.params foreach (param => param setType param.symbol.tpe)
        deriveLabelDef(ldef)(_ => rhs1) setType restpe
      }
      else {
        val initpe = ldef.symbol.tpe.resultType
        val rhs1 = typed(ldef.rhs)
        val restpe = rhs1.tpe
        if (restpe == initpe) { // stable result, no need to check again
          ldef.params foreach (param => param setType param.symbol.tpe)
          treeCopy.LabelDef(ldef, ldef.name, ldef.params, rhs1) setType restpe
        } else {
          context.scope.unlink(ldef.symbol)
          val sym2 = namer.enterInScope(
            context.owner.newLabel(ldef.name, ldef.pos) setInfo MethodType(List(), restpe))
          val rhs2 = typed(resetAllAttrs(ldef.rhs), restpe)
          ldef.params foreach (param => param setType param.symbol.tpe)
          deriveLabelDef(ldef)(_ => rhs2) setSymbol sym2 setType restpe
        }
      }
    }

    def typedBlock(block: Block, mode: Mode, pt: Type): Block = {
      val syntheticPrivates = new ListBuffer[Symbol]
      try {
        namer.enterSyms(block.stats)
        for (stat <- block.stats) enterLabelDef(stat)

        if (phaseId(currentPeriod) <= currentRun.typerPhase.id) {
          // This is very tricky stuff, because we are navigating the Skylla and Charybdis of
          // anonymous classes and what to return from them here. On the one hand, we cannot admit
          // every non-private member of an anonymous class as a part of the structural type of the
          // enclosing block. This runs afoul of the restriction that a structural type may not
          // refer to an enclosing type parameter or abstract types (which in turn is necessitated
          // by what can be done in Java reflection). On the other hand, making every term member
          // private conflicts with private escape checking - see ticket #3174 for an example.
          //
          // The cleanest way forward is if we would find a way to suppress structural type checking
          // for these members and maybe defer type errors to the places where members are called.
          // But that would be a big refactoring and also a big departure from existing code. The
          // probably safest fix for 2.8 is to keep members of an anonymous class that are not
          // mentioned in a parent type private (as before) but to disable escape checking for code
          // that's in the same anonymous class. That's what's done here.
          //
          // We really should go back and think hard whether we find a better way to address the
          // problem of escaping idents on the one hand and well-formed structural types on the
          // other.
          block match {
            case Block(List(classDef @ ClassDef(_, _, _, _)), Apply(Select(New(_), _), _)) =>
              val classDecls = classDef.symbol.info.decls
              val visibleMembers = pt match {
                case WildcardType                           => classDecls.toList
                case BoundedWildcardType(TypeBounds(lo, _)) => lo.members
                case _                                      => pt.members
              }
              def matchesVisibleMember(member: Symbol) = visibleMembers exists { vis =>
                (member.name == vis.name) &&
                (member.tpe <:< vis.tpe.substThis(vis.owner, classDef.symbol))
              }
              // The block is an anonymous class definitions/instantiation pair
              //   -> members that are hidden by the type of the block are made private
              val toHide = (
                classDecls filter (member =>
                     member.isTerm
                  && member.isPossibleInRefinement
                  && member.isPublic
                  && !matchesVisibleMember(member)
                ) map (member => member
                  resetFlag (PROTECTED | LOCAL)
                  setFlag (PRIVATE | SYNTHETIC_PRIVATE)
                  setPrivateWithin NoSymbol
                )
              )
              syntheticPrivates ++= toHide
            case _ =>
          }
        }
        val stats1 = if (isPastTyper) block.stats else
          block.stats.flatMap(stat => stat match {
            case vd@ValDef(_, _, _, _) if vd.symbol.isLazy =>
              namer.addDerivedTrees(Typer.this, vd)
            case _ => stat::Nil
            })
        val stats2 = typedStats(stats1, context.owner)
        val expr1 = typed(block.expr, mode &~ (FUNmode | QUALmode), pt)
        treeCopy.Block(block, stats2, expr1)
          .setType(if (treeInfo.isExprSafeToInline(block)) expr1.tpe else expr1.tpe.deconst)
      } finally {
        // enable escaping privates checking from the outside and recycle
        // transient flag
        syntheticPrivates foreach (_ resetFlag SYNTHETIC_PRIVATE)
      }
    }

    def typedCase(cdef: CaseDef, pattpe: Type, pt: Type): CaseDef = {
      // verify no _* except in last position
      for (Apply(_, xs) <- cdef.pat ; x <- xs dropRight 1 ; if treeInfo isStar x)
        StarPositionInPatternError(x)

      // withoutAnnotations - see continuations-run/z1673.scala
      // This adjustment is awfully specific to continuations, but AFAICS the
      // whole AnnotationChecker framework is.
      val pat1 = typedPattern(cdef.pat, pattpe.withoutAnnotations)
      // When case classes have more than two parameter lists, the pattern ends
      // up typed as a method.  We only pattern match on the first parameter
      // list, so substitute the final result type of the method, i.e. the type
      // of the case class.
      if (pat1.tpe.paramSectionCount > 0)
        pat1 setType pat1.tpe.finalResultType

      if (forInteractive) {
        for (bind @ Bind(name, _) <- cdef.pat)
          if (name.toTermName != nme.WILDCARD && bind.symbol != null && bind.symbol != NoSymbol)
            namer.enterIfNotThere(bind.symbol)
      }

      val guard1: Tree = if (cdef.guard == EmptyTree) EmptyTree
                         else typed(cdef.guard, BooleanClass.tpe)
      var body1: Tree = typed(cdef.body, pt)

      val contextWithTypeBounds = context.nextEnclosing(_.tree.isInstanceOf[CaseDef])
      if (contextWithTypeBounds.savedTypeBounds.nonEmpty) {
        body1 modifyType (contextWithTypeBounds restoreTypeBounds _)

        // insert a cast if something typechecked under the GADT constraints,
        // but not in real life (i.e., now that's we've reset the method's type skolems'
        //   infos back to their pre-GADT-constraint state)
        if (isFullyDefined(pt) && !(body1.tpe <:< pt))
          body1 = typedPos(body1.pos)(gen.mkCast(body1, pt.dealiasWiden))

      }

//    body1 = checkNoEscaping.locals(context.scope, pt, body1)
      treeCopy.CaseDef(cdef, pat1, guard1, body1) setType body1.tpe
    }

    def typedCases(cases: List[CaseDef], pattp: Type, pt: Type): List[CaseDef] =
      cases mapConserve { cdef =>
        newTyper(context.makeNewScope(cdef, context.owner)).typedCase(cdef, pattp, pt)
      }

    def adaptCase(cdef: CaseDef, mode: Mode, tpe: Type): CaseDef = deriveCaseDef(cdef)(adapt(_, mode, tpe))

    def ptOrLub(tps: List[Type], pt: Type  )       = if (isFullyDefined(pt)) (pt, false) else weakLub(tps map (_.deconst))
    def ptOrLubPacked(trees: List[Tree], pt: Type) = if (isFullyDefined(pt)) (pt, false) else weakLub(trees map (c => packedType(c, context.owner).deconst))

    // takes untyped sub-trees of a match and type checks them
    def typedMatch(selector: Tree, cases: List[CaseDef], mode: Mode, pt: Type, tree: Tree = EmptyTree): Match = {
      val selector1  = checkDead(typed(selector, EXPRmode | BYVALmode, WildcardType))
      val selectorTp = packCaptured(selector1.tpe.widen).skolemizeExistential(context.owner, selector)
      val casesTyped = typedCases(cases, selectorTp, pt)

      val (resTp, needAdapt) = ptOrLubPacked(casesTyped, pt)

      val casesAdapted = if (!needAdapt) casesTyped else casesTyped map (adaptCase(_, mode, resTp))

      treeCopy.Match(tree, selector1, casesAdapted) setType resTp
    }

    // match has been typed -- virtualize it during type checking so the full context is available
    def virtualizedMatch(match_ : Match, mode: Mode, pt: Type) = {
      import patmat.{ vpmName, PureMatchTranslator }

      // TODO: add fallback __match sentinel to predef
      val matchStrategy: Tree =
        if (!(newPatternMatching && settings.Xexperimental.value && context.isNameInScope(vpmName._match))) null    // fast path, avoiding the next line if there's no __match to be seen
        else newTyper(context.makeImplicit(reportAmbiguousErrors = false)).silent(_.typed(Ident(vpmName._match), EXPRmode, WildcardType), reportAmbiguousErrors = false) orElse (_ => null)

      if (matchStrategy ne null) // virtualize
        typed((new PureMatchTranslator(this.asInstanceOf[patmat.global.analyzer.Typer] /*TODO*/, matchStrategy)).translateMatch(match_), mode, pt)
      else
        match_ // will be translated in phase `patmat`
    }

    /** synthesize and type check a PartialFunction implementation based on the match in `tree`
     *
     *  `param => sel match { cases }` becomes:
     *
     *  new AbstractPartialFunction[$argTp, $matchResTp] {
     *    def applyOrElse[A1 <: $argTp, B1 >: $matchResTp]($param: A1, default: A1 => B1): B1 =
     *       $selector match { $cases }
     *    def isDefinedAt(x: $argTp): Boolean =
     *       $selector match { $casesTrue }
     *  }
     *
     * TODO: it would be nicer to generate the tree specified above at once and type it as a whole,
     * there are two gotchas:
     *    - matchResTp may not be known until we've typed the match (can only use resTp when it's fully defined),
     *       - if we typed the match in isolation first, you'd know its result type, but would have to re-jig the owner structure
     *       - could we use a type variable for matchResTp and backpatch it?
     *    - occurrences of `this` in `cases` or `sel` must resolve to the this of the class originally enclosing the match,
     *      not of the anonymous partial function subclass
     *
     * an alternative TODO: add partial function AST node or equivalent and get rid of this synthesis --> do everything in uncurry (or later)
     * however, note that pattern matching codegen is designed to run *before* uncurry
     */
    def synthesizePartialFunction(paramName: TermName, paramPos: Position, tree: Tree, mode: Mode, pt: Type): Tree = {
      assert(pt.typeSymbol == PartialFunctionClass, s"PartialFunction synthesis for match in $tree requires PartialFunction expected type, but got $pt.")
      val targs = pt.dealiasWiden.typeArgs

      // if targs.head isn't fully defined, we can translate --> error
      targs match {
        case argTp :: _ if isFullyDefined(argTp) => // ok
        case _ => // uh-oh
          MissingParameterTypeAnonMatchError(tree, pt)
          return setError(tree)
      }

      // NOTE: resTp still might not be fully defined
      val argTp :: resTp :: Nil = targs

      // targs must conform to Any for us to synthesize an applyOrElse (fallback to apply otherwise -- typically for @cps annotated targs)
      val targsValidParams = targs forall (_ <:< AnyClass.tpe)

      val anonClass = (context.owner
        newAnonymousFunctionClass tree.pos
        addAnnotation AnnotationInfo(SerialVersionUIDAttr.tpe, List(Literal(Constant(0))), List()))

      import CODE._

      val Match(sel, cases) = tree

      // need to duplicate the cases before typing them to generate the apply method, or the symbols will be all messed up
      val casesTrue = cases map (c => deriveCaseDef(c)(x => atPos(x.pos.focus)(TRUE)).duplicate.asInstanceOf[CaseDef])

      // must generate a new tree every time
      def selector: Tree = gen.mkUnchecked(
        if (sel != EmptyTree) sel.duplicate
        else atPos(tree.pos.focusStart)(
          // SI-6925: subsume type of the selector to `argTp`
          // we don't want/need the match to see the `A1` type that we must use for variance reasons in the method signature
          //
          // this failed: replace `selector` by `Typed(selector, TypeTree(argTp))` -- as it's an upcast, this should never fail,
          //   `(x: A1): A` doesn't always type check, even though `A1 <: A`, due to singleton types (test/files/pos/t4269.scala)
          // hence the cast, which will be erased in posterasure
          // (the cast originally caused  extremely weird types to show up
          //  in test/scaladoc/run/SI-5933.scala because `variantToSkolem` was missing `tpSym.initialize`)
          gen.mkCastPreservingAnnotations(Ident(paramName), argTp)
        ))

      def mkParam(methodSym: Symbol, tp: Type = argTp) =
        methodSym.newValueParameter(paramName, paramPos.focus, SYNTHETIC) setInfo tp

      def mkDefaultCase(body: Tree) =
        atPos(tree.pos.makeTransparent) {
          CaseDef(Bind(nme.DEFAULT_CASE, Ident(nme.WILDCARD)), body)
        }

      // `def applyOrElse[A1 <: $argTp, B1 >: $matchResTp](x: A1, default: A1 => B1): B1 =
      //  ${`$selector match { $cases; case default$ => default(x) }`
      def applyOrElseMethodDef = {
        val methodSym = anonClass.newMethod(nme.applyOrElse, tree.pos, FINAL | OVERRIDE)

        // create the parameter that corresponds to the function's parameter
        val A1 = methodSym newTypeParameter (newTypeName("A1")) setInfo TypeBounds.upper(argTp)
        val x = mkParam(methodSym, A1.tpe)

        // applyOrElse's default parameter:
        val B1 = methodSym newTypeParameter (newTypeName("B1")) setInfo TypeBounds.empty
        val default = methodSym newValueParameter (newTermName("default"), tree.pos.focus, SYNTHETIC) setInfo functionType(List(A1.tpe), B1.tpe)

        val paramSyms = List(x, default)
        methodSym setInfo polyType(List(A1, B1), MethodType(paramSyms, B1.tpe))

        val methodBodyTyper = newTyper(context.makeNewScope(context.tree, methodSym))
        // should use the DefDef for the context's tree, but it doesn't exist yet (we need the typer we're creating to create it)
        paramSyms foreach (methodBodyTyper.context.scope enter _)

        // First, type without the default case; only the cases provided
        // by the user are typed. The LUB of these becomes `B`, the lower
        // bound of `B1`, which in turn is the result type of the default
        // case
        val match0 = methodBodyTyper.typedMatch(selector, cases, mode, resTp)
        val matchResTp = match0.tpe

        B1 setInfo TypeBounds.lower(matchResTp) // patch info

        // the default uses applyOrElse's first parameter since the scrut's type has been widened
        val match_ = {
          val defaultCase = methodBodyTyper.typedCase(
            mkDefaultCase(methodBodyTyper.typed1(REF(default) APPLY (REF(x)), mode, B1.tpe).setType(B1.tpe)), argTp, B1.tpe)
          treeCopy.Match(match0, match0.selector, match0.cases :+ defaultCase)
        }
        match_ setType B1.tpe

        // SI-6187 Do you really want to know? Okay, here's what's going on here.
        //
        //         Well behaved trees satisfy the property:
        //
        //         typed(tree) == typed(resetLocalAttrs(typed(tree))
        //
        //         Trees constructed without low-level symbol manipulation get this for free;
        //         references to local symbols are cleared by `ResetAttrs`, but bind to the
        //         corresponding symbol in the re-typechecked tree. But PartialFunction synthesis
        //         doesn't play by these rules.
        //
        //         During typechecking of method bodies, references to method type parameter from
        //         the declared types of the value parameters should bind to a fresh set of skolems,
        //         which have been entered into scope by `Namer#methodSig`. A comment therein:
        //
        //         "since the skolemized tparams are in scope, the TypeRefs in vparamSymss refer to skolemized tparams"
        //
        //         But, if we retypecheck the reset `applyOrElse`, the TypeTree of the `default`
        //         parameter contains no type. Somehow (where?!) it recovers a type that is _almost_ okay:
        //         `A1 => B1`. But it should really be `A1&0 => B1&0`. In the test, run/t6187.scala, this
        //         difference results in a type error, as `default.apply(x)` types as `B1`, which doesn't
        //         conform to the required `B1&0`
        //
        //         I see three courses of action.
        //
        //         1) synthesize a `asInstanceOf[B1]` below (I tried this first. But... ewwww.)
        //         2) install an 'original' TypeTree that will used after ResetAttrs (the solution below)
        //         3) Figure out how the almost-correct type is recovered on re-typechecking, and
        //            substitute in the skolems.
        //
        //         For 2.11, we'll probably shift this transformation back a phase or two, so macros
        //         won't be affected. But in any case, we should satisfy retypecheckability.
        //
        val originals: Map[Symbol, Tree] = {
          def typedIdent(sym: Symbol) = methodBodyTyper.typedType(Ident(sym), mode)
          val A1Tpt = typedIdent(A1)
          val B1Tpt = typedIdent(B1)
          Map(
            x -> A1Tpt,
            default -> gen.scalaFunctionConstr(List(A1Tpt), B1Tpt)
          )
        }
        val rhs = methodBodyTyper.virtualizedMatch(match_, mode, B1.tpe)
        val defdef = DefDef(methodSym, Modifiers(methodSym.flags), originals, rhs)

        (defdef, matchResTp)
      }

<<<<<<< HEAD
      // `def isDefinedAt(x: $argTp): Boolean = ${`$selector match { $casesTrue ` updateAttachment DefaultOverrideMatchAttachment(FALSE)}`
=======
      // `def isDefinedAt(x: $argTp): Boolean = ${`$selector match { $casesTrue; case default$ => false } }`
>>>>>>> db5919a7
      def isDefinedAtMethod = {
        val methodSym = anonClass.newMethod(nme.isDefinedAt, tree.pos.makeTransparent, FINAL)
        val paramSym = mkParam(methodSym)

        val methodBodyTyper = newTyper(context.makeNewScope(context.tree, methodSym)) // should use the DefDef for the context's tree, but it doesn't exist yet (we need the typer we're creating to create it)
        methodBodyTyper.context.scope enter paramSym
        methodSym setInfo MethodType(List(paramSym), BooleanClass.tpe)

        val defaultCase = mkDefaultCase(FALSE_typed)
        val match_ = methodBodyTyper.typedMatch(selector, casesTrue :+ defaultCase, mode, BooleanClass.tpe)

<<<<<<< HEAD
        val matchWithDefault = match_ updateAttachment DefaultOverrideMatchAttachment(FALSE)
        DefDef(methodSym, methodBodyTyper.virtualizedMatch(matchWithDefault, mode, BooleanClass.tpe))
=======
        DefDef(methodSym, methodBodyTyper.virtualizedMatch(match_, mode, BooleanClass.tpe))
>>>>>>> db5919a7
      }

      // only used for @cps annotated partial functions
      // `def apply(x: $argTp): $matchResTp = $selector match { $cases }`
      def applyMethod = {
        val methodSym = anonClass.newMethod(nme.apply, tree.pos, FINAL | OVERRIDE)
        val paramSym = mkParam(methodSym)

        methodSym setInfo MethodType(List(paramSym), AnyClass.tpe)

        val methodBodyTyper = newTyper(context.makeNewScope(context.tree, methodSym))
        // should use the DefDef for the context's tree, but it doesn't exist yet (we need the typer we're creating to create it)
        methodBodyTyper.context.scope enter paramSym

        val match_ = methodBodyTyper.typedMatch(selector, cases, mode, resTp)

        val matchResTp = match_.tpe
        methodSym setInfo MethodType(List(paramSym), matchResTp) // patch info

        (DefDef(methodSym, methodBodyTyper.virtualizedMatch(match_, mode, matchResTp)), matchResTp)
      }

      def parents(resTp: Type) = addSerializable(appliedType(AbstractPartialFunctionClass.typeConstructor, List(argTp, resTp)))

      val members = {
        val (applyMeth, matchResTp) = {
          // rig the show so we can get started typing the method body -- later we'll correct the infos...
          // targs were type arguments for PartialFunction, so we know they will work for AbstractPartialFunction as well
          anonClass setInfo ClassInfoType(parents(resTp), newScope, anonClass)

          // somehow @cps annotations upset the typer when looking at applyOrElse's signature, but not apply's
          // TODO: figure out the details (T @cps[U] is not a subtype of Any, but then why does it work for the apply method?)
          if (targsValidParams) applyOrElseMethodDef
          else applyMethod
        }

        // patch info to the class's definitive info
        anonClass setInfo ClassInfoType(parents(matchResTp), newScope, anonClass)
        List(applyMeth, isDefinedAtMethod)
      }

      members foreach (m => anonClass.info.decls enter m.symbol)

      val typedBlock = typedPos(tree.pos, mode, pt) {
<<<<<<< HEAD
        Block(ClassDef(anonClass, NoMods, ListOfNil, members, tree.pos.focus), atPos(tree.pos.focus)(New(anonClass.tpe)))
=======
        Block(ClassDef(anonClass, NoMods, ListOfNil, ListOfNil, members, tree.pos.focus), atPos(tree.pos.focus)(
          Apply(Select(New(Ident(anonClass.name).setSymbol(anonClass)), nme.CONSTRUCTOR), List())
        ))
>>>>>>> db5919a7
      }

      if (typedBlock.isErrorTyped) typedBlock
      else // Don't leak implementation details into the type, see SI-6575
        typedPos(tree.pos, mode, pt) {
          Typed(typedBlock, TypeTree(typedBlock.tpe baseType PartialFunctionClass))
        }
    }


    /**
     *  @param fun  ...
     *  @param mode ...
     *  @param pt   ...
     *  @return     ...
     */
    private def typedFunction(fun: Function, mode: Mode, pt: Type): Tree = {
      val numVparams = fun.vparams.length
      if (numVparams > definitions.MaxFunctionArity)
        return MaxFunctionArityError(fun)

      def decompose(pt: Type): (Symbol, List[Type], Type) =
        if ((isFunctionType(pt) || (pt.typeSymbol == PartialFunctionClass && numVparams == 1 && fun.body.isInstanceOf[Match])) && // see bug901 for a reason why next conditions are needed
            (  pt.dealiasWiden.typeArgs.length - 1 == numVparams
            || fun.vparams.exists(_.tpt.isEmpty)
            ))
          (pt.typeSymbol, pt.dealiasWiden.typeArgs.init, pt.dealiasWiden.typeArgs.last)
        else
          (FunctionClass(numVparams), fun.vparams map (x => NoType), WildcardType)

      val (clazz, argpts, respt) = decompose(pt)
      if (argpts.lengthCompare(numVparams) != 0)
        WrongNumberOfParametersError(fun, argpts)
      else {
        foreach2(fun.vparams, argpts) { (vparam, argpt) =>
          if (vparam.tpt.isEmpty) {
            vparam.tpt.tpe =
              if (isFullyDefined(argpt)) argpt
              else {
                fun match {
                  case etaExpansion(vparams, fn, args) =>
                    silent(_.typed(fn, mode.forFunMode, pt)) filter (_ => context.undetparams.isEmpty) map { fn1 =>
                        // if context,undetparams is not empty, the function was polymorphic,
                        // so we need the missing arguments to infer its type. See #871
                        //println("typing eta "+fun+":"+fn1.tpe+"/"+context.undetparams)
                        val ftpe = normalize(fn1.tpe) baseType FunctionClass(numVparams)
                        if (isFunctionType(ftpe) && isFullyDefined(ftpe))
                          return typedFunction(fun, mode, ftpe)
                    }
                  case _ =>
                }
                MissingParameterTypeError(fun, vparam, pt)
                ErrorType
              }
            if (!vparam.tpt.pos.isDefined) vparam.tpt setPos vparam.pos.focus
          }
        }

        fun.body match {
          // translate `x => x match { <cases> }` : PartialFunction to
          // `new PartialFunction { def applyOrElse(x, default) = x match { <cases> } def isDefinedAt(x) = ... }`
          case Match(sel, cases) if (sel ne EmptyTree) && newPatternMatching && (pt.typeSymbol == PartialFunctionClass) =>
            // go to outer context -- must discard the context that was created for the Function since we're discarding the function
            // thus, its symbol, which serves as the current context.owner, is not the right owner
            // you won't know you're using the wrong owner until lambda lift crashes (unless you know better than to use the wrong owner)
            val outerTyper = newTyper(context.outer)
            val p = fun.vparams.head
            if (p.tpt.tpe == null) p.tpt setType outerTyper.typedType(p.tpt).tpe

            outerTyper.synthesizePartialFunction(p.name, p.pos, fun.body, mode, pt)
          case _ =>
            val vparamSyms = fun.vparams map { vparam =>
              enterSym(context, vparam)
              if (context.retyping) context.scope enter vparam.symbol
              vparam.symbol
            }
            val vparams = fun.vparams mapConserve typedValDef
            val formals = vparamSyms map (_.tpe)
            val body1 = typed(fun.body, respt)
            val restpe = packedType(body1, fun.symbol).deconst.resultType
            val funtpe  = appliedType(clazz, formals :+ restpe: _*)

            treeCopy.Function(fun, vparams, body1) setType funtpe
        }
      }
    }

    def typedRefinement(templ: Template) {
      val stats = templ.body
      namer.enterSyms(stats)

      // need to delay rest of typedRefinement to avoid cyclic reference errors
      unit.toCheck += { () =>
        val stats1 = typedStats(stats, NoSymbol)
        // this code kicks in only after typer, so `stats` will never be filled in time
        // as a result, most of compound type trees with non-empty stats will fail to reify
        // todo. investigate whether something can be done about this
        val att = templ.attachments.get[CompoundTypeTreeOriginalAttachment].getOrElse(CompoundTypeTreeOriginalAttachment(Nil, Nil))
        templ.removeAttachment[CompoundTypeTreeOriginalAttachment]
        templ updateAttachment att.copy(stats = stats1)
        for (stat <- stats1 if stat.isDef && stat.symbol.isOverridingSymbol)
          stat.symbol setFlag OVERRIDE
                }
        }

    def typedImport(imp : Import) : Import = (transformed remove imp) match {
      case Some(imp1: Import) => imp1
      case _                  => log("unhandled import: "+imp+" in "+unit); imp
    }

    def typedStats(stats: List[Tree], exprOwner: Symbol): List[Tree] = {
      val inBlock = exprOwner == context.owner
      def includesTargetPos(tree: Tree) =
        tree.pos.isRange && context.unit.exists && (tree.pos includes context.unit.targetPos)
      val localTarget = stats exists includesTargetPos
      def typedStat(stat: Tree): Tree = {
        if (context.owner.isRefinementClass && !treeInfo.isDeclarationOrTypeDef(stat))
          OnlyDeclarationsError(stat)
        else
          stat match {
            case imp @ Import(_, _) =>
              imp.symbol.initialize
              if (!imp.symbol.isError) {
                context = context.makeNewImport(imp)
                typedImport(imp)
              } else EmptyTree
            case _ =>
              if (localTarget && !includesTargetPos(stat)) {
                // skip typechecking of statements in a sequence where some other statement includes
                // the targetposition
                stat
              } else {
                val localTyper = if (inBlock || (stat.isDef && !stat.isInstanceOf[LabelDef])) {
                  this
                } else newTyper(context.make(stat, exprOwner))
                // XXX this creates a spurious dead code warning if an exception is thrown
                // in a constructor, even if it is the only thing in the constructor.
                val result = checkDead(localTyper.typed(stat, EXPRmode | BYVALmode, WildcardType))

                if (treeInfo.isSelfOrSuperConstrCall(result)) {
                  context.inConstructorSuffix = true
                  if (treeInfo.isSelfConstrCall(result) && result.symbol.pos.pointOrElse(0) >= exprOwner.enclMethod.pos.pointOrElse(0))
                    ConstructorsOrderError(stat)
                }

                if (treeInfo.isPureExprForWarningPurposes(result)) context.warning(stat.pos,
                  "a pure expression does nothing in statement position; " +
                  "you may be omitting necessary parentheses"
                )
                result
              }
          }
      }

      /** 'accessor' and 'accessed' are so similar it becomes very difficult to
       *  follow the logic, so I renamed one to something distinct.
       */
      def accesses(looker: Symbol, accessed: Symbol) = accessed.hasLocalFlag && (
           (accessed.isParamAccessor)
        || (looker.hasAccessorFlag && !accessed.hasAccessorFlag && accessed.isPrivate)
      )

      def checkNoDoubleDefs(stats: List[Tree]): Unit = {
        val scope = if (inBlock) context.scope else context.owner.info.decls
        var e = scope.elems
        while ((e ne null) && e.owner == scope) {
          var e1 = scope.lookupNextEntry(e)
          while ((e1 ne null) && e1.owner == scope) {
            if (!accesses(e.sym, e1.sym) && !accesses(e1.sym, e.sym) &&
                (e.sym.isType || inBlock || (e.sym.tpe matches e1.sym.tpe)))
              // default getters are defined twice when multiple overloads have defaults. an
              // error for this is issued in RefChecks.checkDefaultsInOverloaded
              if (!e.sym.isErroneous && !e1.sym.isErroneous && !e.sym.hasDefaultFlag &&
                  !e.sym.hasAnnotation(BridgeClass) && !e1.sym.hasAnnotation(BridgeClass)) {
                log("Double definition detected:\n  " +
                    ((e.sym.getClass, e.sym.info, e.sym.ownerChain)) + "\n  " +
                    ((e1.sym.getClass, e1.sym.info, e1.sym.ownerChain)))

                DefDefinedTwiceError(e.sym, e1.sym)
                scope.unlink(e1) // need to unlink to avoid later problems with lub; see #2779
              }
              e1 = scope.lookupNextEntry(e1)
          }
          e = e.next
        }
      }

      def addSynthetics(stats: List[Tree]): List[Tree] = {
        val scope = if (inBlock) context.scope else context.owner.info.decls
        var newStats = new ListBuffer[Tree]
        var moreToAdd = true
        while (moreToAdd) {
          val initElems = scope.elems
          // SI-5877 The decls of a package include decls of the package object. But we don't want to add
          //         the corresponding synthetics to the package class, only to the package object class.
          def shouldAdd(sym: Symbol) =
            inBlock || !context.isInPackageObject(sym, context.owner)
          for (sym <- scope if shouldAdd(sym))
            for (tree <- context.unit.synthetics get sym) {
              newStats += typedStat(tree) // might add even more synthetics to the scope
              context.unit.synthetics -= sym
            }
          // the type completer of a synthetic might add more synthetics. example: if the
          // factory method of a case class (i.e. the constructor) has a default.
          moreToAdd = scope.elems ne initElems
        }
        if (newStats.isEmpty) stats
        else {
          // put default getters next to the method they belong to,
          // same for companion objects. fixes #2489 and #4036.
          // [Martin] This is pretty ugly. I think we could avoid
          // this code by associating defaults and companion objects
          // with the original tree instead of the new symbol.
          def matches(stat: Tree, synt: Tree) = (stat, synt) match {
            // synt is default arg for stat
            case (DefDef(_, statName, _, _, _, _), DefDef(mods, syntName, _, _, _, _)) =>
              mods.hasDefaultFlag && syntName.toString.startsWith(statName.toString)

            // synt is companion module
            case (ClassDef(_, className, _, _), ModuleDef(_, moduleName, _)) =>
              className.toTermName == moduleName

            // synt is implicit def for implicit class (#6278)
            case (ClassDef(cmods, cname, _, _), DefDef(dmods, dname, _, _, _, _)) =>
              cmods.isImplicit && dmods.isImplicit && cname.toTermName == dname

            case _ => false
          }

          def matching(stat: Tree): List[Tree] = {
            val (pos, neg) = newStats.partition(synt => matches(stat, synt))
            newStats = neg
            pos.toList
          }

          (stats foldRight List[Tree]())((stat, res) => {
            stat :: matching(stat) ::: res
          }) ::: newStats.toList
        }
      }

      val stats1 = stats mapConserve typedStat
      if (phase.erasedTypes) stats1
      else {
        checkNoDoubleDefs(stats1)
        addSynthetics(stats1)
      }
    }

    def typedArg(arg: Tree, mode: Mode, newmode: Mode, pt: Type): Tree = {
      val typedMode = mode.onlySticky | newmode
      val t = withCondConstrTyper((mode & SCCmode) != NOmode)(_.typed(arg, typedMode, pt))
      checkDead.inMode(typedMode, t)
    }

    def typedArgs(args: List[Tree], mode: Mode) =
      args mapConserve (arg => typedArg(arg, mode, NOmode, WildcardType))

    /** Type trees in `args0` against corresponding expected type in `adapted0`.
     *
     * The mode in which each argument is typed is derived from `mode` and
     * whether the arg was originally by-name or var-arg (need `formals0` for that)
     * the default is by-val, of course.
     *
     * (docs reverse-engineered -- AM)
     */
    def typedArgs(args0: List[Tree], mode: Mode, formals0: List[Type], adapted0: List[Type]): List[Tree] = {
      val sticky = mode.onlySticky
      def loop(args: List[Tree], formals: List[Type], adapted: List[Type]): List[Tree] = {
        if (args.isEmpty || adapted.isEmpty) Nil
        else {
          // No formals left or * indicates varargs.
          val isVarArgs = formals.isEmpty || formals.tail.isEmpty && isRepeatedParamType(formals.head)
          val typedMode = sticky | (
            if (isVarArgs) STARmode | BYVALmode
            else if (isByNameParamType(formals.head)) NOmode
            else BYVALmode
          )
          var tree = typedArg(args.head, mode, typedMode, adapted.head)
          // formals may be empty, so don't call tail
          tree :: loop(args.tail, formals drop 1, adapted.tail)
        }
      }
      loop(args0, formals0, adapted0)
    }

    /** Does function need to be instantiated, because a missing parameter
     *  in an argument closure overlaps with an uninstantiated formal?
     */
    def needsInstantiation(tparams: List[Symbol], formals: List[Type], args: List[Tree]) = {
      def isLowerBounded(tparam: Symbol) = !tparam.info.bounds.lo.typeSymbol.isBottomClass

      exists2(formals, args) {
        case (formal, Function(vparams, _)) =>
          (vparams exists (_.tpt.isEmpty)) &&
          vparams.length <= MaxFunctionArity &&
          (formal baseType FunctionClass(vparams.length) match {
            case TypeRef(_, _, formalargs) =>
              ( exists2(formalargs, vparams)((formal, vparam) =>
                        vparam.tpt.isEmpty && (tparams exists formal.contains))
                && (tparams forall isLowerBounded)
              )
            case _ =>
              false
          })
        case _ =>
          false
      }
    }

    /** Is `tree` a block created by a named application?
     */
    def isNamedApplyBlock(tree: Tree) =
      context.namedApplyBlockInfo exists (_._1 == tree)

    def callToCompanionConstr(context: Context, calledFun: Symbol) = {
      calledFun.isConstructor && {
        val methCtx = context.enclMethod
        (methCtx != NoContext) && {
          val contextFun = methCtx.tree.symbol
          contextFun.isPrimaryConstructor && contextFun.owner.isModuleClass &&
          companionSymbolOf(calledFun.owner, context).moduleClass == contextFun.owner
        }
      }
    }

    def doTypedApply(tree: Tree, fun0: Tree, args: List[Tree], mode: Mode, pt: Type): Tree = {
      // TODO_NMT: check the assumption that args nonEmpty
      def duplErrTree = setError(treeCopy.Apply(tree, fun0, args))
      def duplErrorTree(err: AbsTypeError) = { issue(err); duplErrTree }

      def preSelectOverloaded(fun: Tree): Tree = {
        if (fun.hasSymbolField && fun.symbol.isOverloaded) {
          // remove alternatives with wrong number of parameters without looking at types.
          // less expensive than including them in inferMethodAlternative (see below).
          def shapeType(arg: Tree): Type = arg match {
            case Function(vparams, body) =>
              functionType(vparams map (_ => AnyClass.tpe), shapeType(body))
            case AssignOrNamedArg(Ident(name), rhs) =>
              NamedType(name, shapeType(rhs))
            case _ =>
              NothingClass.tpe
          }
          val argtypes = args map shapeType
          val pre = fun.symbol.tpe.prefix
          var sym = fun.symbol filter { alt =>
            // must use pt as expected type, not WildcardType (a tempting quick fix to #2665)
            // now fixed by using isWeaklyCompatible in exprTypeArgs
            // TODO: understand why exactly -- some types were not inferred anymore (`ant clean quick.bin` failed)
            // (I had expected inferMethodAlternative to pick up the slack introduced by using WildcardType here)
            //
            // @PP responds: I changed it to pass WildcardType instead of pt and only one line in
            // trunk (excluding scalacheck, which had another) failed to compile. It was this line in
            // Types: "refs = Array(Map(), Map())".  I determined that inference fails if there are at
            // least two invariant type parameters. See the test case I checked in to help backstop:
            // pos/isApplicableSafe.scala.
            isApplicableSafe(context.undetparams, followApply(pre memberType alt), argtypes, pt)
          }
          if (sym.isOverloaded) {
              // eliminate functions that would result from tupling transforms
              // keeps alternatives with repeated params
            val sym1 = sym filter (alt =>
                 isApplicableBasedOnArity(pre memberType alt, argtypes.length, varargsStar = false, tuplingAllowed = false)
              || alt.tpe.params.exists(_.hasDefault)
            )
            if (sym1 != NoSymbol) sym = sym1
          }
          if (sym == NoSymbol) fun
          else adapt(fun setSymbol sym setType pre.memberType(sym), mode.forFunMode, WildcardType)
        } else fun
      }

      val fun = preSelectOverloaded(fun0)

      fun.tpe match {
        case OverloadedType(pre, alts) =>
          def handleOverloaded = {
            val undetparams = context.extractUndetparams()
            val argtpes = new ListBuffer[Type]
            val amode = forArgMode(fun, mode)
            val args1 = args map {
              case arg @ AssignOrNamedArg(Ident(name), rhs) =>
                // named args: only type the righthand sides ("unknown identifier" errors otherwise)
                val rhs1 = typedArg(rhs, amode, BYVALmode, WildcardType)
                argtpes += NamedType(name, rhs1.tpe.deconst)
                // the assign is untyped; that's ok because we call doTypedApply
                treeCopy.AssignOrNamedArg(arg, arg.lhs, rhs1)
              case arg @ Typed(repeated, Ident(tpnme.WILDCARD_STAR)) =>
                val arg1 = typedArg(arg, amode, BYVALmode, WildcardType)
                argtpes += RepeatedType(arg1.tpe.deconst)
                arg1
              case arg =>
                val arg1 = typedArg(arg, amode, BYVALmode, WildcardType)
                argtpes += arg1.tpe.deconst
                arg1
            }
            context.undetparams = undetparams
            if (context.hasErrors)
              setError(tree)
            else {
              inferMethodAlternative(fun, undetparams, argtpes.toList, pt)
              doTypedApply(tree, adapt(fun, mode.forFunMode, WildcardType), args1, mode, pt)
            }
          }
          handleOverloaded

        case mt @ MethodType(params, _) =>
          val paramTypes = mt.paramTypes
          // repeat vararg as often as needed, remove by-name
          val argslen = args.length
          val formals = formalTypes(paramTypes, argslen)

          /** Try packing all arguments into a Tuple and apply `fun`
           *  to that. This is the last thing which is tried (after
           *  default arguments)
           */
          def tryTupleApply: Option[Tree] = (
            if (eligibleForTupleConversion(paramTypes, argslen) && !phase.erasedTypes) {
              val tupleArgs = List(atPos(tree.pos.makeTransparent)(gen.mkTuple(args)))
              // expected one argument, but got 0 or >1 ==>  try applying to tuple
              // the inner "doTypedApply" does "extractUndetparams" => restore when it fails
              val savedUndetparams = context.undetparams
              silent(_.doTypedApply(tree, fun, tupleArgs, mode, pt)) map { t =>
                  // Depending on user options, may warn or error here if
                  // a Unit or tuple was inserted.
                  Some(t) filter (tupledTree =>
                       !mode.inExprModeButNot(FUNmode)
                    || tupledTree.symbol == null
                    || checkValidAdaptation(tupledTree, args)
                  )
              } orElse { _ => context.undetparams = savedUndetparams ; None }
              }
            else None
          )

          /** Treats an application which uses named or default arguments.
           *  Also works if names + a vararg used: when names are used, the vararg
           *  parameter has to be specified exactly once. Note that combining varargs
           *  and defaults is ruled out by typedDefDef.
           */
          def tryNamesDefaults: Tree = {
            val lencmp = compareLengths(args, formals)

            def checkNotMacro() = {
              if (treeInfo.isMacroApplication(fun))
                tryTupleApply getOrElse duplErrorTree(NamedAndDefaultArgumentsNotSupportedForMacros(tree, fun))
            }

            if (mt.isErroneous) duplErrTree
            else if (mode.inPatternMode) {
              // #2064
              duplErrorTree(WrongNumberOfArgsError(tree, fun))
            } else if (lencmp > 0) {
              tryTupleApply getOrElse duplErrorTree(TooManyArgsNamesDefaultsError(tree, fun))
            } else if (lencmp == 0) {
              // we don't need defaults. names were used, so this application is transformed
              // into a block (@see transformNamedApplication in NamesDefaults)
              val (namelessArgs, argPos) = removeNames(Typer.this)(args, params)
              if (namelessArgs exists (_.isErroneous)) {
                duplErrTree
              } else if (!allArgsArePositional(argPos) && !sameLength(formals, params))
                // !allArgsArePositional indicates that named arguments are used to re-order arguments
                duplErrorTree(MultipleVarargError(tree))
              else if (allArgsArePositional(argPos) && !isNamedApplyBlock(fun)) {
                // if there's no re-ordering, and fun is not transformed, no need to transform
                // more than an optimization, e.g. important in "synchronized { x = update-x }"
                checkNotMacro()
                doTypedApply(tree, fun, namelessArgs, mode, pt)
              } else {
                checkNotMacro()
                transformNamedApplication(Typer.this, mode, pt)(
                                          treeCopy.Apply(tree, fun, namelessArgs), argPos)
              }
            } else {
              // defaults are needed. they are added to the argument list in named style as
              // calls to the default getters. Example:
              //  foo[Int](a)()  ==>  foo[Int](a)(b = foo$qual.foo$default$2[Int](a))
              checkNotMacro()
              val fun1 = transformNamedApplication(Typer.this, mode, pt)(fun, x => x)
              if (fun1.isErroneous) duplErrTree
              else {
                assert(isNamedApplyBlock(fun1), fun1)
                val NamedApplyInfo(qual, targs, previousArgss, _) = context.namedApplyBlockInfo.get._2
                val blockIsEmpty = fun1 match {
                  case Block(Nil, _) =>
                    // if the block does not have any ValDef we can remove it. Note that the call to
                    // "transformNamedApplication" is always needed in order to obtain targs/previousArgss
                    context.namedApplyBlockInfo = None
                    true
                  case _ => false
                }
                val (allArgs, missing) = addDefaults(args, qual, targs, previousArgss, params, fun.pos.focus, context)
                val funSym = fun1 match { case Block(_, expr) => expr.symbol }
                val lencmp2 = compareLengths(allArgs, formals)

                if (!sameLength(allArgs, args) && callToCompanionConstr(context, funSym)) {
                  duplErrorTree(ModuleUsingCompanionClassDefaultArgsErrror(tree))
                } else if (lencmp2 > 0) {
                  removeNames(Typer.this)(allArgs, params) // #3818
                  duplErrTree
                } else if (lencmp2 == 0) {
                  // useful when a default doesn't match parameter type, e.g. def f[T](x:T="a"); f[Int]()
                  val note = "Error occurred in an application involving default arguments."
                  if (!(context.diagnostic contains note)) context.diagnostic = note :: context.diagnostic
                  doTypedApply(tree, if (blockIsEmpty) fun else fun1, allArgs, mode, pt)
                } else {
                  tryTupleApply getOrElse duplErrorTree(NotEnoughArgsError(tree, fun, missing))
                }
              }
            }
          }

          if (!sameLength(formals, args) ||   // wrong nb of arguments
              (args exists isNamedArg) ||     // uses a named argument
              isNamedApplyBlock(fun)) {       // fun was transformed to a named apply block =>
                                              // integrate this application into the block
            if (dyna.isApplyDynamicNamed(fun)) dyna.typedNamedApply(tree, fun, args, mode, pt)
            else tryNamesDefaults
          } else {
            val tparams = context.extractUndetparams()
            if (tparams.isEmpty) { // all type params are defined
              def handleMonomorphicCall: Tree = {
                // In order for checkDead not to be misled by the unfortunate special
                // case of AnyRef#synchronized (which is implemented with signature T => T
                // but behaves as if it were (=> T) => T) we need to know what is the actual
                // target of a call.  Since this information is no longer available from
                // typedArg, it is recorded here.
                checkDead.updateExpr(fun)

                val args1 =
                  // no expected type when jumping to a match label -- anything goes (this is ok since we're typing the translation of well-typed code)
                  // ... except during erasure: we must take the expected type into account as it drives the insertion of casts!
                  // I've exhausted all other semi-clean approaches I could think of in balancing GADT magic, SI-6145, CPS type-driven transforms and other existential trickiness
                  // (the right thing to do -- packing existential types -- runs into limitations in subtyping existential types,
                  //  casting breaks SI-6145,
                  //  not casting breaks GADT typing as it requires sneaking ill-typed trees past typer)
                  if (!phase.erasedTypes && fun.symbol.isLabel && treeInfo.isSynthCaseSymbol(fun.symbol))
                    typedArgs(args, forArgMode(fun, mode))
                  else
                    typedArgs(args, forArgMode(fun, mode), paramTypes, formals)

                // instantiate dependent method types, must preserve singleton types where possible (stableTypeFor) -- example use case:
                // val foo = "foo"; def precise(x: String)(y: x.type): x.type = {...}; val bar : foo.type = precise(foo)(foo)
                // precise(foo) : foo.type => foo.type
                val restpe = mt.resultType(args1 map (arg => gen.stableTypeFor(arg) getOrElse arg.tpe))
                def ifPatternSkipFormals(tp: Type) = tp match {
                  case MethodType(_, rtp) if (mode.inPatternMode) => rtp
                  case _ => tp
                }

                /**
                 * This is translating uses of List() into Nil.  This is less
                 *  than ideal from a consistency standpoint, but it shouldn't be
                 *  altered without due caution.
                 *  ... this also causes bootstrapping cycles if List_apply is
                 *  forced during kind-arity checking, so it is guarded by additional
                 *  tests to ensure we're sufficiently far along.
                 */
                if (args.isEmpty && !forInteractive && fun.symbol.isInitialized && ListModule.hasCompleteInfo && (fun.symbol == List_apply))
                  atPos(tree.pos)(gen.mkNil setType restpe)
                else
                  constfold(treeCopy.Apply(tree, fun, args1) setType ifPatternSkipFormals(restpe))
              }
              handleMonomorphicCall
            } else if (needsInstantiation(tparams, formals, args)) {
              //println("needs inst "+fun+" "+tparams+"/"+(tparams map (_.info)))
              inferExprInstance(fun, tparams)
              doTypedApply(tree, fun, args, mode, pt)
            } else {
              def handlePolymorphicCall = {
                assert(!mode.inPatternMode, mode) // this case cannot arise for patterns
                val lenientTargs = protoTypeArgs(tparams, formals, mt.resultApprox, pt)
                val strictTargs = map2(lenientTargs, tparams)((targ, tparam) =>
                  if (targ == WildcardType) tparam.tpeHK else targ)
                var remainingParams = paramTypes
                def typedArgToPoly(arg: Tree, formal: Type): Tree = { //TR TODO: cleanup
                  val lenientPt = formal.instantiateTypeParams(tparams, lenientTargs)
                  val newmode =
                    if (isByNameParamType(remainingParams.head)) POLYmode
                    else POLYmode | BYVALmode
                  if (remainingParams.tail.nonEmpty) remainingParams = remainingParams.tail
                  val arg1 = typedArg(arg, forArgMode(fun, mode), newmode, lenientPt)
                  val argtparams = context.extractUndetparams()
                  if (!argtparams.isEmpty) {
                    val strictPt = formal.instantiateTypeParams(tparams, strictTargs)
                    inferArgumentInstance(arg1, argtparams, strictPt, lenientPt)
                    arg1
                  } else arg1
                }
                val args1 = map2(args, formals)(typedArgToPoly)
                if (args1 exists { _.isErrorTyped }) duplErrTree
                else {
                  debuglog("infer method inst " + fun + ", tparams = " + tparams + ", args = " + args1.map(_.tpe) + ", pt = " + pt + ", lobounds = " + tparams.map(_.tpe.bounds.lo) + ", parambounds = " + tparams.map(_.info)) //debug
                  // define the undetparams which have been fixed by this param list, replace the corresponding symbols in "fun"
                  // returns those undetparams which have not been instantiated.
                  val undetparams = inferMethodInstance(fun, tparams, args1, pt)
                  try doTypedApply(tree, fun, args1, mode, pt)
                  finally context.undetparams = undetparams
                }
              }
              handlePolymorphicCall
            }
          }

        case SingleType(_, _) =>
          doTypedApply(tree, fun setType fun.tpe.widen, args, mode, pt)

        case ErrorType =>
          if (!tree.isErrorTyped) setError(tree) else tree
          // @H change to setError(treeCopy.Apply(tree, fun, args))

        case otpe if mode.inPatternMode && unapplyMember(otpe).exists =>
          doTypedUnapply(tree, fun0, fun, args, mode, pt)

        case _ =>
          if (treeInfo.isMacroApplication(tree)) duplErrorTree(MacroTooManyArgumentListsError(tree, fun.symbol))
          else duplErrorTree(ApplyWithoutArgsError(tree, fun))
      }
    }

    def doTypedUnapply(tree: Tree, fun0: Tree, fun: Tree, args: List[Tree], mode: Mode, pt: Type): Tree = {
      def duplErrTree = setError(treeCopy.Apply(tree, fun0, args))
      def duplErrorTree(err: AbsTypeError) = { issue(err); duplErrTree }

      val otpe = fun.tpe

      if (args.length > MaxTupleArity)
        return duplErrorTree(TooManyArgsPatternError(fun))

      //
      def freshArgType(tp: Type): (List[Symbol], Type) = tp match {
        case MethodType(param :: _, _) =>
          (Nil, param.tpe)
        case PolyType(tparams, restpe) =>
          createFromClonedSymbols(tparams, freshArgType(restpe)._2)((ps, t) => ((ps, t)))
        // No longer used, see test case neg/t960.scala (#960 has nothing to do with it)
        case OverloadedType(_, _) =>
          OverloadedUnapplyError(fun)
          (Nil, ErrorType)
        case _ =>
          UnapplyWithSingleArgError(fun)
          (Nil, ErrorType)
      }

      val unapp     = unapplyMember(otpe)
      val unappType = otpe.memberType(unapp)
      val argDummy  = context.owner.newValue(nme.SELECTOR_DUMMY, fun.pos, SYNTHETIC) setInfo pt
      val arg       = Ident(argDummy) setType pt

      val uncheckedTypeExtractor =
        if (unappType.paramTypes.nonEmpty)
          extractorForUncheckedType(tree.pos, unappType.paramTypes.head)
        else None

      if (!isApplicableSafe(Nil, unappType, List(pt), WildcardType)) {
        //Console.println(s"UNAPP: need to typetest, arg: ${arg.tpe} unappType: $unappType")
        val (freeVars, unappFormal) = freshArgType(unappType.skolemizeExistential(context.owner, tree))
        val unapplyContext = context.makeNewScope(context.tree, context.owner)
        freeVars foreach unapplyContext.scope.enter

        val typer1 = newTyper(unapplyContext)
        val pattp = typer1.infer.inferTypedPattern(tree, unappFormal, arg.tpe, canRemedy = uncheckedTypeExtractor.nonEmpty)

        // turn any unresolved type variables in freevars into existential skolems
        val skolems = freeVars map (fv => unapplyContext.owner.newExistentialSkolem(fv, fv))
        arg setType pattp.substSym(freeVars, skolems)
        argDummy setInfo arg.tpe
      }

      // clearing the type is necessary so that ref will be stabilized; see bug 881
      val fun1 = typedPos(fun.pos)(Apply(Select(fun.clearType(), unapp), List(arg)))

      if (fun1.tpe.isErroneous) duplErrTree
      else {
        val resTp     = fun1.tpe.finalResultType.dealiasWiden
        val nbSubPats = args.length

        val (formals, formalsExpanded) = extractorFormalTypes(fun0.pos, resTp, nbSubPats, fun1.symbol)
        if (formals == null) duplErrorTree(WrongNumberOfArgsError(tree, fun))
        else {
          val args1 = typedArgs(args, mode, formals, formalsExpanded)
          val pt1 = if (isFullyDefined(pt)) pt else makeFullyDefined(pt) // SI-1048

          val itype = glb(List(pt1, arg.tpe))
          arg setType pt1    // restore type (arg is a dummy tree, just needs to pass typechecking)
          val unapply = UnApply(fun1, args1) setPos tree.pos setType itype

          // if the type that the unapply method expects for its argument is uncheckable, wrap in classtag extractor
          // skip if the unapply's type is not a method type with (at least, but really it should be exactly) one argument
          // also skip if we already wrapped a classtag extractor (so we don't keep doing that forever)
          if (uncheckedTypeExtractor.isEmpty || fun1.symbol.owner.isNonBottomSubClass(ClassTagClass)) unapply
          else wrapClassTagUnapply(unapply, uncheckedTypeExtractor.get, unappType.paramTypes.head)
        }
      }
    }

    def wrapClassTagUnapply(uncheckedPattern: Tree, classTagExtractor: Tree, pt: Type): Tree = {
      // TODO: disable when in unchecked match
      // we don't create a new Context for a Match, so find the CaseDef, then go out one level and navigate back to the match that has this case
      // val thisCase = context.nextEnclosing(_.tree.isInstanceOf[CaseDef])
      // val unchecked = thisCase.outer.tree.collect{case Match(selector, cases) if cases contains thisCase => selector} match {
      //   case List(Typed(_, tpt)) if tpt.tpe hasAnnotation UncheckedClass => true
      //   case t => println("outer tree: "+ (t, thisCase, thisCase.outer.tree)); false
      // }
      // println("wrapClassTagUnapply"+ (!isPastTyper && infer.containsUnchecked(pt), pt, uncheckedPattern))
      // println("wrapClassTagUnapply: "+ extractor)
      // println(util.Position.formatMessage(uncheckedPattern.pos, "made unchecked type test into a checked one", true))

      val args = List(uncheckedPattern)
      val app  = atPos(uncheckedPattern.pos)(Apply(classTagExtractor, args))
      // must call doTypedUnapply directly, as otherwise we get undesirable rewrites
      // and re-typechecks of the target of the unapply call in PATTERNmode,
      // this breaks down when the classTagExtractor (which defineds the unapply member) is not a simple reference to an object,
      // but an arbitrary tree as is the case here
      doTypedUnapply(app, classTagExtractor, classTagExtractor, args, PATTERNmode, pt)
    }

    // if there's a ClassTag that allows us to turn the unchecked type test for `pt` into a checked type test
    // return the corresponding extractor (an instance of ClassTag[`pt`])
    def extractorForUncheckedType(pos: Position, pt: Type): Option[Tree] = if (isPastTyper) None else {
      // only look at top-level type, can't (reliably) do anything about unchecked type args (in general)
      // but at least make a proper type before passing it elsewhere
      val pt1 = pt.dealiasWiden match {
        case tr @ TypeRef(pre, sym, args) if args.nonEmpty => copyTypeRef(tr, pre, sym, sym.typeParams map (_.tpeHK)) // replace actual type args with dummies
        case pt1                                           => pt1
      }
      pt1 match {
        // if at least one of the types in an intersection is checkable, use the checkable ones
        // this avoids problems as in run/matchonseq.scala, where the expected type is `Coll with scala.collection.SeqLike`
        // Coll is an abstract type, but SeqLike of course is not
        case RefinedType(ps, _) if ps.length > 1 && (ps exists infer.isCheckable) =>
          None

        case ptCheckable if infer isUncheckable ptCheckable =>
          val classTagExtractor = resolveClassTag(pos, ptCheckable)

          if (classTagExtractor != EmptyTree && unapplyMember(classTagExtractor.tpe) != NoSymbol)
            Some(classTagExtractor)
          else None

        case _ => None
      }
    }

    /**
     * Convert an annotation constructor call into an AnnotationInfo.
     */
    def typedAnnotation(ann: Tree, mode: Mode = EXPRmode, selfsym: Symbol = NoSymbol): AnnotationInfo = {
      var hasError: Boolean = false
      val pending = ListBuffer[AbsTypeError]()

      def finish(res: AnnotationInfo): AnnotationInfo = {
        if (hasError) {
          pending.foreach(ErrorUtils.issueTypeError)
          ErroneousAnnotation
        }
        else res
      }

      def reportAnnotationError(err: AbsTypeError) = {
        pending += err
        hasError = true
        ErroneousAnnotation
      }

      /** Calling constfold right here is necessary because some trees (negated
       *  floats and literals in particular) are not yet folded.
       */
      def tryConst(tr: Tree, pt: Type): Option[LiteralAnnotArg] = {
        // The typed tree may be relevantly different than the tree `tr`,
        // e.g. it may have encountered an implicit conversion.
        val ttree = typed(constfold(tr), EXPRmode, pt)
        val const: Constant = ttree match {
          case l @ Literal(c) if !l.isErroneous => c
          case tree => tree.tpe match {
            case ConstantType(c)  => c
            case tpe              => null
          }
        }

        if (const == null) {
          reportAnnotationError(AnnotationNotAConstantError(ttree)); None
        } else if (const.value == null) {
          reportAnnotationError(AnnotationArgNullError(tr)); None
        } else
          Some(LiteralAnnotArg(const))
      }

      /** Converts an untyped tree to a ClassfileAnnotArg. If the conversion fails,
       *  an error message is reported and None is returned.
       */
      def tree2ConstArg(tree: Tree, pt: Type): Option[ClassfileAnnotArg] = tree match {
        case Apply(Select(New(tpt), nme.CONSTRUCTOR), args) if (pt.typeSymbol == ArrayClass) =>
          reportAnnotationError(ArrayConstantsError(tree)); None

        case ann @ Apply(Select(New(tpt), nme.CONSTRUCTOR), args) =>
          val annInfo = typedAnnotation(ann, mode, NoSymbol)
          val annType = annInfo.tpe

          if (!annType.typeSymbol.isSubClass(pt.typeSymbol))
            reportAnnotationError(AnnotationTypeMismatchError(tpt, annType, annType))
          else if (!annType.typeSymbol.isSubClass(ClassfileAnnotationClass))
            reportAnnotationError(NestedAnnotationError(ann, annType))

          if (annInfo.atp.isErroneous) { hasError = true; None }
          else Some(NestedAnnotArg(annInfo))

        // use of Array.apply[T: ClassTag](xs: T*): Array[T]
        // and    Array.apply(x: Int, xs: Int*): Array[Int]       (and similar)
        case Apply(fun, args) =>
          val typedFun = typed(fun, mode.forFunMode, WildcardType)
          if (typedFun.symbol.owner == ArrayModule.moduleClass && typedFun.symbol.name == nme.apply)
            pt match {
              case TypeRef(_, ArrayClass, targ :: _) =>
                trees2ConstArg(args, targ)
              case _ =>
                // For classfile annotations, pt can only be T:
                //   BT = Int, .., String, Class[_], JavaAnnotClass
                //   T = BT | Array[BT]
                // So an array literal as argument can only be valid if pt is Array[_]
                reportAnnotationError(ArrayConstantsTypeMismatchError(tree, pt))
                None
            }
          else tryConst(tree, pt)

        case Typed(t, _) =>
          tree2ConstArg(t, pt)

        case tree =>
          tryConst(tree, pt)
      }
      def trees2ConstArg(trees: List[Tree], pt: Type): Option[ArrayAnnotArg] = {
        val args = trees.map(tree2ConstArg(_, pt))
        if (args.exists(_.isEmpty)) None
        else Some(ArrayAnnotArg(args.flatten.toArray))
      }

      // begin typedAnnotation
      val treeInfo.Applied(fun0, targs, argss) = ann
      if (fun0.isErroneous)
        return finish(ErroneousAnnotation)
      val typedFun0 = typed(fun0, mode.forFunMode, WildcardType)
      val typedFunPart = (
        // If there are dummy type arguments in typeFun part, it suggests we
        // must type the actual constructor call, not only the select. The value
        // arguments are how the type arguments will be inferred.
        if (targs.isEmpty && typedFun0.exists(t => isDummyAppliedType(t.tpe)))
          logResult(s"Retyped $typedFun0 to find type args")(typed(argss.foldLeft(fun0)(Apply(_, _))))
        else
          typedFun0
      )
      val treeInfo.Applied(typedFun @ Select(New(annTpt), _), _, _) = typedFunPart
      val annType = annTpt.tpe

      finish(
        if (typedFun.isErroneous)
          ErroneousAnnotation
        else if (annType.typeSymbol isNonBottomSubClass ClassfileAnnotationClass) {
          // annotation to be saved as java classfile annotation
          val isJava = typedFun.symbol.owner.isJavaDefined
          if (argss.length > 1) {
            reportAnnotationError(MultipleArgumentListForAnnotationError(ann))
          }
          else {
            val annScope = annType.decls
                .filter(sym => sym.isMethod && !sym.isConstructor && sym.isJavaDefined)
            val names = new scala.collection.mutable.HashSet[Symbol]
            names ++= (if (isJava) annScope.iterator
                       else typedFun.tpe.params.iterator)

            def hasValue = names exists (_.name == nme.value)
            val args = argss match {
              case (arg :: Nil) :: Nil if !isNamedArg(arg) && hasValue => gen.mkNamedArg(nme.value, arg) :: Nil
              case args :: Nil                                         => args
            }

            val nvPairs = args map {
              case arg @ AssignOrNamedArg(Ident(name), rhs) =>
                val sym = if (isJava) annScope.lookup(name)
                          else typedFun.tpe.params.find(p => p.name == name).getOrElse(NoSymbol)
                if (sym == NoSymbol) {
                  reportAnnotationError(UnknownAnnotationNameError(arg, name))
                  (nme.ERROR, None)
                } else if (!names.contains(sym)) {
                  reportAnnotationError(DuplicateValueAnnotationError(arg, name))
                  (nme.ERROR, None)
                } else {
                  names -= sym
                  if (isJava) sym.cookJavaRawInfo() // #3429
                  val annArg = tree2ConstArg(rhs, sym.tpe.resultType)
                  (sym.name, annArg)
                }
              case arg =>
                reportAnnotationError(ClassfileAnnotationsAsNamedArgsError(arg))
                (nme.ERROR, None)
            }
            for (sym <- names) {
              // make sure the flags are up to date before erroring (jvm/t3415 fails otherwise)
              sym.initialize
              if (!sym.hasAnnotation(AnnotationDefaultAttr) && !sym.hasDefault)
                reportAnnotationError(AnnotationMissingArgError(ann, annType, sym))
            }

            if (hasError) ErroneousAnnotation
            else AnnotationInfo(annType, List(), nvPairs map {p => (p._1, p._2.get)}).setOriginal(Apply(typedFun, args).setPos(ann.pos))
          }
        }
        else {
          val typedAnn = if (selfsym == NoSymbol) {
            // local dummy fixes SI-5544
            val localTyper = newTyper(context.make(ann, context.owner.newLocalDummy(ann.pos)))
            localTyper.typed(ann, mode, annType)
          }
          else {
            // Since a selfsym is supplied, the annotation should have an extra
            // "self" identifier in scope for type checking. This is implemented
            // by wrapping the rhs in a function like "self => rhs" during type
            // checking, and then stripping the "self =>" and substituting in
            // the supplied selfsym.
            val funcparm = ValDef(NoMods, nme.self, TypeTree(selfsym.info), EmptyTree)
            // The .duplicate of annot.constr deals with problems that accur
            // if this annotation is later typed again, which the compiler
            // sometimes does. The problem is that "self" ident's within
            // annot.constr will retain the old symbol from the previous typing.
            val func     = Function(funcparm :: Nil, ann.duplicate)
            val funcType = appliedType(FunctionClass(1), selfsym.info, annType)
            val Function(arg :: Nil, rhs) = typed(func, mode, funcType)

            rhs.substituteSymbols(arg.symbol :: Nil, selfsym :: Nil)
          }

          def annInfo(t: Tree): AnnotationInfo = t match {
            case Apply(Select(New(tpt), nme.CONSTRUCTOR), args) =>
              AnnotationInfo(annType, args, List()).setOriginal(typedAnn).setPos(t.pos)

            case Block(stats, expr) =>
              context.warning(t.pos, "Usage of named or default arguments transformed this annotation\n"+
                                "constructor call into a block. The corresponding AnnotationInfo\n"+
                                "will contain references to local values and default getters instead\n"+
                                "of the actual argument trees")
              annInfo(expr)

            case Apply(fun, args) =>
              context.warning(t.pos, "Implementation limitation: multiple argument lists on annotations are\n"+
                                     "currently not supported; ignoring arguments "+ args)
              annInfo(fun)

            case _ =>
              reportAnnotationError(UnexpectedTreeAnnotationError(t, typedAnn))
          }

          if (annType.typeSymbol == DeprecatedAttr && argss.flatten.size < 2)
            unit.deprecationWarning(ann.pos, "@deprecated now takes two arguments; see the scaladoc.")

          if ((typedAnn.tpe == null) || typedAnn.tpe.isErroneous) ErroneousAnnotation
          else annInfo(typedAnn)
      })
    }

    def isRawParameter(sym: Symbol) = // is it a type parameter leaked by a raw type?
      sym.isTypeParameter && sym.owner.isJavaDefined

    /** If we map a set of hidden symbols to their existential bounds, we
     *  have a problem: the bounds may themselves contain references to the
     *  hidden symbols.  So this recursively calls existentialBound until
     *  the typeSymbol is not amongst the symbols being hidden.
     */
    def existentialBoundsExcludingHidden(hidden: List[Symbol]): Map[Symbol, Type] = {
      def safeBound(t: Type): Type =
        if (hidden contains t.typeSymbol) safeBound(t.typeSymbol.existentialBound.bounds.hi) else t

      def hiBound(s: Symbol): Type = safeBound(s.existentialBound.bounds.hi) match {
        case tp @ RefinedType(parents, decls) =>
          val parents1 = parents mapConserve safeBound
          if (parents eq parents1) tp
          else copyRefinedType(tp, parents1, decls)
        case tp => tp
      }

      // Hanging onto lower bound in case anything interesting
      // happens with it.
      mapFrom(hidden)(s => s.existentialBound match {
        case TypeBounds(lo, hi) => TypeBounds(lo, hiBound(s))
        case _                  => hiBound(s)
      })
    }

    /** Given a set `rawSyms` of term- and type-symbols, and a type
     *  `tp`, produce a set of fresh type parameters and a type so that
     *  it can be abstracted to an existential type. Every type symbol
     *  `T` in `rawSyms` is mapped to a clone. Every term symbol `x` of
     *  type `T` in `rawSyms` is given an associated type symbol of the
     *  following form:
     *
     *    type x.type <: T with Singleton
     *
     *  The name of the type parameter is `x.type`, to produce nice
     *  diagnostics. The Singleton parent ensures that the type
     *  parameter is still seen as a stable type. Type symbols in
     *  rawSyms are fully replaced by the new symbols. Term symbols are
     *  also replaced, except for term symbols of an Ident tree, where
     *  only the type of the Ident is changed.
     */
    protected def existentialTransform[T](rawSyms: List[Symbol], tp: Type)(creator: (List[Symbol], Type) => T): T = {
      val allBounds = existentialBoundsExcludingHidden(rawSyms)
      val typeParams: List[Symbol] = rawSyms map { sym =>
        val name = sym.name match {
          case x: TypeName  => x
          case x            => tpnme.singletonName(x)
        }
        val bound      = allBounds(sym)
        val sowner     = if (isRawParameter(sym)) context.owner else sym.owner
        val quantified = sowner.newExistential(name, sym.pos)

        quantified setInfo bound.cloneInfo(quantified)
      }
      // Higher-kinded existentials are not yet supported, but this is
      // tpeHK for when they are: "if a type constructor is expected/allowed,
      // tpeHK must be called instead of tpe."
      val typeParamTypes = typeParams map (_.tpeHK)
      def doSubst(info: Type) = info.subst(rawSyms, typeParamTypes)

      creator(typeParams map (_ modifyInfo doSubst), doSubst(tp))
    }

    /** Compute an existential type from raw hidden symbols `syms` and type `tp`
     */
    def packSymbols(hidden: List[Symbol], tp: Type): Type =
      if (hidden.isEmpty) tp
      else existentialTransform(hidden, tp)(existentialAbstraction)

    def isReferencedFrom(ctx: Context, sym: Symbol): Boolean =
      ctx.owner.isTerm &&
      (ctx.scope.exists { dcl => dcl.isInitialized && (dcl.info contains sym) }) ||
      {
        var ctx1 = ctx.outer
        while ((ctx1 != NoContext) && (ctx1.scope eq ctx.scope)) ctx1 = ctx1.outer
        (ctx1 != NoContext) && isReferencedFrom(ctx1, sym)
      }

    def isCapturedExistential(sym: Symbol) =
      (sym hasAllFlags (EXISTENTIAL | CAPTURED)) && {
      val start = if (Statistics.canEnable) Statistics.startTimer(isReferencedNanos) else null
      try !isReferencedFrom(context, sym)
      finally if (Statistics.canEnable) Statistics.stopTimer(isReferencedNanos, start)
    }

    def packCaptured(tpe: Type): Type = {
      val captured = mutable.Set[Symbol]()
      for (tp <- tpe)
        if (isCapturedExistential(tp.typeSymbol))
          captured += tp.typeSymbol
      existentialAbstraction(captured.toList, tpe)
    }

    /** convert local symbols and skolems to existentials */
    def packedType(tree: Tree, owner: Symbol): Type = {
      def defines(tree: Tree, sym: Symbol) =
        sym.isExistentialSkolem && sym.unpackLocation == tree ||
        tree.isDef && tree.symbol == sym
      def isVisibleParameter(sym: Symbol) =
        sym.isParameter && (sym.owner == owner) && (sym.isType || !owner.isAnonymousFunction)
      def containsDef(owner: Symbol, sym: Symbol): Boolean =
        (!sym.hasPackageFlag) && {
          var o = sym.owner
          while (o != owner && o != NoSymbol && !o.hasPackageFlag) o = o.owner
          o == owner && !isVisibleParameter(sym)
        }
      var localSyms = scala.collection.immutable.Set[Symbol]()
      var boundSyms = scala.collection.immutable.Set[Symbol]()
      def isLocal(sym: Symbol): Boolean =
        if (sym == NoSymbol || sym.isRefinementClass || sym.isLocalDummy) false
        else if (owner == NoSymbol) tree exists (defines(_, sym))
        else containsDef(owner, sym) || isRawParameter(sym) || isCapturedExistential(sym)
      def containsLocal(tp: Type): Boolean =
        tp exists (t => isLocal(t.typeSymbol) || isLocal(t.termSymbol))

      val dealiasLocals = new TypeMap {
        def apply(tp: Type): Type = tp match {
          case TypeRef(pre, sym, args) =>
            if (sym.isAliasType && containsLocal(tp)) apply(tp.dealias)
            else {
              if (pre.isVolatile)
                InferTypeWithVolatileTypeSelectionError(tree, pre)
              mapOver(tp)
            }
          case _ =>
            mapOver(tp)
        }
      }
      // add all local symbols of `tp` to `localSyms`
      // TODO: expand higher-kinded types into individual copies for each instance.
      def addLocals(tp: Type) {
        val remainingSyms = new ListBuffer[Symbol]
        def addIfLocal(sym: Symbol, tp: Type) {
          if (isLocal(sym) && !localSyms(sym) && !boundSyms(sym)) {
            if (sym.typeParams.isEmpty) {
              localSyms += sym
              remainingSyms += sym
            } else {
              AbstractExistentiallyOverParamerizedTpeError(tree, tp)
            }
          }
        }

        for (t <- tp) {
          t match {
            case ExistentialType(tparams, _) =>
              boundSyms ++= tparams
            case AnnotatedType(annots, _, _) =>
              for (annot <- annots; arg <- annot.args) {
                arg match {
                  case Ident(_) =>
                    // Check the symbol of an Ident, unless the
                    // Ident's type is already over an existential.
                    // (If the type is already over an existential,
                    // then remap the type, not the core symbol.)
                    if (!arg.tpe.typeSymbol.hasFlag(EXISTENTIAL))
                      addIfLocal(arg.symbol, arg.tpe)
                  case _ => ()
                }
              }
            case _ =>
          }
          addIfLocal(t.termSymbol, t)
          addIfLocal(t.typeSymbol, t)
        }
        for (sym <- remainingSyms) addLocals(sym.existentialBound)
      }

      val dealiasedType = dealiasLocals(tree.tpe)
      addLocals(dealiasedType)
      packSymbols(localSyms.toList, dealiasedType)
    }

    def typedClassOf(tree: Tree, tpt: Tree, noGen: Boolean = false) =
      if (!checkClassType(tpt) && noGen) tpt
      else atPos(tree.pos)(gen.mkClassOf(tpt.tpe))

    protected def typedExistentialTypeTree(tree: ExistentialTypeTree, mode: Mode): Tree = {
      for (wc <- tree.whereClauses)
        if (wc.symbol == NoSymbol) { namer.enterSym(wc); wc.symbol setFlag EXISTENTIAL }
        else context.scope enter wc.symbol
      val whereClauses1 = typedStats(tree.whereClauses, context.owner)
      for (vd @ ValDef(_, _, _, _) <- whereClauses1)
        if (vd.symbol.tpe.isVolatile)
          AbstractionFromVolatileTypeError(vd)
      val tpt1 = typedType(tree.tpt, mode)
      existentialTransform(whereClauses1 map (_.symbol), tpt1.tpe)((tparams, tp) =>
        TypeTree(newExistentialType(tparams, tp)) setOriginal tree
      )
    }

    // lifted out of typed1 because it's needed in typedImplicit0
    protected def typedTypeApply(tree: Tree, mode: Mode, fun: Tree, args: List[Tree]): Tree = fun.tpe match {
      case OverloadedType(pre, alts) =>
        inferPolyAlternatives(fun, args map (_.tpe))
        val tparams = fun.symbol.typeParams //@M TODO: fun.symbol.info.typeParams ? (as in typedAppliedTypeTree)
        val args1 = if (sameLength(args, tparams)) {
          //@M: in case TypeApply we can't check the kind-arities of the type arguments,
          // as we don't know which alternative to choose... here we do
          map2Conserve(args, tparams) {
            //@M! the polytype denotes the expected kind
            (arg, tparam) => typedHigherKindedType(arg, mode, GenPolyType(tparam.typeParams, AnyClass.tpe))
          }
        } else // @M: there's probably something wrong when args.length != tparams.length... (triggered by bug #320)
         // Martin, I'm using fake trees, because, if you use args or arg.map(typedType),
         // inferPolyAlternatives loops...  -- I have no idea why :-(
         // ...actually this was looping anyway, see bug #278.
          return TypedApplyWrongNumberOfTpeParametersError(fun, fun)

        typedTypeApply(tree, mode, fun, args1)
      case SingleType(_, _) =>
        typedTypeApply(tree, mode, fun setType fun.tpe.widen, args)
      case PolyType(tparams, restpe) if tparams.nonEmpty =>
        if (sameLength(tparams, args)) {
          val targs = args map (_.tpe)
          checkBounds(tree, NoPrefix, NoSymbol, tparams, targs, "")
          if (fun.symbol == Predef_classOf)
            typedClassOf(tree, args.head, true)
          else {
            if (!isPastTyper && fun.symbol == Any_isInstanceOf && targs.nonEmpty) {
              val scrutineeType = fun match {
                case Select(qual, _) => qual.tpe
                case _               => AnyClass.tpe
              }
              checkCheckable(tree, targs.head, scrutineeType, inPattern = false)
            }
            val resultpe = restpe.instantiateTypeParams(tparams, targs)
            //@M substitution in instantiateParams needs to be careful!
            //@M example: class Foo[a] { def foo[m[x]]: m[a] = error("") } (new Foo[Int]).foo[List] : List[Int]
            //@M    --> first, m[a] gets changed to m[Int], then m gets substituted for List,
            //          this must preserve m's type argument, so that we end up with List[Int], and not List[a]
            //@M related bug: #1438
            //println("instantiating type params "+restpe+" "+tparams+" "+targs+" = "+resultpe)
            treeCopy.TypeApply(tree, fun, args) setType resultpe
          }
        }
        else {
          TypedApplyWrongNumberOfTpeParametersError(tree, fun)
        }
      case ErrorType =>
        setError(treeCopy.TypeApply(tree, fun, args))
      case _ =>
        fun match {
          // drop the application for an applyDynamic or selectDynamic call since it has been pushed down
          case treeInfo.DynamicApplication(_, _) => fun
          case _ => TypedApplyDoesNotTakeTpeParametersError(tree, fun)
        }
    }

    object dyna {
      import treeInfo.{isApplyDynamicName, DynamicUpdate, DynamicApplicationNamed}

      def acceptsApplyDynamic(tp: Type) = tp.typeSymbol isNonBottomSubClass DynamicClass

      /** Returns `Some(t)` if `name` can be selected dynamically on `qual`, `None` if not.
       * `t` specifies the type to be passed to the applyDynamic/selectDynamic call (unless it is NoType)
       * NOTE: currently either returns None or Some(NoType) (scala-virtualized extends this to Some(t) for selections on staged Structs)
       */
      def acceptsApplyDynamicWithType(qual: Tree, name: Name): Option[Type] =
        // don't selectDynamic selectDynamic, do select dynamic at unknown type,
        // in scala-virtualized, we may return a Some(tp) where tp ne NoType
        if (!isApplyDynamicName(name) && acceptsApplyDynamic(qual.tpe.widen)) Some(NoType)
        else None

      def isDynamicallyUpdatable(tree: Tree) = tree match {
        case DynamicUpdate(qual, name) =>
          // if the qualifier is a Dynamic, that's all we need to know
          acceptsApplyDynamic(qual.tpe)
        case _ => false
      }

      def isApplyDynamicNamed(fun: Tree): Boolean = fun match {
        case DynamicApplicationNamed(qual, _) if acceptsApplyDynamic(qual.tpe.widen) => true
        case _ => false
          // look deeper?
          // val treeInfo.Applied(methPart, _, _) = fun
          // println("methPart of "+ fun +" is "+ methPart)
          // if (methPart ne fun) isApplyDynamicNamed(methPart)
          // else false
      }

      def typedNamedApply(orig: Tree, fun: Tree, args: List[Tree], mode: Mode, pt: Type): Tree = {
        def argToBinding(arg: Tree): Tree = arg match {
          case AssignOrNamedArg(Ident(name), rhs) => gen.mkTuple(List(CODE.LIT(name.toString), rhs))
          case _ => gen.mkTuple(List(CODE.LIT(""), arg))
        }
        val t = treeCopy.Apply(orig, fun, args map argToBinding)
        wrapErrors(t, _.typed(t, mode, pt))
      }

      /** Translate selection that does not typecheck according to the normal rules into a selectDynamic/applyDynamic.
       *
       * foo.method("blah")  ~~> foo.applyDynamic("method")("blah")
       * foo.method(x = "blah")  ~~> foo.applyDynamicNamed("method")(("x", "blah"))
       * foo.varia = 10      ~~> foo.updateDynamic("varia")(10)
       * foo.field           ~~> foo.selectDynamic("field")
       * foo.arr(10) = 13    ~~> foo.selectDynamic("arr").update(10, 13)
       *
       * what if we want foo.field == foo.selectDynamic("field") == 1, but `foo.field = 10` == `foo.selectDynamic("field").update(10)` == ()
       * what would the signature for selectDynamic be? (hint: it needs to depend on whether an update call is coming or not)
       *
       * need to distinguish selectDynamic and applyDynamic somehow: the former must return the selected value, the latter must accept an apply or an update
       *  - could have only selectDynamic and pass it a boolean whether more is to come,
       *    so that it can either return the bare value or something that can handle the apply/update
       *      HOWEVER that makes it hard to return unrelated values for the two cases
       *      --> selectDynamic's return type is now dependent on the boolean flag whether more is to come
       *  - simplest solution: have two method calls
       *
       */
      def mkInvoke(cxTree: Tree, tree: Tree, qual: Tree, name: Name): Option[Tree] = {
        log(s"dyna.mkInvoke($cxTree, $tree, $qual, $name)")
        val treeInfo.Applied(treeSelection, _, _) = tree
        def isDesugaredApply = treeSelection match {
          case Select(`qual`, nme.apply) => true
          case _                         => false
        }
        acceptsApplyDynamicWithType(qual, name) map { tp =>
          // If tp == NoType, pass only explicit type arguments to applyXXX.  Not used at all
          // here - it is for scala-virtualized, where tp will be passed as an argument (for
          // selection on a staged Struct)
          def hasNamed(args: List[Tree]): Boolean = args exists (_.isInstanceOf[AssignOrNamedArg])
          // not supported: foo.bar(a1,..., an: _*)
          def hasStar(args: List[Tree]) = treeInfo.isWildcardStarArgList(args)
          def applyOp(args: List[Tree]) = if (hasNamed(args)) nme.applyDynamicNamed else nme.applyDynamic
          def matches(t: Tree)          = isDesugaredApply || treeInfo.dissectApplied(t).core == treeSelection

          /** Note that the trees which arrive here are potentially some distance from
           *  the trees of direct interest. `cxTree` is some enclosing expression which
           *  may apparently be arbitrarily larger than `tree`; and `tree` itself is
           *  too small, having at least in some cases lost its explicit type parameters.
           *  This logic is designed to use `tree` to pinpoint the immediately surrounding
           *  Apply/TypeApply/Select node, and only then creates the dynamic call.
           *  See SI-6731 among others.
           */
          def findSelection(t: Tree): Option[(TermName, Tree)] = t match {
            case Apply(fn, args) if hasStar(args) => DynamicVarArgUnsupported(tree, applyOp(args)) ; None
            case Apply(fn, args) if matches(fn)   => Some((applyOp(args), fn))
            case Assign(lhs, _) if matches(lhs)   => Some((nme.updateDynamic, lhs))
            case _ if matches(t)                  => Some((nme.selectDynamic, t))
            case _                                => t.children flatMap findSelection headOption
          }
          findSelection(cxTree) match {
            case Some((opName, treeInfo.Applied(_, targs, _))) =>
              val fun = gen.mkTypeApply(Select(qual, opName), targs)
              atPos(qual.pos)(Apply(fun, Literal(Constant(name.decode)) :: Nil))
            case _ =>
              setError(tree)
          }
        }
      }

      def wrapErrors(tree: Tree, typeTree: Typer => Tree): Tree =
        silent(typeTree) orElse (err => DynamicRewriteError(tree, err))
        }

    final def deindentTyping() = context.typingIndentLevel -= 2
    final def indentTyping() = context.typingIndentLevel += 2
    @inline final def printTyping(s: => String) = {
      if (printTypings)
        println(context.typingIndent + s.replaceAll("\n", "\n" + context.typingIndent))
    }
    @inline final def printInference(s: => String) = {
      if (printInfers)
        println(s)
    }

    def typed1(tree: Tree, mode: Mode, pt: Type): Tree = {
      def isPatternMode = mode.inPatternMode
      def inPatternConstructor = mode.inAll(PATTERNmode | FUNmode)
      def isQualifierMode      = mode.inAll(QUALmode)

      // Lookup in the given class using the root mirror.
      def lookupInOwner(owner: Symbol, name: Name): Symbol =
        if (isQualifierMode) rootMirror.missingHook(owner, name) else NoSymbol

      // Lookup in the given qualifier.  Used in last-ditch efforts by typedIdent and typedSelect.
      def lookupInRoot(name: Name): Symbol  = lookupInOwner(rootMirror.RootClass, name)
      def lookupInEmpty(name: Name): Symbol = rootMirror.EmptyPackageClass.info member name

      def lookupInQualifier(qual: Tree, name: Name): Symbol = (
        if (name == nme.ERROR || qual.tpe.widen.isErroneous)
          NoSymbol
        else lookupInOwner(qual.tpe.typeSymbol, name) orElse {
          NotAMemberError(tree, qual, name)
          NoSymbol
      }
      )

      def typedAnnotated(atd: Annotated): Tree = {
        val ann = atd.annot
        val arg1 = typed(atd.arg, mode, pt)
        /** mode for typing the annotation itself */
        val annotMode = (mode &~ TYPEmode) | EXPRmode

        def resultingTypeTree(tpe: Type) = {
          // we need symbol-ful originals for reification
          // hence we go the extra mile to hand-craft tis guy
          val original =
            if (arg1.isType)
              arg1 match {
                case tt @ TypeTree() => Annotated(ann, tt.original)
                // this clause is needed to correctly compile stuff like "new C @D" or "@(inline @getter)"
                case _ => Annotated(ann, arg1)
              }
            else
              tree
          original setType ann.tpe
          TypeTree(tpe) setOriginal original setPos tree.pos.focus
        }

        if (arg1.isType) {
          // make sure the annotation is only typechecked once
          if (ann.tpe == null) {
            // an annotated type
            val selfsym =
              if (!settings.selfInAnnots.value)
                NoSymbol
              else
                arg1.tpe.selfsym orElse {
                  /* Implementation limitation: Currently this
                   * can cause cyclical reference errors even
                   * when the self symbol is not referenced at all.
                   * Surely at least some of these cases can be
                   * fixed by proper use of LazyType's.  Lex tinkered
                   * on this but did not succeed, so is leaving
                   * it alone for now. Example code with the problem:
                   *  class peer extends Annotation
                   *  class NPE[T <: NPE[T] @peer]
                   *
                   * (Note: -Yself-in-annots must be on to see the problem)
                   * */
                  ( context.owner
                      newLocalDummy (ann.pos)
                      newValue (nme.self, ann.pos)
                      setInfo (arg1.tpe.withoutAnnotations)
                  )
                }

            val ainfo = typedAnnotation(ann, annotMode, selfsym)
            val atype0 = arg1.tpe.withAnnotation(ainfo)
            val atype =
              if ((selfsym != NoSymbol) && (ainfo.refsSymbol(selfsym)))
                atype0.withSelfsym(selfsym)
              else
                atype0 // do not record selfsym if
                       // this annotation did not need it

            if (ainfo.isErroneous)
              // Erroneous annotations were already reported in typedAnnotation
              arg1  // simply drop erroneous annotations
            else {
              ann setType atype
              resultingTypeTree(atype)
            }
          } else {
            // the annotation was typechecked before
            resultingTypeTree(ann.tpe)
          }
        }
        else {
          if (ann.tpe == null) {
            val annotInfo = typedAnnotation(ann, annotMode)
            ann setType arg1.tpe.withAnnotation(annotInfo)
          }
          val atype = ann.tpe
          Typed(arg1, resultingTypeTree(atype)) setPos tree.pos setType atype
        }
      }

      def typedBind(tree: Bind) = {
        val name = tree.name
        val body = tree.body
        name match {
          case name: TypeName  => assert(body == EmptyTree, context.unit + " typedBind: " + name.debugString + " " + body + " " + body.getClass)
            val sym =
              if (tree.symbol != NoSymbol) tree.symbol
              else {
                if (isFullyDefined(pt))
                  context.owner.newAliasType(name, tree.pos) setInfo pt
                else
                  context.owner.newAbstractType(name, tree.pos) setInfo TypeBounds.empty
              }

            if (name != tpnme.WILDCARD) namer.enterInScope(sym)
            else context.scope.enter(sym)

            tree setSymbol sym setType sym.tpeHK

          case name: TermName  =>
            val sym =
              if (tree.symbol != NoSymbol) tree.symbol
              else context.owner.newValue(name, tree.pos)

            if (name != nme.WILDCARD) {
              if (mode.inAll(ALTmode)) VariableInPatternAlternativeError(tree)
              namer.enterInScope(sym)
            }

            val body1 = typed(body, mode, pt)
            val symTp =
              if (treeInfo.isSequenceValued(body)) seqType(body1.tpe)
              else body1.tpe
            sym setInfo symTp

            // have to imperatively set the symbol for this bind to keep it in sync with the symbols used in the body of a case
            // when type checking a case we imperatively update the symbols in the body of the case
            // those symbols are bound by the symbols in the Binds in the pattern of the case,
            // so, if we set the symbols in the case body, but not in the patterns,
            // then re-type check the casedef (for a second try in typedApply for example -- SI-1832),
            // we are no longer in sync: the body has symbols set that do not appear in the patterns
            // since body1 is not necessarily equal to body, we must return a copied tree,
            // but we must still mutate the original bind
            tree setSymbol sym
            treeCopy.Bind(tree, name, body1) setSymbol sym setType body1.tpe
        }
      }

      def typedArrayValue(tree: ArrayValue) = {
        val elemtpt1 = typedType(tree.elemtpt, mode)
        val elems1 = tree.elems mapConserve (elem => typed(elem, mode, elemtpt1.tpe))
        treeCopy.ArrayValue(tree, elemtpt1, elems1)
          .setType(
            (if (isFullyDefined(pt) && !phase.erasedTypes) pt
             else arrayType(elemtpt1.tpe)).notNull)
      }

      def typedAssign(lhs: Tree, rhs: Tree): Tree = {
        val lhs1    = typed(lhs, EXPRmode | LHSmode, WildcardType)
        val varsym  = lhs1.symbol

        // see #2494 for double error message example
        def fail() =
          if (lhs1.isErrorTyped) lhs1
          else AssignmentError(tree, varsym)

        if (varsym == null)
          return fail()

        if (treeInfo.mayBeVarGetter(varsym)) {
          lhs1 match {
            case treeInfo.Applied(Select(qual, name), _, _) =>
              val sel = Select(qual, nme.getterToSetter(name.toTermName)) setPos lhs.pos
              val app = Apply(sel, List(rhs)) setPos tree.pos
              return typed(app, mode, pt)

            case _ =>
          }
        }
//      if (varsym.isVariable ||
//        // setter-rewrite has been done above, so rule out methods here, but, wait a minute, why are we assigning to non-variables after erasure?!
//        (phase.erasedTypes && varsym.isValue && !varsym.isMethod)) {
        if (varsym.isVariable || varsym.isValue && phase.erasedTypes) {
          val rhs1 = typed(rhs, EXPRmode | BYVALmode, lhs1.tpe)
          treeCopy.Assign(tree, lhs1, checkDead(rhs1)) setType UnitClass.tpe
        }
        else if(dyna.isDynamicallyUpdatable(lhs1)) {
          val rhs1 = typed(rhs, EXPRmode | BYVALmode, WildcardType)
          val t = Apply(lhs1, List(rhs1))
          dyna.wrapErrors(t, _.typed1(t, mode, pt))
        }
        else fail()
      }

      def typedIf(tree: If) = {
        val cond1 = checkDead(typed(tree.cond, EXPRmode | BYVALmode, BooleanClass.tpe))
        val thenp = tree.thenp
        val elsep = tree.elsep
        if (elsep.isEmpty) { // in the future, should be unnecessary
          val thenp1 = typed(thenp, UnitClass.tpe)
          treeCopy.If(tree, cond1, thenp1, elsep) setType thenp1.tpe
        } else {
          var thenp1 = typed(thenp, pt)
          var elsep1 = typed(elsep, pt)
          def thenTp = packedType(thenp1, context.owner)
          def elseTp = packedType(elsep1, context.owner)

          // println("typedIf: "+(thenp1.tpe, elsep1.tpe, ptOrLub(List(thenp1.tpe, elsep1.tpe)),"\n", thenTp, elseTp, thenTp =:= elseTp))
          val (owntype, needAdapt) =
            // in principle we should pack the types of each branch before lubbing, but lub doesn't really work for existentials anyway
            // in the special (though common) case where the types are equal, it pays to pack before comparing
            // especially virtpatmat needs more aggressive unification of skolemized types
            // this breaks src/library/scala/collection/immutable/TrieIterator.scala
            if (!isPastTyper && thenp1.tpe.annotations.isEmpty && elsep1.tpe.annotations.isEmpty // annotated types need to be lubbed regardless (at least, continations break if you by pass them like this)
              && thenTp =:= elseTp
               ) (thenp1.tpe.deconst, false) // use unpacked type. Important to deconst, as is done in ptOrLub, otherwise `if (???) 0 else 0` evaluates to 0 (SI-6331)
            // TODO: skolemize (lub of packed types) when that no longer crashes on files/pos/t4070b.scala
            else ptOrLub(thenp1.tpe :: elsep1.tpe :: Nil, pt)

          if (needAdapt) { //isNumericValueType(owntype)) {
            thenp1 = adapt(thenp1, mode, owntype)
            elsep1 = adapt(elsep1, mode, owntype)
          }
          treeCopy.If(tree, cond1, thenp1, elsep1) setType owntype
        }
      }

      // When there's a suitable __match in scope, virtualize the pattern match
      // otherwise, type the Match and leave it until phase `patmat` (immediately after typer)
      // empty-selector matches are transformed into synthetic PartialFunction implementations when the expected type demands it
      def typedVirtualizedMatch(tree: Match): Tree = {
        val selector = tree.selector
        val cases = tree.cases
        if (selector == EmptyTree) {
          if (newPatternMatching && (pt.typeSymbol == PartialFunctionClass))
            synthesizePartialFunction(newTermName(context.unit.fresh.newName("x")), tree.pos, tree, mode, pt)
          else {
            val arity = if (isFunctionType(pt)) pt.dealiasWiden.typeArgs.length - 1 else 1
            val params = for (i <- List.range(0, arity)) yield
              atPos(tree.pos.focusStart) {
                ValDef(Modifiers(PARAM | SYNTHETIC),
                       unit.freshTermName("x" + i + "$"), TypeTree(), EmptyTree)
              }
            val ids = for (p <- params) yield Ident(p.name)
            val selector1 = atPos(tree.pos.focusStart) { if (arity == 1) ids.head else gen.mkTuple(ids) }
            val body = treeCopy.Match(tree, selector1, cases)
            typed1(atPos(tree.pos) { Function(params, body) }, mode, pt)
          }
        } else
          virtualizedMatch(typedMatch(selector, cases, mode, pt, tree), mode, pt)
      }

      def typedReturn(tree: Return) = {
        val expr = tree.expr
        val enclMethod = context.enclMethod
        if (enclMethod == NoContext ||
            enclMethod.owner.isConstructor ||
            context.enclClass.enclMethod == enclMethod // i.e., we are in a constructor of a local class
            ) {
          ReturnOutsideOfDefError(tree)
        } else {
          val DefDef(_, name, _, _, restpt, _) = enclMethod.tree
          if (restpt.tpe eq null) {
            ReturnWithoutTypeError(tree, enclMethod.owner)
          } else {
            context.enclMethod.returnsSeen = true
            val expr1: Tree = typed(expr, EXPRmode | BYVALmode | RETmode, restpt.tpe)
            // Warn about returning a value if no value can be returned.
            if (restpt.tpe.typeSymbol == UnitClass) {
              // The typing in expr1 says expr is Unit (it has already been coerced if
              // it is non-Unit) so we have to retype it.  Fortunately it won't come up much
              // unless the warning is legitimate.
              if (typed(expr).tpe.typeSymbol != UnitClass)
                unit.warning(tree.pos, "enclosing method " + name + " has result type Unit: return value discarded")
            }
            val res = treeCopy.Return(tree, checkDead(expr1)).setSymbol(enclMethod.owner)
            val tp = pluginsTypedReturn(NothingClass.tpe, this, res, restpt.tpe)
            res.setType(tp)
          }
        }
      }

      def typedNew(tree: New) = {
        val tpt = tree.tpt
        val tpt1 = {
          // This way typedNew always returns a dealiased type. This used to happen by accident
          // for instantiations without type arguments due to ad hoc code in typedTypeConstructor,
          // and annotations depended on it (to the extent that they worked, which they did
          // not when given a parameterized type alias which dealiased to an annotation.)
          // typedTypeConstructor dealiases nothing now, but it makes sense for a "new" to always be
          // given a dealiased type.
          val tpt0 = typedTypeConstructor(tpt) modifyType (_.dealias)
          if (checkStablePrefixClassType(tpt0))
            if (tpt0.hasSymbolField && !tpt0.symbol.typeParams.isEmpty) {
              context.undetparams = cloneSymbols(tpt0.symbol.typeParams)
              notifyUndetparamsAdded(context.undetparams)
              TypeTree().setOriginal(tpt0)
                        .setType(appliedType(tpt0.tpe, context.undetparams map (_.tpeHK))) // @PP: tpeHK! #3343, #4018, #4347.
            } else tpt0
          else tpt0
        }

        /** If current tree <tree> appears in <val x(: T)? = <tree>>
         *  return `tp with x.type' else return `tp`.
         */
        def narrowRhs(tp: Type) = { val sym = context.tree.symbol
          context.tree match {
            case ValDef(mods, _, _, Apply(Select(`tree`, _), _)) if !mods.isMutable && sym != null && sym != NoSymbol =>
              val sym1 = if (sym.owner.isClass && sym.getter(sym.owner) != NoSymbol) sym.getter(sym.owner)
                else sym.lazyAccessorOrSelf
              val pre = if (sym1.owner.isClass) sym1.owner.thisType else NoPrefix
              intersectionType(List(tp, singleType(pre, sym1)))
            case _ => tp
          }}

        val tp = tpt1.tpe
        val sym = tp.typeSymbol.initialize
        if (sym.isAbstractType || sym.hasAbstractFlag)
          IsAbstractError(tree, sym)
        else if (isPrimitiveValueClass(sym)) {
          NotAMemberError(tpt, TypeTree(tp), nme.CONSTRUCTOR)
          setError(tpt)
        }
        else if (!(  tp == sym.thisSym.tpe_* // when there's no explicit self type -- with (#3612) or without self variable
                     // sym.thisSym.tpe == tp.typeOfThis (except for objects)
                  || narrowRhs(tp) <:< tp.typeOfThis
                  || phase.erasedTypes
                  )) {
          DoesNotConformToSelfTypeError(tree, sym, tp.typeOfThis)
        } else
          treeCopy.New(tree, tpt1).setType(tp)
      }

      def typedEta(expr1: Tree): Tree = expr1.tpe match {
        case TypeRef(_, ByNameParamClass, _) =>
          val expr2 = Function(List(), expr1) setPos expr1.pos
          new ChangeOwnerTraverser(context.owner, expr2.symbol).traverse(expr2)
          typed1(expr2, mode, pt)
        case NullaryMethodType(restpe) =>
          val expr2 = Function(List(), expr1) setPos expr1.pos
          new ChangeOwnerTraverser(context.owner, expr2.symbol).traverse(expr2)
          typed1(expr2, mode, pt)
        case PolyType(_, MethodType(formals, _)) =>
          if (isFunctionType(pt)) expr1
          else adapt(expr1, mode, functionType(formals map (t => WildcardType), WildcardType))
        case MethodType(formals, _) =>
          if (isFunctionType(pt)) expr1
          else adapt(expr1, mode, functionType(formals map (t => WildcardType), WildcardType))
        case ErrorType =>
          expr1
        case _ =>
          UnderscoreEtaError(expr1)
      }

      def tryTypedArgs(args: List[Tree], mode: Mode): Option[List[Tree]] = {
        val c = context.makeSilent(false)
        c.retyping = true
        try {
          val res = newTyper(c).typedArgs(args, mode)
          if (c.hasErrors) None else Some(res)
        } catch {
          case ex: CyclicReference =>
            throw ex
          case te: TypeError =>
            // @H some of typer erros can still leak,
            // for instance in continuations
            None
        } finally {
          c.flushBuffer()
        }
      }

      /** Try to apply function to arguments; if it does not work, try to convert Java raw to existentials, or try to
       *  insert an implicit conversion.
       */
      def tryTypedApply(fun: Tree, args: List[Tree]): Tree = {
        val start = if (Statistics.canEnable) Statistics.startTimer(failedApplyNanos) else null

        def onError(typeError: AbsTypeError): Tree = {
            if (Statistics.canEnable) Statistics.stopTimer(failedApplyNanos, start)

            // If the problem is with raw types, copnvert to existentials and try again.
            // See #4712 for a case where this situation arises,
            if ((fun.symbol ne null) && fun.symbol.isJavaDefined) {
              val newtpe = rawToExistential(fun.tpe)
              if (fun.tpe ne newtpe) {
                // println("late cooking: "+fun+":"+fun.tpe) // DEBUG
                return tryTypedApply(fun setType newtpe, args)
              }
            }

            def treesInResult(tree: Tree): List[Tree] = tree :: (tree match {
              case Block(_, r)                        => treesInResult(r)
              case Match(_, cases)                    => cases
              case CaseDef(_, _, r)                   => treesInResult(r)
              case Annotated(_, r)                    => treesInResult(r)
              case If(_, t, e)                        => treesInResult(t) ++ treesInResult(e)
              case Try(b, catches, _)                 => treesInResult(b) ++ catches
              case Typed(r, Function(Nil, EmptyTree)) => treesInResult(r)
              case _                                  => Nil
            })
            def errorInResult(tree: Tree) = treesInResult(tree) exists (_.pos == typeError.errPos)

            val retry = (typeError.errPos != null) && (fun :: tree :: args exists errorInResult)
            printTyping {
              val funStr = ptTree(fun) + " and " + (args map ptTree mkString ", ")
              if (retry) "second try: " + funStr
              else "no second try: " + funStr + " because error not in result: " + typeError.errPos+"!="+tree.pos
            }
            if (retry) {
              val Select(qual, name) = fun
              tryTypedArgs(args, forArgMode(fun, mode)) match {
                case Some(args1) =>
                  val qual1 =
                    if (!pt.isError) adaptToArguments(qual, name, args1, pt, true, true)
                    else qual
                  if (qual1 ne qual) {
                    val tree1 = Apply(Select(qual1, name) setPos fun.pos, args1) setPos tree.pos
                    return typed1(tree1, mode | SNDTRYmode, pt)
                  }
                case _ => ()
              }
            }
            issue(typeError)
            setError(treeCopy.Apply(tree, fun, args))
        }

        silent(_.doTypedApply(tree, fun, args, mode, pt)) orElse onError
        }

      def normalTypedApply(tree: Tree, fun: Tree, args: List[Tree]) = {
        val stableApplication = (fun.symbol ne null) && fun.symbol.isMethod && fun.symbol.isStable
        if (stableApplication && isPatternMode) {
          // treat stable function applications f() as expressions.
          typed1(tree, (mode &~ PATTERNmode) | EXPRmode, pt)
        } else {
          val funpt = if (isPatternMode) pt else WildcardType
          val appStart = if (Statistics.canEnable) Statistics.startTimer(failedApplyNanos) else null
          val opeqStart = if (Statistics.canEnable) Statistics.startTimer(failedOpEqNanos) else null

          def onError(reportError: => Tree): Tree = {
              fun match {
                case Select(qual, name)
                if !isPatternMode && nme.isOpAssignmentName(newTermName(name.decode)) =>
                  val qual1 = typedQualifier(qual)
                  if (treeInfo.isVariableOrGetter(qual1)) {
                    if (Statistics.canEnable) Statistics.stopTimer(failedOpEqNanos, opeqStart)
                    convertToAssignment(fun, qual1, name, args)
                  } else {
                    if (Statistics.canEnable) Statistics.stopTimer(failedApplyNanos, appStart)
                      reportError
                  }
                case _ =>
                  if (Statistics.canEnable) Statistics.stopTimer(failedApplyNanos, appStart)
                  reportError
              }
          }
          silent(_.typed(fun, mode.forFunMode, funpt),
                 if (mode.inExprMode) false else context.ambiguousErrors,
                 if (mode.inExprMode) tree else context.tree) match {
            case SilentResultValue(fun1) =>
              val fun2 = if (stableApplication) stabilizeFun(fun1, mode, pt) else fun1
              if (Statistics.canEnable) Statistics.incCounter(typedApplyCount)
              def isImplicitMethod(tpe: Type) = tpe match {
                case mt: MethodType => mt.isImplicit
                case _ => false
              }
              val useTry = (
                   !isPastTyper
                && fun2.isInstanceOf[Select]
                && !isImplicitMethod(fun2.tpe)
                && ((fun2.symbol eq null) || !fun2.symbol.isConstructor)
                && (mode & (EXPRmode | SNDTRYmode)) == EXPRmode
              )
              val res =
                if (useTry) tryTypedApply(fun2, args)
                else doTypedApply(tree, fun2, args, mode, pt)

              if (fun2.symbol == Array_apply && !res.isErrorTyped) {
                val checked = gen.mkCheckInit(res)
                // this check is needed to avoid infinite recursion in Duplicators
                // (calling typed1 more than once for the same tree)
                if (checked ne res) typed { atPos(tree.pos)(checked) }
                else res
              } else
                res
            case SilentTypeError(err) =>
              onError({issue(err); setError(tree)})
          }
        }
      }

                // convert new Array[T](len) to evidence[ClassTag[T]].newArray(len)
      // convert new Array^N[T](len) for N > 1 to evidence[ClassTag[Array[...Array[T]...]]].newArray(len)
      // where Array HK gets applied (N-1) times
      object ArrayInstantiation {
        def unapply(tree: Apply) = tree match {
          case Apply(Select(New(tpt), name), arg :: Nil) if tpt.tpe != null && tpt.tpe.typeSymbol == ArrayClass =>
            Some(tpt.tpe) collect {
              case erasure.GenericArray(level, componentType) =>
                val tagType = (1 until level).foldLeft(componentType)((res, _) => arrayType(res))

                resolveClassTag(tree.pos, tagType) match {
                  case EmptyTree => MissingClassTagError(tree, tagType)
                  case tag       => atPos(tree.pos)(new ApplyToImplicitArgs(Select(tag, nme.newArray), arg :: Nil))
                }
            }
          case _ => None
        }
      }

      def typedApply(tree: Apply) = tree match {
        case Apply(Block(stats, expr), args) =>
          typed1(atPos(tree.pos)(Block(stats, Apply(expr, args) setPos tree.pos.makeTransparent)), mode, pt)
        case Apply(fun, args) =>
          normalTypedApply(tree, fun, args) match {
            case ArrayInstantiation(tree1)                                           => typed(tree1, mode, pt)
            case Apply(Select(fun, nme.apply), _) if treeInfo.isSuperConstrCall(fun) => TooManyArgumentListsForConstructor(tree) //SI-5696
            case tree1                                                               => tree1
          }
      }

      def convertToAssignment(fun: Tree, qual: Tree, name: Name, args: List[Tree]): Tree = {
        val prefix = name.toTermName stripSuffix nme.EQL
        def mkAssign(vble: Tree): Tree =
          Assign(
            vble,
            Apply(
              Select(vble.duplicate, prefix) setPos fun.pos.focus, args) setPos tree.pos.makeTransparent
          ) setPos tree.pos

        def mkUpdate(table: Tree, indices: List[Tree]) = {
          gen.evalOnceAll(table :: indices, context.owner, context.unit) {
            case tab :: is =>
              def mkCall(name: Name, extraArgs: Tree*) = (
                Apply(
                  Select(tab(), name) setPos table.pos,
                  is.map(i => i()) ++ extraArgs
                ) setPos tree.pos
              )
              mkCall(
                nme.update,
                Apply(Select(mkCall(nme.apply), prefix) setPos fun.pos, args) setPos tree.pos
              )
            case _ => EmptyTree
          }
        }

        val tree1 = qual match {
          case Ident(_) =>
            mkAssign(qual)

          case Select(qualqual, vname) =>
            gen.evalOnce(qualqual, context.owner, context.unit) { qq =>
              val qq1 = qq()
              mkAssign(Select(qq1, vname) setPos qual.pos)
            }

          case Apply(fn, indices) =>
            fn match {
              case treeInfo.Applied(Select(table, nme.apply), _, _) => mkUpdate(table, indices)
              case _  => UnexpectedTreeAssignmentConversionError(qual)
            }
        }
        typed1(tree1, mode, pt)
      }

      def typedSuper(tree: Super) = {
        val mix = tree.mix
        val qual1 = typed(tree.qual)

        val clazz = qual1 match {
          case This(_) => qual1.symbol
          case _ => qual1.tpe.typeSymbol
        }
        def findMixinSuper(site: Type): Type = {
          var ps = site.parents filter (_.typeSymbol.name == mix)
          if (ps.isEmpty)
            ps = site.parents filter (_.typeSymbol.toInterface.name == mix)
          if (ps.isEmpty) {
            debuglog("Fatal: couldn't find site " + site + " in " + site.parents.map(_.typeSymbol.name))
            if (phase.erasedTypes && context.enclClass.owner.isImplClass) {
              // the reference to super class got lost during erasure
              restrictionError(tree.pos, unit, "traits may not select fields or methods from super[C] where C is a class")
              ErrorType
            } else {
              MixinMissingParentClassNameError(tree, mix, clazz)
              ErrorType
            }
          } else if (!ps.tail.isEmpty) {
            AmbiguousParentClassError(tree)
            ErrorType
          } else {
            ps.head
          }
        }

        val owntype = (
          if (!mix.isEmpty) findMixinSuper(clazz.tpe)
          else if (mode.inAll(SUPERCONSTRmode)) clazz.info.firstParent
          else intersectionType(clazz.info.parents)
        )
        treeCopy.Super(tree, qual1, mix) setType SuperType(clazz.thisType, owntype)
      }

      def typedThis(tree: This) =
        tree.symbol orElse qualifyingClass(tree, tree.qual, packageOK = false) match {
          case NoSymbol => tree
          case clazz    =>
            tree setSymbol clazz setType clazz.thisType.underlying
            if (isStableContext(tree, mode, pt)) tree setType clazz.thisType else tree
        }

      /** Attribute a selection where `tree` is `qual.name`.
       *  `qual` is already attributed.
       */
      def typedSelect(tree: Tree, qual: Tree, name: Name): Tree = {
        val t = typedSelectInternal(tree, qual, name)
        // Checking for OverloadedTypes being handed out after overloading
        // resolution has already happened.
        if (isPastTyper) t.tpe match {
          case OverloadedType(pre, alts) =>
            if (alts forall (s => (s.owner == ObjectClass) || (s.owner == AnyClass) || isPrimitiveValueClass(s.owner))) ()
            else if (settings.debug.value) printCaller(
              s"""|Select received overloaded type during $phase, but typer is over.
                  |If this type reaches the backend, we are likely doomed to crash.
                  |$t has these overloads:
                  |${alts map (s => "  " + s.defStringSeenAs(pre memberType s)) mkString "\n"}
                  |""".stripMargin
            )("")
          case _ =>
        }
        t
      }
      def typedSelectInternal(tree: Tree, qual: Tree, name: Name): Tree = {
        def asDynamicCall = dyna.mkInvoke(context.tree, tree, qual, name) map { t =>
          dyna.wrapErrors(t, (_.typed1(t, mode, pt)))
        }

        val sym = tree.symbol orElse member(qual, name) orElse {
          // symbol not found? --> try to convert implicitly to a type that does have the required
          // member.  Added `| PATTERNmode` to allow enrichment in patterns (so we can add e.g., an
          // xml member to StringContext, which in turn has an unapply[Seq] method)
          if (name != nme.CONSTRUCTOR && mode.inExprModeOr(PATTERNmode)) {
            val qual1 = adaptToMemberWithArgs(tree, qual, name, mode, true, true)
            if ((qual1 ne qual) && !qual1.isErrorTyped)
              return typed(treeCopy.Select(tree, qual1, name), mode, pt)
          }
          NoSymbol
        }
        if (phase.erasedTypes && qual.isInstanceOf[Super] && tree.symbol != NoSymbol)
          qual setType tree.symbol.owner.tpe

        if (!reallyExists(sym)) {
          def handleMissing: Tree = {
            def errorTree = tree match {
              case _ if !forInteractive     => tree
                case Select(_, _) => treeCopy.Select(tree, qual, name)
                case SelectFromTypeTree(_, _) => treeCopy.SelectFromTypeTree(tree, qual, name)
              }
            def asTypeSelection = (
              if (context.owner.enclosingTopLevelClass.isJavaDefined && name.isTypeName) {
                atPos(tree.pos)(gen.convertToSelectFromType(qual, name)) match {
                  case EmptyTree => None
                  case tree1     => Some(typed1(tree1, mode, pt))
            }
              }
              else None
            )
            debuglog(s"""
              |qual=$qual:${qual.tpe}
              |symbol=${qual.tpe.termSymbol.defString}
              |scope-id=${qual.tpe.termSymbol.info.decls.hashCode}
              |members=${qual.tpe.members mkString ", "}
              |name=$name
              |found=$sym
              |owner=${context.enclClass.owner}
              """.stripMargin)

            // 1) Try converting a term selection on a java class into a type selection.
            // 2) Try expanding according to Dynamic rules.
            // 3) Try looking up the name in the qualifier.
            asTypeSelection orElse asDynamicCall getOrElse (lookupInQualifier(qual, name) match {
              case NoSymbol => setError(errorTree)
              case found    => typed1(tree setSymbol found, mode, pt)
            })
          }
          handleMissing
        }
        else {
          val tree1 = tree match {
            case Select(_, _) => treeCopy.Select(tree, qual, name)
            case SelectFromTypeTree(_, _) => treeCopy.SelectFromTypeTree(tree, qual, name)
          }
          val (result, accessibleError) = silent(_.makeAccessible(tree1, sym, qual.tpe, qual)) match {
            case SilentTypeError(err) =>
              if (err.kind != ErrorKinds.Access) {
                context issue err
                return setError(tree)
              }
              else (tree1, Some(err))
            case SilentResultValue(treeAndPre) =>
              (stabilize(treeAndPre._1, treeAndPre._2, mode, pt), None)
          }

          def isPotentialNullDeference() = {
            !isPastTyper &&
            !sym.isConstructor &&
            !(qual.tpe <:< NotNullClass.tpe) && !qual.tpe.isNotNull &&
            !(List(Any_isInstanceOf, Any_asInstanceOf) contains result.symbol)  // null.is/as is not a dereference
          }
          // unit is null here sometimes; how are we to know when unit might be null? (See bug #2467.)
          if (settings.warnSelectNullable.value && isPotentialNullDeference && unit != null)
            unit.warning(tree.pos, "potential null pointer dereference: "+tree)

          result match {
            // could checkAccessible (called by makeAccessible) potentially have skipped checking a type application in qual?
            case SelectFromTypeTree(qual@TypeTree(), name) if qual.tpe.typeArgs.nonEmpty => // TODO: somehow the new qual is not checked in refchecks
              treeCopy.SelectFromTypeTree(
                result,
                (TypeTreeWithDeferredRefCheck(){ () => val tp = qual.tpe; val sym = tp.typeSymbolDirect
                  // will execute during refchecks -- TODO: make private checkTypeRef in refchecks public and call that one?
                  checkBounds(qual, tp.prefix, sym.owner, sym.typeParams, tp.typeArgs, "")
                  qual // you only get to see the wrapped tree after running this check :-p
                }) setType qual.tpe setPos qual.pos,
                name)
            case _ if accessibleError.isDefined =>
              // don't adapt constructor, SI-6074
              val qual1 = if (name == nme.CONSTRUCTOR) qual
                          else adaptToMemberWithArgs(tree, qual, name, mode, false, false)
              if (!qual1.isErrorTyped && (qual1 ne qual))
                typed(Select(qual1, name) setPos tree.pos, mode, pt)
              else
                // before failing due to access, try a dynamic call.
                asDynamicCall getOrElse {
                  issue(accessibleError.get)
                  setError(tree)
                }
            case _ =>
              result
          }
        }
      }

      def typedSelectOrSuperCall(tree: Select) = {
        val qual = tree.qualifier
        val name = tree.name
        qual match {
          case _: Super if name == nme.CONSTRUCTOR =>
            val qual1 =
              typed(qual, EXPRmode | QUALmode | POLYmode | SUPERCONSTRmode, WildcardType)
              // the qualifier type of a supercall constructor is its first parent class
            typedSelect(tree, qual1, nme.CONSTRUCTOR)
          case _ =>
            if (Statistics.canEnable) Statistics.incCounter(typedSelectCount)
            var qual1 = checkDead(typedQualifier(qual, mode))
            if (name.isTypeName) qual1 = checkStable(qual1)

            val tree1 = // temporarily use `filter` and an alternative for `withFilter`
              if (name == nme.withFilter)
                silent(_ => typedSelect(tree, qual1, name)) orElse { _ =>
                    silent(_ => typed1(Select(qual1, nme.filter) setPos tree.pos, mode, pt)) match {
                      case SilentResultValue(result2) =>
                        unit.deprecationWarning(
                          tree.pos, "`withFilter' method does not yet exist on " + qual1.tpe.widen +
                            ", using `filter' method instead")
                        result2
                      case SilentTypeError(err) =>
                        WithFilterError(tree, err)
                    }
                }
              else
                typedSelect(tree, qual1, name)

            if (tree.isInstanceOf[PostfixSelect])
              checkFeature(tree.pos, PostfixOpsFeature, name.decode)
            if (tree1.symbol != null && tree1.symbol.isOnlyRefinementMember)
              checkFeature(tree1.pos, ReflectiveCallsFeature, tree1.symbol.toString)

            if (qual1.hasSymbolWhich(_.isRootPackage)) treeCopy.Ident(tree1, name)
            else tree1
        }
      }

      /** A symbol qualifies if:
       *  - it exists
       *  - it is not stale (stale symbols are made to disappear here)
       *  - if we are in a pattern constructor, method definitions do not qualify
       *    unless they are stable.  Otherwise, 'case x :: xs' would find the :: method.
       */
      def qualifies(sym: Symbol) = (
           sym.hasRawInfo
        && reallyExists(sym)
        && !(inPatternConstructor && sym.isMethod && !sym.isStable)
      )

      /** Attribute an identifier consisting of a simple name or an outer reference.
       *
       *  @param tree      The tree representing the identifier.
       *  @param name      The name of the identifier.
       *  Transformations: (1) Prefix class members with this.
       *                   (2) Change imported symbols to selections
       */
      def typedIdent(tree: Tree, name: Name): Tree = {
        // setting to enable unqualified idents in empty package (used by the repl)
        def inEmptyPackage = if (settings.exposeEmptyPackage.value) lookupInEmpty(name) else NoSymbol

        def issue(err: AbsTypeError) = {
          // Avoiding some spurious error messages: see SI-2388.
          val suppress = reporter.hasErrors && (name startsWith tpnme.ANON_CLASS_NAME)
          if (!suppress)
            ErrorUtils.issueTypeError(err)

          setError(tree)
        }
          // ignore current variable scope in patterns to enforce linearity
        val startContext = if (mode.inNone(PATTERNmode | TYPEPATmode)) context else context.outer
        val nameLookup   = tree.symbol match {
          case NoSymbol   => startContext.lookupSymbol(name, qualifies)
          case sym        => LookupSucceeded(EmptyTree, sym)
        }
        import InferErrorGen._
        nameLookup match {
          case LookupAmbiguous(msg)         => issue(AmbiguousIdentError(tree, name, msg))
          case LookupInaccessible(sym, msg) => issue(AccessError(tree, sym, context, msg))
          case LookupNotFound               =>
            inEmptyPackage orElse lookupInRoot(name) match {
              case NoSymbol => issue(SymbolNotFoundError(tree, name, context.owner, startContext))
              case sym      => typed1(tree setSymbol sym, mode, pt)
                }
          case LookupSucceeded(qual, sym)   =>
            (// this -> Foo.this
            if (sym.isThisSym)
              typed1(This(sym.owner) setPos tree.pos, mode, pt)
          // Inferring classOf type parameter from expected type.  Otherwise an
          // actual call to the stubbed classOf method is generated, returning null.
            else if (isPredefMemberNamed(sym, nme.classOf) && pt.typeSymbol == ClassClass && pt.typeArgs.nonEmpty)
            typedClassOf(tree, TypeTree(pt.typeArgs.head))
          else {
              val pre1  = if (sym.isTopLevel) sym.owner.thisType else if (qual == EmptyTree) NoPrefix else qual.tpe
              val tree1 = if (qual == EmptyTree) tree else atPos(tree.pos)(Select(atPos(tree.pos.focusStart)(qual), name))
              val (tree2, pre2) = makeAccessible(tree1, sym, pre1, qual)
            // SI-5967 Important to replace param type A* with Seq[A] when seen from from a reference, to avoid
            //         inference errors in pattern matching.
              stabilize(tree2, pre2, mode, pt) modifyType dropIllegalStarTypes
            }) setAttachments tree.attachments
          }
        }

      def typedIdentOrWildcard(tree: Ident) = {
        val name = tree.name
        if (Statistics.canEnable) Statistics.incCounter(typedIdentCount)
        if ((name == nme.WILDCARD && mode.inPatternNotFunMode) ||
            (name == tpnme.WILDCARD && mode.inAll(TYPEmode)))
          tree setType makeFullyDefined(pt)
        else
          typedIdent(tree, name)
      }

      def typedCompoundTypeTree(tree: CompoundTypeTree) = {
        val templ = tree.templ
        val parents1 = templ.parents mapConserve (typedType(_, mode))

        // This is also checked later in typedStats, but that is too late for SI-5361, so
        // we eagerly check this here.
        for (stat <- templ.body if !treeInfo.isDeclarationOrTypeDef(stat))
          OnlyDeclarationsError(stat)

        if ((parents1 ++ templ.body) exists (_.isErrorTyped)) tree setType ErrorType
        else {
          val decls = newScope
          //Console.println("Owner: " + context.enclClass.owner + " " + context.enclClass.owner.id)
          val self = refinedType(parents1 map (_.tpe), context.enclClass.owner, decls, templ.pos)
          newTyper(context.make(templ, self.typeSymbol, decls)).typedRefinement(templ)
          templ updateAttachment CompoundTypeTreeOriginalAttachment(parents1, Nil) // stats are set elsewhere
          tree setType (if (templ.exists(_.isErroneous)) ErrorType else self) // Being conservative to avoid SI-5361
        }
      }

      def typedAppliedTypeTree(tree: AppliedTypeTree) = {
        val tpt = tree.tpt
        val args = tree.args
        val tpt1 = typed1(tpt, mode | FUNmode | TAPPmode, WildcardType)
        if (tpt1.isErrorTyped) {
          tpt1
        } else if (!tpt1.hasSymbolField) {
          AppliedTypeNoParametersError(tree, tpt1.tpe)
        } else {
          val tparams = tpt1.symbol.typeParams
          if (sameLength(tparams, args)) {
            // @M: kind-arity checking is done here and in adapt, full kind-checking is in checkKindBounds (in Infer)
            val args1 =
              if (!tpt1.symbol.rawInfo.isComplete)
                args mapConserve (typedHigherKindedType(_, mode))
                // if symbol hasn't been fully loaded, can't check kind-arity
              else map2Conserve(args, tparams) { (arg, tparam) =>
                //@M! the polytype denotes the expected kind
                typedHigherKindedType(arg, mode, GenPolyType(tparam.typeParams, AnyClass.tpe))
              }
            val argtypes = args1 map (_.tpe)

            foreach2(args, tparams)((arg, tparam) => arg match {
              // note: can't use args1 in selector, because Bind's got replaced
              case Bind(_, _) =>
                if (arg.symbol.isAbstractType)
                  arg.symbol setInfo // XXX, feedback. don't trackSymInfo here!
                    TypeBounds(
                      lub(List(arg.symbol.info.bounds.lo, tparam.info.bounds.lo.subst(tparams, argtypes))),
                      glb(List(arg.symbol.info.bounds.hi, tparam.info.bounds.hi.subst(tparams, argtypes))))
              case _ =>
            })
            val original = treeCopy.AppliedTypeTree(tree, tpt1, args1)
            val result = TypeTree(appliedType(tpt1.tpe, argtypes)) setOriginal original
            if(tpt1.tpe.isInstanceOf[PolyType]) // did the type application (performed by appliedType) involve an unchecked beta-reduction?
              TypeTreeWithDeferredRefCheck(){ () =>
                // wrap the tree and include the bounds check -- refchecks will perform this check (that the beta reduction was indeed allowed) and unwrap
                // we can't simply use original in refchecks because it does not contains types
                // (and the only typed trees we have have been mangled so they're not quite the original tree anymore)
                checkBounds(result, tpt1.tpe.prefix, tpt1.symbol.owner, tpt1.symbol.typeParams, argtypes, "")
                result // you only get to see the wrapped tree after running this check :-p
              } setType (result.tpe) setPos(result.pos)
            else result
          } else if (tparams.isEmpty) {
            AppliedTypeNoParametersError(tree, tpt1.tpe)
          } else {
            //Console.println("\{tpt1}:\{tpt1.symbol}:\{tpt1.symbol.info}")
            if (settings.debug.value) Console.println(tpt1+":"+tpt1.symbol+":"+tpt1.symbol.info)//debug
            AppliedTypeWrongNumberOfArgsError(tree, tpt1, tparams)
          }
        }
      }

      val sym: Symbol = tree.symbol
      if ((sym ne null) && (sym ne NoSymbol)) sym.initialize

      def typedPackageDef(pdef: PackageDef) = {
        val pid1 = typedQualifier(pdef.pid).asInstanceOf[RefTree]
        assert(sym.moduleClass ne NoSymbol, sym)
        val stats1 = newTyper(context.make(tree, sym.moduleClass, sym.info.decls))
          .typedStats(pdef.stats, NoSymbol)
        treeCopy.PackageDef(tree, pid1, stats1) setType NoType
      }

      /**
       * The typer with the correct context for a method definition. If the method is a default getter for
       * a constructor default, the resulting typer has a constructor context (fixes SI-5543).
       */
      def defDefTyper(ddef: DefDef) = {
        val isConstrDefaultGetter = ddef.mods.hasDefaultFlag && sym.owner.isModuleClass &&
            nme.defaultGetterToMethod(sym.name) == nme.CONSTRUCTOR
        newTyper(context.makeNewScope(ddef, sym)).constrTyperIf(isConstrDefaultGetter)
      }

      def typedAlternative(alt: Alternative) = {
        val alts1 = alt.trees mapConserve (alt => typed(alt, mode | ALTmode, pt))
        treeCopy.Alternative(tree, alts1) setType pt
      }

      def typedStar(tree: Star) = {
        if (mode.inNone(STARmode) && !isPastTyper)
          StarPatternWithVarargParametersError(tree)
        treeCopy.Star(tree, typed(tree.elem, mode, pt)) setType makeFullyDefined(pt)
      }

      def typedUnApply(tree: UnApply) = {
        val fun1 = typed(tree.fun)
        val tpes = formalTypes(unapplyTypeList(tree.fun.pos, tree.fun.symbol, fun1.tpe, tree.args.length), tree.args.length)
        val args1 = map2(tree.args, tpes)(typedPattern)
        treeCopy.UnApply(tree, fun1, args1) setType pt
      }

      def typedTry(tree: Try) = {
        var block1 = typed(tree.block, pt)
        var catches1 = typedCases(tree.catches, ThrowableClass.tpe, pt)

        for (cdef <- catches1 if !isPastTyper && cdef.guard.isEmpty) {
          def warn(name: Name) = context.warning(cdef.pat.pos, s"This catches all Throwables. If this is really intended, use `case ${name.decoded} : Throwable` to clear this warning.")
          def unbound(t: Tree) = t.symbol == null || t.symbol == NoSymbol
          cdef.pat match {
            case Bind(name, i @ Ident(_)) if unbound(i) => warn(name)
            case i @ Ident(name) if unbound(i)          => warn(name)
            case _                                      =>
          }
        }

        val finalizer1 =
          if (tree.finalizer.isEmpty) tree.finalizer
          else typed(tree.finalizer, UnitClass.tpe)
        val (owntype, needAdapt) = ptOrLub(block1.tpe :: (catches1 map (_.tpe)), pt)
        if (needAdapt) {
          block1 = adapt(block1, mode, owntype)
          catches1 = catches1 map (adaptCase(_, mode, owntype))
        }

        treeCopy.Try(tree, block1, catches1, finalizer1) setType owntype
      }

      def typedThrow(tree: Throw) = {
        val expr1 = typed(tree.expr, EXPRmode | BYVALmode, ThrowableClass.tpe)
        treeCopy.Throw(tree, expr1) setType NothingClass.tpe
      }

      def typedTyped(tree: Typed) = {
        val expr = tree.expr
        val tpt = tree.tpt
        tpt match {
          case Function(List(), EmptyTree) =>
            // find out whether the programmer is trying to eta-expand a macro def
            // to do that we need to typecheck the tree first (we need a symbol of the eta-expandee)
            // that typecheck must not trigger macro expansions, so we explicitly prohibit them
            // however we cannot do `context.withMacrosDisabled`
            // because `expr` might contain nested macro calls (see SI-6673)
            val exprTyped = typed1(suppressMacroExpansion(expr), mode, pt)
            exprTyped match {
              case macroDef if treeInfo.isMacroApplication(macroDef) =>
                MacroEtaError(exprTyped)
              case _ =>
                typedEta(checkDead(exprTyped))
            }

          case Ident(tpnme.WILDCARD_STAR) =>
            val exprTyped = typed(expr, mode.onlySticky, WildcardType)
            def subArrayType(pt: Type) =
              if (isPrimitiveValueClass(pt.typeSymbol) || !isFullyDefined(pt)) arrayType(pt)
              else {
                val tparam = context.owner freshExistential "" setInfo TypeBounds.upper(pt)
                newExistentialType(List(tparam), arrayType(tparam.tpe))
              }

            val (exprAdapted, baseClass) = exprTyped.tpe.typeSymbol match {
              case ArrayClass => (adapt(exprTyped, mode.onlySticky, subArrayType(pt)), ArrayClass)
              case _ => (adapt(exprTyped, mode.onlySticky, seqType(pt)), SeqClass)
            }
            exprAdapted.tpe.baseType(baseClass) match {
              case TypeRef(_, _, List(elemtp)) =>
                treeCopy.Typed(tree, exprAdapted, tpt setType elemtp) setType elemtp
              case _ =>
                setError(tree)
            }

          case _ =>
            val tptTyped = typedType(tpt, mode)
            val exprTyped = typed(expr, mode.onlySticky, tptTyped.tpe.deconst)
            val treeTyped = treeCopy.Typed(tree, exprTyped, tptTyped)

            if (isPatternMode) {
              val uncheckedTypeExtractor = extractorForUncheckedType(tpt.pos, tptTyped.tpe)

              // make fully defined to avoid bounded wildcard types that may be in pt from calling dropExistential (SI-2038)
              val ptDefined = if (isFullyDefined(pt)) pt else makeFullyDefined(pt)
              val ownType = inferTypedPattern(tptTyped, tptTyped.tpe, ptDefined, canRemedy = uncheckedTypeExtractor.nonEmpty)
              treeTyped setType ownType

              uncheckedTypeExtractor match {
                case None => treeTyped
                case Some(extractor) => wrapClassTagUnapply(treeTyped, extractor, tptTyped.tpe)
              }
            } else
              treeTyped setType tptTyped.tpe
        }
      }

      def typedTypeApply(tree: TypeApply) = {
        val fun = tree.fun
        val args = tree.args
        // @M: kind-arity checking is done here and in adapt, full kind-checking is in checkKindBounds (in Infer)
        //@M! we must type fun in order to type the args, as that requires the kinds of fun's type parameters.
        // However, args should apparently be done first, to save context.undetparams. Unfortunately, the args
        // *really* have to be typed *after* fun. We escape from this classic Catch-22 by simply saving&restoring undetparams.

        // @M TODO: the compiler still bootstraps&all tests pass when this is commented out..
        //val undets = context.undetparams

        // @M: fun is typed in TAPPmode because it is being applied to its actual type parameters
        val fun1 = typed(fun, mode.forFunMode | TAPPmode, WildcardType)
        val tparams = fun1.symbol.typeParams

        //@M TODO: val undets_fun = context.undetparams  ?
        // "do args first" (by restoring the context.undetparams) in order to maintain context.undetparams on the function side.

        // @M TODO: the compiler still bootstraps when this is commented out.. TODO: run tests
        //context.undetparams = undets

        // @M maybe the well-kindedness check should be done when checking the type arguments conform to the type parameters' bounds?
        val args1 = if (sameLength(args, tparams)) map2Conserve(args, tparams) {
          //@M! the polytype denotes the expected kind
          (arg, tparam) => typedHigherKindedType(arg, mode, GenPolyType(tparam.typeParams, AnyClass.tpe))
        }
        else {
          //@M  this branch is correctly hit for an overloaded polymorphic type. It also has to handle erroneous cases.
          // Until the right alternative for an overloaded method is known, be very liberal,
          // typedTypeApply will find the right alternative and then do the same check as
          // in the then-branch above. (see pos/tcpoly_overloaded.scala)
          // this assert is too strict: be tolerant for errors like trait A { def foo[m[x], g]=error(""); def x[g] = foo[g/*ERR: missing argument type*/] }
          //assert(fun1.symbol.info.isInstanceOf[OverloadedType] || fun1.symbol.isError) //, (fun1.symbol,fun1.symbol.info,fun1.symbol.info.getClass,args,tparams))
          args mapConserve (typedHigherKindedType(_, mode))
        }

        //@M TODO: context.undetparams = undets_fun ?
        Typer.this.typedTypeApply(tree, mode, fun1, args1)
      }

      def typedApplyDynamic(tree: ApplyDynamic) = {
        assert(phase.erasedTypes)
        val reflectiveCalls = !(settings.refinementMethodDispatch.value == "invoke-dynamic")
        val qual1 = typed(tree.qual, AnyRefClass.tpe)
        val args1 = tree.args mapConserve (arg => if (reflectiveCalls) typed(arg, AnyRefClass.tpe) else typed(arg))
        treeCopy.ApplyDynamic(tree, qual1, args1) setType (if (reflectiveCalls) AnyRefClass.tpe else tree.symbol.info.resultType)
      }

      def typedReferenceToBoxed(tree: ReferenceToBoxed) = {
        val id = tree.ident
        val id1 = typed1(id, mode, pt) match { case id: Ident => id }
        // [Eugene] am I doing it right?
        val erasedTypes = phaseId(currentPeriod) >= currentRun.erasurePhase.id
        val tpe = capturedVariableType(id.symbol, erasedTypes = erasedTypes)
        treeCopy.ReferenceToBoxed(tree, id1) setType tpe
      }

      def typedLiteral(tree: Literal) = {
        val value = tree.value
        tree setType (
          if (value.tag == UnitTag) UnitClass.tpe
          else ConstantType(value))
      }

      def typedSingletonTypeTree(tree: SingletonTypeTree) = {
        val ref1 = checkStable(
          context.withImplicitsDisabled(
            typed(tree.ref, EXPRmode | QUALmode | (mode & TYPEPATmode), AnyRefClass.tpe)
          )
        )
        tree setType ref1.tpe.resultType
      }

      def typedSelectFromTypeTree(tree: SelectFromTypeTree) = {
        val qual1 = typedType(tree.qualifier, mode)
        if (qual1.tpe.isVolatile) TypeSelectionFromVolatileTypeError(tree, qual1)
        else typedSelect(tree, qual1, tree.name)
      }

      def typedTypeBoundsTree(tree: TypeBoundsTree) = {
        val lo1 = typedType(tree.lo, mode)
        val hi1 = typedType(tree.hi, mode)
        treeCopy.TypeBoundsTree(tree, lo1, hi1) setType TypeBounds(lo1.tpe, hi1.tpe)
      }

      def typedExistentialTypeTree(tree: ExistentialTypeTree) = {
        val tree1 = typerWithLocalContext(context.makeNewScope(tree, context.owner)){
          _.typedExistentialTypeTree(tree, mode)
        }
        checkExistentialsFeature(tree1.pos, tree1.tpe, "the existential type")
        tree1
      }

      def typedTypeTree(tree: TypeTree) = {
        if (tree.original != null) {
          val newTpt = typedType(tree.original, mode)
          tree setType newTpt.tpe
          newTpt match {
            case tt @ TypeTree() => tree setOriginal tt.original
            case _ => tree
          }
        }
        else
          // we should get here only when something before failed
          // and we try again (@see tryTypedApply). In that case we can assign
          // whatever type to tree; we just have to survive until a real error message is issued.
          tree setType AnyClass.tpe
      }
      def typedFunction(fun: Function) = {
        if (fun.symbol == NoSymbol)
          fun.symbol = context.owner.newAnonymousFunctionValue(fun.pos)

        typerWithLocalContext(context.makeNewScope(fun, fun.symbol))(_.typedFunction(fun, mode, pt))
      }

      // begin typed1
      //if (settings.debug.value && tree.isDef) log("typing definition of "+sym);//DEBUG
      tree match {
        case tree: Ident                        => typedIdentOrWildcard(tree)
        case tree: Select                       => typedSelectOrSuperCall(tree)
        case tree: Apply                        => typedApply(tree)
        case tree: TypeTree                     => typedTypeTree(tree)
        case tree: Literal                      => typedLiteral(tree)
        case tree: This                         => typedThis(tree)
        case tree: ValDef                       => typedValDef(tree)
        case tree: DefDef                       => defDefTyper(tree).typedDefDef(tree)
        case tree: Block                        => typerWithLocalContext(context.makeNewScope(tree, context.owner))(_.typedBlock(tree, mode, pt))
        case tree: If                           => typedIf(tree)
        case tree: TypeApply                    => typedTypeApply(tree)
        case tree: AppliedTypeTree              => typedAppliedTypeTree(tree)
        case tree: Bind                         => typedBind(tree)
        case tree: Function                     => typedFunction(tree)
        case tree: Match                        => typedVirtualizedMatch(tree)
        case tree: New                          => typedNew(tree)
        case tree: Assign                       => typedAssign(tree.lhs, tree.rhs)
        case tree: AssignOrNamedArg             => typedAssign(tree.lhs, tree.rhs) // called by NamesDefaults in silent typecheck
        case tree: Super                        => typedSuper(tree)
        case tree: TypeBoundsTree               => typedTypeBoundsTree(tree)
        case tree: Typed                        => typedTyped(tree)
        case tree: ClassDef                     => newTyper(context.makeNewScope(tree, sym)).typedClassDef(tree)
        case tree: ModuleDef                    => newTyper(context.makeNewScope(tree, sym.moduleClass)).typedModuleDef(tree)
        case tree: TypeDef                      => typedTypeDef(tree)
        case tree: LabelDef                     => labelTyper(tree).typedLabelDef(tree)
        case tree: PackageDef                   => typedPackageDef(tree)
        case tree: DocDef                       => typedDocDef(tree, mode, pt)
        case tree: Annotated                    => typedAnnotated(tree)
        case tree: SingletonTypeTree            => typedSingletonTypeTree(tree)
        case tree: SelectFromTypeTree           => typedSelectFromTypeTree(tree)
        case tree: CompoundTypeTree             => typedCompoundTypeTree(tree)
        case tree: ExistentialTypeTree          => typedExistentialTypeTree(tree)
        case tree: Return                       => typedReturn(tree)
        case tree: Try                          => typedTry(tree)
        case tree: Throw                        => typedThrow(tree)
        case tree: Alternative                  => typedAlternative(tree)
        case tree: Star                         => typedStar(tree)
        case tree: UnApply                      => typedUnApply(tree)
        case tree: ArrayValue                   => typedArrayValue(tree)
        case tree: ApplyDynamic                 => typedApplyDynamic(tree)
        case tree: ReferenceToBoxed             => typedReferenceToBoxed(tree)
        case tree: TypeTreeWithDeferredRefCheck => tree // TODO: retype the wrapped tree? TTWDRC would have to change to hold the wrapped tree (not a closure)
        case tree: Import                       => assert(forInteractive, "!forInteractive") ; tree setType tree.symbol.tpe // should not happen in normal circumstances.
        case _                                  => abort(s"unexpected tree: ${tree.getClass}\n$tree")
      }
    }

    def typed(tree: Tree, mode: Mode, pt: Type): Tree = {
      lastTreeToTyper = tree
      indentTyping()

      val ptPlugins = pluginsPt(pt, this, tree, mode)

      val startByType = if (Statistics.canEnable) Statistics.pushTimer(byTypeStack, byTypeNanos(tree.getClass)) else null
      if (Statistics.canEnable) Statistics.incCounter(visitsByType, tree.getClass)
      try {
        if (context.retyping &&
            (tree.tpe ne null) && (tree.tpe.isErroneous || !(tree.tpe <:< ptPlugins))) {
          tree.clearType()
          if (tree.hasSymbolField) tree.symbol = NoSymbol
        }

        val alreadyTyped = tree.tpe ne null
        val tree1: Tree = if (alreadyTyped) tree else {
          printTyping(
            ptLine("typing %s: pt = %s".format(ptTree(tree), ptPlugins),
              "undetparams"      -> context.undetparams,
              "implicitsEnabled" -> context.implicitsEnabled,
              "enrichmentEnabled"   -> context.enrichmentEnabled,
              "mode"             -> mode,
              "silent"           -> context.bufferErrors,
              "context.owner"    -> context.owner
            )
          )
          typed1(tree, mode, dropExistential(ptPlugins))
        }
        // Can happen during erroneous compilation - error(s) have been
        // reported, but we need to avoid causing an NPE with this tree
        if (tree1.tpe eq null)
          return setError(tree)

        if (!alreadyTyped) {
          printTyping("typed %s: %s%s".format(
            ptTree(tree1), tree1.tpe,
            if (isSingleType(tree1.tpe)) " with underlying "+tree1.tpe.widen else "")
          )
        }

        tree1 modifyType (pluginsTyped(_, this, tree1, mode, ptPlugins))
        val result =
          if (tree1.isEmpty) tree1
          else {
            val result = adapt(tree1, mode, ptPlugins, tree)
            if (hasPendingMacroExpansions) macroExpandAll(this, result) else result
          }

        if (!alreadyTyped) {
          printTyping("adapted %s: %s to %s, %s".format(
            tree1, tree1.tpe.widen, ptPlugins, context.undetparamsString)
          ) //DEBUG
        }
        if (!isPastTyper) signalDone(context.asInstanceOf[analyzer.Context], tree, result)
        result
      } catch {
        case ex: TypeError =>
          tree.clearType()
          // The only problematic case are (recoverable) cyclic reference errors which can pop up almost anywhere.
          printTyping("caught %s: while typing %s".format(ex, tree)) //DEBUG

          reportTypeError(context, tree.pos, ex)
          setError(tree)
        case ex: Exception =>
          if (settings.debug.value) // @M causes cyclic reference error
            Console.println("exception when typing "+tree+", pt = "+ptPlugins)
          if (context != null && context.unit.exists && tree != null)
            logError("AT: " + (tree.pos).dbgString, ex)
          throw ex
      }
      finally {
        deindentTyping()
        if (Statistics.canEnable) Statistics.popTimer(byTypeStack, startByType)
      }
    }

    def atOwner(owner: Symbol): Typer =
      newTyper(context.make(context.tree, owner))

    def atOwner(tree: Tree, owner: Symbol): Typer =
      newTyper(context.make(tree, owner))

    /** Types expression or definition `tree`.
     */
    def typed(tree: Tree): Tree = {
      val ret = typed(tree, EXPRmode, WildcardType)
      ret
    }

    def typedPos(pos: Position, mode: Mode, pt: Type)(tree: Tree) = typed(atPos(pos)(tree), mode, pt)
    def typedPos(pos: Position)(tree: Tree) = typed(atPos(pos)(tree))
    // TODO: see if this formulation would impose any penalty, since
    // it makes for a lot less casting.
    // def typedPos[T <: Tree](pos: Position)(tree: T): T = typed(atPos(pos)(tree)).asInstanceOf[T]

    /** Types expression `tree` with given prototype `pt`.
     */
    def typed(tree: Tree, pt: Type): Tree =
      typed(tree, EXPRmode, pt)

    /** Types qualifier `tree` of a select node.
     *  E.g. is tree occurs in a context like `tree.m`.
     */
    def typedQualifier(tree: Tree, mode: Mode, pt: Type): Tree =
      typed(tree, EXPRmode | QUALmode | POLYmode | mode & TYPEPATmode, pt) // TR: don't set BYVALmode, since qualifier might end up as by-name param to an implicit

    /** Types qualifier `tree` of a select node.
     *  E.g. is tree occurs in a context like `tree.m`.
     */
    def typedQualifier(tree: Tree, mode: Mode): Tree =
      typedQualifier(tree, mode, WildcardType)

    def typedQualifier(tree: Tree): Tree = typedQualifier(tree, NOmode, WildcardType)

    /** Types function part of an application */
    def typedOperator(tree: Tree): Tree =
      typed(tree, EXPRmode | FUNmode | POLYmode | TAPPmode, WildcardType)

    /** Types a pattern with prototype `pt` */
    def typedPattern(tree: Tree, pt: Type): Tree = {
      // We disable implicits because otherwise some constructs will
      // type check which should not.  The pattern matcher does not
      // perform implicit conversions in an attempt to consummate a match.

      // on the one hand,
      //   "abc" match { case Seq('a', 'b', 'c') => true }
      // should be ruled out statically, otherwise this is a runtime
      // error both because there is an implicit from String to Seq
      // (even though such implicits are not used by the matcher) and
      // because the typer is fine with concluding that "abc" might
      // be of type "String with Seq[T]" and thus eligible for a call
      // to unapplySeq.

      // on the other hand, we want to be able to use implicits to add members retro-actively (e.g., add xml to StringContext)

      // as a compromise, context.enrichmentEnabled tells adaptToMember to go ahead and enrich,
      // but arbitrary conversions (in adapt) are disabled
      // TODO: can we achieve the pattern matching bit of the string interpolation SIP without this?
      typingInPattern(context.withImplicitsDisabledAllowEnrichment(typed(tree, PATTERNmode, pt)))
    }

    /** Types a (fully parameterized) type tree */
    def typedType(tree: Tree, mode: Mode): Tree =
      typed(tree, mode.forTypeMode, WildcardType)

    /** Types a (fully parameterized) type tree */
    def typedType(tree: Tree): Tree = typedType(tree, NOmode)

    /** Types a higher-kinded type tree -- pt denotes the expected kind*/
    def typedHigherKindedType(tree: Tree, mode: Mode, pt: Type): Tree =
      if (pt.typeParams.isEmpty) typedType(tree, mode) // kind is known and it's *
      else typed(tree, HKmode, pt)

    def typedHigherKindedType(tree: Tree, mode: Mode): Tree =
      typed(tree, HKmode, WildcardType)

    /** Types a type constructor tree used in a new or supertype */
    def typedTypeConstructor(tree: Tree, mode: Mode): Tree = {
      val result = typed(tree, mode.forTypeMode | FUNmode, WildcardType)

      // get rid of type aliases for the following check (#1241)
      result.tpe.dealias match {
        case restpe @ TypeRef(pre, _, _) if !phase.erasedTypes && !pre.isStable && !context.unit.isJava =>
          // The isJava exception if OK only because the only type constructors scalac gets
          // to see are those in the signatures. These do not need a unique object as a prefix.
          // The situation is different for new's and super's, but scalac does not look deep
          // enough to see those. See #3938
          ConstructorPrefixError(tree, restpe)
        case _ =>
          // must not normalize: type application must be (bounds-)checked (during RefChecks), see #2208
          // during uncurry (after refchecks), all types are normalized
          result
      }
    }

    def typedTypeConstructor(tree: Tree): Tree = typedTypeConstructor(tree, NOmode)

    def computeType(tree: Tree, pt: Type): Type = {
      // macros employ different logic of `computeType`
      assert(!context.owner.isMacro, context.owner)
      val tree1 = typed(tree, pt)
      transformed(tree) = tree1
      val tpe = packedType(tree1, context.owner)
      checkExistentialsFeature(tree.pos, tpe, "inferred existential type")
      tpe
    }

    def computeMacroDefType(tree: Tree, pt: Type): Type = {
      assert(context.owner.isMacro, context.owner)
      assert(tree.symbol.isMacro, tree.symbol)
      assert(tree.isInstanceOf[DefDef], tree.getClass)
      val ddef = tree.asInstanceOf[DefDef]

      val tree1 =
        if (transformed contains ddef.rhs) {
          // macro defs are typechecked in `methodSig` (by calling this method) in order to establish their link to macro implementation asap
          // if a macro def doesn't have explicitly specified return type, this method will be called again by `assignTypeToTree`
          // here we guard against this case
          transformed(ddef.rhs)
        } else {
          val tree1 = typedMacroBody(this, ddef)
          transformed(ddef.rhs) = tree1
          tree1
        }

      val isMacroBodyOkay = !tree.symbol.isErroneous && !(tree1 exists (_.isErroneous))
      val shouldInheritMacroImplReturnType = ddef.tpt.isEmpty
      if (isMacroBodyOkay && shouldInheritMacroImplReturnType) computeMacroDefTypeFromMacroImpl(ddef, tree1.symbol) else AnyClass.tpe
    }

    def transformedOr(tree: Tree, op: => Tree): Tree = transformed.get(tree) match {
      case Some(tree1) => transformed -= tree; tree1
      case None => op
    }

    def transformedOrTyped(tree: Tree, mode: Mode, pt: Type): Tree = transformed.get(tree) match {
      case Some(tree1) => transformed -= tree; tree1
      case None => typed(tree, mode, pt)
    }
    }
  }

object TypersStats {
  import scala.reflect.internal.TypesStats._
  val typedIdentCount     = Statistics.newCounter("#typechecked identifiers")
  val typedSelectCount    = Statistics.newCounter("#typechecked selections")
  val typedApplyCount     = Statistics.newCounter("#typechecked applications")
  val rawTypeFailed       = Statistics.newSubCounter ("  of which in failed", rawTypeCount)
  val subtypeFailed       = Statistics.newSubCounter("  of which in failed", subtypeCount)
  val findMemberFailed    = Statistics.newSubCounter("  of which in failed", findMemberCount)
  val failedSilentNanos   = Statistics.newSubTimer("time spent in failed", typerNanos)
  val failedApplyNanos    = Statistics.newSubTimer("  failed apply", typerNanos)
  val failedOpEqNanos     = Statistics.newSubTimer("  failed op=", typerNanos)
  val isReferencedNanos   = Statistics.newSubTimer("time spent ref scanning", typerNanos)
  val visitsByType        = Statistics.newByClass("#visits by tree node", "typer")(Statistics.newCounter(""))
  val byTypeNanos         = Statistics.newByClass("time spent by tree node", "typer")(Statistics.newStackableTimer("", typerNanos))
  val byTypeStack         = Statistics.newTimerStack()
}<|MERGE_RESOLUTION|>--- conflicted
+++ resolved
@@ -2651,11 +2651,7 @@
         (defdef, matchResTp)
       }
 
-<<<<<<< HEAD
-      // `def isDefinedAt(x: $argTp): Boolean = ${`$selector match { $casesTrue ` updateAttachment DefaultOverrideMatchAttachment(FALSE)}`
-=======
       // `def isDefinedAt(x: $argTp): Boolean = ${`$selector match { $casesTrue; case default$ => false } }`
->>>>>>> db5919a7
       def isDefinedAtMethod = {
         val methodSym = anonClass.newMethod(nme.isDefinedAt, tree.pos.makeTransparent, FINAL)
         val paramSym = mkParam(methodSym)
@@ -2664,15 +2660,10 @@
         methodBodyTyper.context.scope enter paramSym
         methodSym setInfo MethodType(List(paramSym), BooleanClass.tpe)
 
-        val defaultCase = mkDefaultCase(FALSE_typed)
+        val defaultCase = mkDefaultCase(FALSE)
         val match_ = methodBodyTyper.typedMatch(selector, casesTrue :+ defaultCase, mode, BooleanClass.tpe)
 
-<<<<<<< HEAD
-        val matchWithDefault = match_ updateAttachment DefaultOverrideMatchAttachment(FALSE)
-        DefDef(methodSym, methodBodyTyper.virtualizedMatch(matchWithDefault, mode, BooleanClass.tpe))
-=======
         DefDef(methodSym, methodBodyTyper.virtualizedMatch(match_, mode, BooleanClass.tpe))
->>>>>>> db5919a7
       }
 
       // only used for @cps annotated partial functions
@@ -2717,13 +2708,9 @@
       members foreach (m => anonClass.info.decls enter m.symbol)
 
       val typedBlock = typedPos(tree.pos, mode, pt) {
-<<<<<<< HEAD
-        Block(ClassDef(anonClass, NoMods, ListOfNil, members, tree.pos.focus), atPos(tree.pos.focus)(New(anonClass.tpe)))
-=======
-        Block(ClassDef(anonClass, NoMods, ListOfNil, ListOfNil, members, tree.pos.focus), atPos(tree.pos.focus)(
+        Block(ClassDef(anonClass, NoMods, ListOfNil, members, tree.pos.focus), atPos(tree.pos.focus)(
           Apply(Select(New(Ident(anonClass.name).setSymbol(anonClass)), nme.CONSTRUCTOR), List())
         ))
->>>>>>> db5919a7
       }
 
       if (typedBlock.isErrorTyped) typedBlock
