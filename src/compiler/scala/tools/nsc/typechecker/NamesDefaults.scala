/* NSC -- new Scala compiler
 * Copyright 2005-2013 LAMP/EPFL
 * @author  Martin Odersky
 */

package scala.tools.nsc
package typechecker

import symtab.Flags._
import scala.collection.mutable
import scala.reflect.ClassTag

/**
 *  @author Lukas Rytz
 *  @version 1.0
 */
trait NamesDefaults { self: Analyzer =>

  import global._
  import definitions._
  import NamesDefaultsErrorsGen._
  import treeInfo.WildcardStarArg

  // Default getters of constructors are added to the companion object in the
  // typeCompleter of the constructor (methodSig). To compute the signature,
  // we need the ClassDef. To create and enter the symbols into the companion
  // object, we need the templateNamer of that module class. These two are stored
  // as an attachment in the companion module symbol
  class ConstructorDefaultsAttachment(val classWithDefault: ClassDef, var companionModuleClassNamer: Namer)

  // To attach the default getters of local (term-owned) methods to the method symbol.
  // Used in Namer.enterExistingSym: it needs to re-enter the method symbol and also
  // default getters, which could not be found otherwise.
  class DefaultsOfLocalMethodAttachment(val defaultGetters: mutable.Set[Symbol]) {
    def this(default: Symbol) = this(mutable.Set(default))
  }

  case class NamedApplyInfo(
    qual:       Option[Tree],
    targs:      List[Tree],
    vargss:     List[List[Tree]],
    blockTyper: Typer
  ) { }

  private def nameOfNamedArg(arg: Tree) = Some(arg) collect { case AssignOrNamedArg(Ident(name), _) => name }
  def isNamedArg(arg: Tree) = arg match {
    case AssignOrNamedArg(Ident(_), _) => true
    case _                             => false
  }

  /** @param pos maps indices from old to new */
  def reorderArgs[T: ClassTag](args: List[T], pos: Int => Int): List[T] = {
    val res = new Array[T](args.length)
    foreachWithIndex(args)((arg, index) => res(pos(index)) = arg)
    res.toList
  }

  /** @param pos maps indices from new to old (!) */
  private def reorderArgsInv[T: ClassTag](args: List[T], pos: Int => Int): List[T] = {
    val argsArray = args.toArray
    (argsArray.indices map (i => argsArray(pos(i)))).toList
  }

  /** returns `true` if every element is equal to its index */
  def allArgsArePositional(a: Array[Int]) = (0 until a.length).forall(i => a(i) == i)

  /**
   * Transform a function application into a Block, and assigns typer.context
   * .namedApplyBlockInfo to the new block as side-effect. If tree has the form
   *    Apply(fun, args)
   * first the function "fun" (which might be an application itself!) is transformed into a
   * block of the form
   *   {
   *     val qual$1 = qualifier_of_fun
   *     val x$1 = arg_1_of_fun
   *     ...
   *     val x$n = arg_n_of_fun
   *     qual$1.fun[targs](x$1, ...)...(..., x$n)
   *   }
   * then for each argument in args, a value is created and entered into the block. finally
   * the application expression of the block is updated.
   *   {
   *     val qual$1 = ..
   *     ...
   *     val x$n = ...
   *  >  val qual$n+1 = arg(1)
   *  >  ...
   *  >  val qual$n+m = arg(m)
   *  >  qual$1.fun[targs](x$1, ...)...(..., x$n)(x$n+1, ..., x$n+m)
   *   }
   *
   * @param typer the typer calling this method; this method calls
   *    typer.doTypedApply
   * @param mode the mode to use for calling typer.doTypedApply
   * @param pt the expected type for calling typer.doTypedApply
   *
   * @param tree: the function application tree
   * @argPos: a function mapping arguments from their current position to the
   *   position specified by the method type. example:
   *    def foo(a: Int, b: String)
   *    foo(b = "1", a = 2)
   *  calls
   *    transformNamedApplication(Apply(foo, List("1", 2), { 0 => 1, 1 => 0 })
   *
   *  @return the transformed application (a Block) together with the NamedApplyInfo.
   *     if isNamedApplyBlock(tree), returns the existing context.namedApplyBlockInfo
   */
  def transformNamedApplication(typer: Typer, mode: Mode, pt: Type)
                               (tree: Tree, argPos: Int => Int): Tree = {
    import typer._
    import typer.infer._
    val context = typer.context
    import context.unit

    /*
     * Transform a function into a block, and passing context.namedApplyBlockInfo to
     * the new block as side-effect.
     *
     * `baseFun` is typed, the resulting block must be typed as well.
     *
     * Fun is transformed in the following way:
     *  - Ident(f)                                    ==>  Block(Nil, Ident(f))
     *  - Select(qual, f) if (qual is stable)         ==>  Block(Nil, Select(qual, f))
     *  - Select(qual, f) otherwise                   ==>  Block(ValDef(qual$1, qual), Select(qual$1, f))
     *  - TypeApply(fun, targs)                       ==>  Block(Nil or qual$1, TypeApply(fun, targs))
     *  - Select(New(TypeTree()), <init>)             ==>  Block(Nil, Select(New(TypeTree()), <init>))
     *  - Select(New(Select(qual, typeName)), <init>) ==>  Block(Nil, Select(...))     NOTE: qual must be stable in a `new`
     */
    def baseFunBlock(baseFun: Tree): Tree = {
      val isConstr = baseFun.symbol.isConstructor
      val blockTyper = newTyper(context.makeNewScope(tree, context.owner))

      // baseFun1: extract the function from a potential TypeApply
      // funTargs: type arguments on baseFun, used to reconstruct TypeApply in blockWith(Out)Qualifier
      // defaultTargs: type arguments to be used for calling defaultGetters. If the type arguments are given
      //   in the source code, re-use them for default getter. Otherwise infer the default getter's t-args.
      val (baseFun1, funTargs, defaultTargs) = baseFun match {
        case TypeApply(fun, targs) =>
          val targsInSource =
            if (targs.forall(a => context.undetparams contains a.symbol)) Nil
            else targs
          (fun, targs, targsInSource)

        case Select(New(tpt @ TypeTree()), _) if isConstr =>
          val targsInSource = tpt.tpe match {
            case TypeRef(pre, sym, args)
            if (!args.forall(a => context.undetparams contains a.typeSymbol)) =>
              args.map(TypeTree(_))
            case _ =>
              Nil
          }
          (baseFun, Nil, targsInSource)

        case Select(TypeApply(New(TypeTree()), targs), _) if isConstr =>
          val targsInSource =
            if (targs.forall(a => context.undetparams contains a.symbol)) Nil
            else targs
          (baseFun, Nil, targsInSource)

        case _ => (baseFun, Nil, Nil)
      }

      // never used for constructor calls, they always have a stable qualifier
      def blockWithQualifier(qual: Tree, selected: Name) = {
<<<<<<< HEAD
        val sym = blockTyper.context.owner.newValue(unit.freshTermName("qual$"), qual.pos, newFlags = ARTIFACT) setInfo qual.tpe
=======
        val sym = blockTyper.context.owner.newValue(unit.freshTermName("qual$"), qual.pos) setInfo uncheckedBounds(qual.tpe)
>>>>>>> f1886cdc
        blockTyper.context.scope enter sym
        val vd = atPos(sym.pos)(ValDef(sym, qual) setType NoType)
        // it stays in Vegas: SI-5720, SI-5727
        qual changeOwner (blockTyper.context.owner -> sym)

        val newQual = atPos(qual.pos.focus)(blockTyper.typedQualifier(Ident(sym.name)))
        val baseFunTransformed = atPos(baseFun.pos.makeTransparent) {
          // setSymbol below is important because the 'selected' function might be overloaded. by
          // assigning the correct method symbol, typedSelect will just assign the type. the reason
          // to still call 'typed' is to correctly infer singleton types, SI-5259.
          val f = blockTyper.typedOperator(Select(newQual, selected).setSymbol(baseFun1.symbol))
          if (funTargs.isEmpty) f
          else TypeApply(f, funTargs).setType(baseFun.tpe)
        }

        val b = Block(List(vd), baseFunTransformed)
                  .setType(baseFunTransformed.tpe).setPos(baseFun.pos)
        context.namedApplyBlockInfo =
          Some((b, NamedApplyInfo(Some(newQual), defaultTargs, Nil, blockTyper)))
        b
      }

      def blockWithoutQualifier(defaultQual: Option[Tree]) = {
        val b = atPos(baseFun.pos)(Block(Nil, baseFun).setType(baseFun.tpe))
        context.namedApplyBlockInfo =
          Some((b, NamedApplyInfo(defaultQual, defaultTargs, Nil, blockTyper)))
        b
      }

      def moduleQual(pos: Position, classType: Type) = {
        // prefix does 'normalize', which fixes #3384
        val pre = classType.prefix
        if (pre == NoType) {
          None
        } else {
          val module = companionSymbolOf(baseFun.symbol.owner, context)
          if (module == NoSymbol) None
          else {
            val ref = atPos(pos.focus)(gen.mkAttributedRef(pre, module))
            if (treeInfo.admitsTypeSelection(ref))  // fixes #4524. the type checker does the same for
              ref.setType(singleType(pre, module))  // typedSelect, it calls "stabilize" on the result.
            Some(ref)
          }
        }
      }

      baseFun1 match {
        // constructor calls

        case Select(New(tp @ TypeTree()), _) if isConstr =>
          // 'moduleQual' fixes #3338. Same qualifier for selecting the companion object as for the class.
          blockWithoutQualifier(moduleQual(tp.pos, tp.tpe))
        case Select(TypeApply(New(tp @ TypeTree()), _), _) if isConstr =>
          blockWithoutQualifier(moduleQual(tp.pos, tp.tpe))

        case Select(New(tp @ Ident(_)), _) if isConstr =>
          // 'moduleQual' fixes #3344
          blockWithoutQualifier(moduleQual(tp.pos, tp.tpe))
        case Select(TypeApply(New(tp @ Ident(_)), _), _) if isConstr =>
          blockWithoutQualifier(moduleQual(tp.pos, tp.tpe))

        case Select(New(tp @ Select(qual, _)), _) if isConstr =>
          // in `new q.C()', q is always stable
          assert(treeInfo.isExprSafeToInline(qual), qual)
          // 'moduleQual' fixes #2057
          blockWithoutQualifier(moduleQual(tp.pos, tp.tpe))
        case Select(TypeApply(New(tp @ Select(qual, _)), _), _) if isConstr =>
          assert(treeInfo.isExprSafeToInline(qual), qual)
          blockWithoutQualifier(moduleQual(tp.pos, tp.tpe))

        // super constructor calls
        case Select(sp @ Super(_, _), _) if isConstr =>
          // 'moduleQual' fixes #3207. selection of the companion module of the
          // superclass needs to have the same prefix as the superclass.
          blockWithoutQualifier(moduleQual(baseFun.pos, sp.symbol.tpe.firstParent))

        // self constructor calls (in secondary constructors)
        case Select(tp, name) if isConstr =>
          assert(treeInfo.isExprSafeToInline(tp), tp)
          blockWithoutQualifier(moduleQual(tp.pos, tp.tpe))

        // other method calls

        case Ident(_) =>
          blockWithoutQualifier(None)

        case Select(qual, name) =>
          if (treeInfo.isExprSafeToInline(qual))
            blockWithoutQualifier(Some(qual.duplicate))
          else
            blockWithQualifier(qual, name)
      }
    }

    /*
     * For each argument (arg: T), create a local value
     *  x$n: T = arg
     *
     * assumes "args" are typed. owner of the definitions in the block is the owner of
     * the block (see typedBlock), but the symbols have to be entered into the block's scope.
     *
     * For by-name parameters, create a value
     *  x$n: () => T = () => arg
     *
     * For Ident(<unapply-selector>) arguments, no ValDef is created (SI-3353).
     */
    def argValDefs(args: List[Tree], paramTypes: List[Type], blockTyper: Typer): List[Option[ValDef]] = {
      val context = blockTyper.context
      val symPs = map2(args, paramTypes)((arg, paramTpe) => arg match {
        case Ident(nme.SELECTOR_DUMMY) =>
          None // don't create a local ValDef if the argument is <unapply-selector>
        case _ =>
          val byName   = isByNameParamType(paramTpe)
          val repeated = isScalaRepeatedParamType(paramTpe)
          val argTpe = (
            if (repeated) arg match {
              case WildcardStarArg(expr) => expr.tpe
              case _                     => seqType(arg.tpe)
            }
<<<<<<< HEAD
            else {
              // TODO In 83c9c764b, we tried to a stable type here to fix SI-7234. But the resulting TypeTree over a
              //      singleton type without an original TypeTree fails to retypecheck after a resetLocalAttrs (SI-7516),
              //      which is important for (at least) macros.
              arg.tpe
            }
          ).widen // have to widen or types inferred from literal defaults will be singletons
          val s = context.owner.newValue(unit.freshTermName("x$"), arg.pos, newFlags = ARTIFACT) setInfo (
            if (byName) functionType(Nil, argTpe) else argTpe
          )
=======
            else
              // Note stabilizing can lead to a non-conformant argument when existentials are involved, e.g. neg/t3507-old.scala, hence the filter.
              // We have to deconst or types inferred from literal arguments will be Constant(_), e.g. pos/z1730.scala.
              gen.stableTypeFor(arg).filter(_ <:< paramTpe).getOrElse(arg.tpe).deconst
          )
          val s = context.owner.newValue(unit.freshTermName("x$"), arg.pos) setInfo {
            val tp = if (byName) functionType(Nil, argTpe) else argTpe
            uncheckedBounds(tp)
          }
>>>>>>> f1886cdc
          Some((context.scope.enter(s), byName, repeated))
      })
      map2(symPs, args) {
        case (None, _) => None
        case (Some((sym, byName, repeated)), arg) =>
          val body =
            if (byName) {
              val res = blockTyper.typed(Function(List(), arg))
              new ChangeOwnerTraverser(context.owner, res.symbol) traverse arg // fixes #2290
              res
            } else {
              new ChangeOwnerTraverser(context.owner, sym) traverse arg // fixes #4502
              if (repeated) arg match {
                case WildcardStarArg(expr) => expr
                case _                     => blockTyper typed gen.mkSeqApply(resetLocalAttrs(arg))
              } else arg
            }
          Some(atPos(body.pos)(ValDef(sym, body).setType(NoType)))
      }
    }

    // begin transform
    if (isNamedApplyBlock(tree)) {
      context.namedApplyBlockInfo.get._1
    } else tree match {
      // `fun` is typed. `namelessArgs` might be typed or not, if they are types are kept.
      case Apply(fun, namelessArgs) =>
        val transformedFun = transformNamedApplication(typer, mode, pt)(fun, x => x)
        if (transformedFun.isErroneous) setError(tree)
        else {
          assert(isNamedApplyBlock(transformedFun), transformedFun)
          val NamedApplyInfo(qual, targs, vargss, blockTyper) =
            context.namedApplyBlockInfo.get._2
          val Block(stats, funOnly) = transformedFun

          // type the application without names; put the arguments in definition-site order
          val typedApp = doTypedApply(tree, funOnly, reorderArgs(namelessArgs, argPos), mode, pt)
          typedApp match {
            case Apply(expr, typedArgs) if (typedApp :: typedArgs).exists(_.isErrorTyped) =>
              setError(tree) // bail out with and erroneous Apply *or* erroneous arguments, see SI-7238, SI-7509
            case Apply(expr, typedArgs) =>
              // Extract the typed arguments, restore the call-site evaluation order (using
              // ValDef's in the block), change the arguments to these local values.

              // typedArgs: definition-site order
              val formals = formalTypes(expr.tpe.paramTypes, typedArgs.length, removeByName = false, removeRepeated = false)
              // valDefs: call-site order
              val valDefs = argValDefs(reorderArgsInv(typedArgs, argPos),
                                       reorderArgsInv(formals, argPos),
                                       blockTyper)
              // refArgs: definition-site order again
              val refArgs = map3(reorderArgs(valDefs, argPos), formals, typedArgs)((vDefOpt, tpe, origArg) => vDefOpt match {
                case None => origArg
                case Some(vDef) =>
                  val ref = gen.mkAttributedRef(vDef.symbol)
                  atPos(vDef.pos.focus) {
                    // for by-name parameters, the local value is a nullary function returning the argument
                    tpe.typeSymbol match {
                      case ByNameParamClass   => Apply(ref, Nil)
                      case RepeatedParamClass => Typed(ref, Ident(tpnme.WILDCARD_STAR))
                      case _                  => ref
                    }
                  }
              })
              // cannot call blockTyper.typedBlock here, because the method expr might be partially applied only
              val res = blockTyper.doTypedApply(tree, expr, refArgs, mode, pt)
              res.setPos(res.pos.makeTransparent)
              val block = Block(stats ::: valDefs.flatten, res).setType(res.tpe).setPos(tree.pos.makeTransparent)
              context.namedApplyBlockInfo =
                Some((block, NamedApplyInfo(qual, targs, vargss :+ refArgs, blockTyper)))
              block
            case _ => tree
          }
        }

      case baseFun => // also treats "case TypeApply(fun, targs)" and "case Select(New(..), <init>)"
        baseFunBlock(baseFun)

    }
  }

  def makeNamedTypes(syms: List[Symbol]) = syms map (sym => NamedType(sym.name, sym.tpe))

  def missingParams[T](args: List[T], params: List[Symbol], argName: T => Option[Name] = nameOfNamedArg _): (List[Symbol], Boolean) = {
    val namedArgs = args.dropWhile(arg => {
      val n = argName(arg)
      n.isEmpty || params.forall(p => p.name != n.get)
    })
    val namedParams = params.drop(args.length - namedArgs.length)
    // missing: keep those with a name which doesn't exist in namedArgs
    val missingParams = namedParams.filter(p => namedArgs.forall(arg => {
      val n = argName(arg)
      n.isEmpty || n.get != p.name
    }))
    val allPositional = missingParams.length == namedParams.length
    (missingParams, allPositional)
  }

  /**
   * Extend the argument list `givenArgs` with default arguments. Defaults are added
   * as named arguments calling the corresponding default getter.
   *
   * Example: given
   *   def foo(x: Int = 2, y: String = "def")
   *   foo(y = "lt")
   * the argument list (y = "lt") is transformed to (y = "lt", x = foo$default$1())
   */
  def addDefaults(givenArgs: List[Tree], qual: Option[Tree], targs: List[Tree],
                  previousArgss: List[List[Tree]], params: List[Symbol],
                  pos: scala.reflect.internal.util.Position, context: Context): (List[Tree], List[Symbol]) = {
    if (givenArgs.length < params.length) {
      val (missing, positional) = missingParams(givenArgs, params)
      if (missing forall (_.hasDefault)) {
        val defaultArgs = missing flatMap (p => {
          val defGetter = defaultGetter(p, context)
          // TODO #3649 can create spurious errors when companion object is gone (because it becomes unlinked from scope)
          if (defGetter == NoSymbol) None // prevent crash in erroneous trees, #3649
          else {
            var default1: Tree = qual match {
              case Some(q) => gen.mkAttributedSelect(q.duplicate, defGetter)
              case None    => gen.mkAttributedRef(defGetter)

            }
            default1 = if (targs.isEmpty) default1
                       else TypeApply(default1, targs.map(_.duplicate))
            val default2 = (default1 /: previousArgss)((tree, args) =>
              Apply(tree, args.map(_.duplicate)))
            Some(atPos(pos) {
              if (positional) default2
              else AssignOrNamedArg(Ident(p.name), default2)
            })
          }
        })
        (givenArgs ::: defaultArgs, Nil)
      } else (givenArgs, missing filterNot (_.hasDefault))
    } else (givenArgs, Nil)
  }

  /**
   * For a parameter with default argument, find the method symbol of
   * the default getter.
   */
  def defaultGetter(param: Symbol, context: Context): Symbol = {
    val i = param.owner.paramss.flatten.indexWhere(p => p.name == param.name) + 1
    if (i > 0) {
      val defGetterName = nme.defaultGetterName(param.owner.name, i)
      if (param.owner.isConstructor) {
        val mod = companionSymbolOf(param.owner.owner, context)
        mod.info.member(defGetterName)
      }
      else {
        // isClass also works for methods in objects, owner is the ModuleClassSymbol
        if (param.owner.owner.isClass) {
          // .toInterface: otherwise we get the method symbol of the impl class
          param.owner.owner.toInterface.info.member(defGetterName)
        } else {
          // the owner of the method is another method. find the default
          // getter in the context.
          context.lookup(defGetterName, param.owner.owner)
        }
      }
    } else NoSymbol
  }

  /** A full type check is very expensive; let's make sure there's a name
   *  somewhere which could potentially be ambiguous before we go that route.
   */
  private def isAmbiguousAssignment(typer: Typer, param: Symbol, arg: Tree) = {
    import typer.context
    (context isNameInScope param.name) && {
      // for named arguments, check whether the assignment expression would
      // typecheck. if it does, report an ambiguous error.
      val paramtpe = param.tpe.cloneInfo(param)
      // replace type parameters by wildcard. in the below example we need to
      // typecheck (x = 1) with wildcard (not T) so that it succeeds.
      //   def f[T](x: T) = x
      //   var x = 0
      //   f(x = 1)   <<  "x = 1" typechecks with expected type WildcardType
      val udp = context.undetparams
      context.savingUndeterminedTypeParams(reportAmbiguous = false) {
        val subst = new SubstTypeMap(udp, udp map (_ => WildcardType)) {
          override def apply(tp: Type): Type = super.apply(dropByName(tp))
        }
        // This throws an exception which is caught in `tryTypedApply` (as it
        // uses `silent`) - unfortunately, tryTypedApply recovers from the
        // exception if you use errorTree(arg, ...) and conforms is allowed as
        // a view (see tryImplicit in Implicits) because it tries to produce a
        // new qualifier (if the old one was P, the new one will be
        // conforms.apply(P)), and if that works, it pretends nothing happened.
        //
        // To make sure tryTypedApply fails, we would like to pass EmptyTree
        // instead of arg, but can't do that because eventually setType(ErrorType)
        // is called, and EmptyTree can only be typed NoType.  Thus we need to
        // disable conforms as a view...
        val errsBefore = reporter.ERROR.count
        try typer.silent { tpr =>
          val res = tpr.typed(arg.duplicate, subst(paramtpe))
          // better warning for SI-5044: if `silent` was not actually silent give a hint to the user
          // [H]: the reason why `silent` is not silent is because the cyclic reference exception is
          // thrown in a context completely different from `context` here. The exception happens while
          // completing the type, and TypeCompleter is created/run with a non-silent Namer `context`
          // and there is at the moment no way to connect the two unless we go through some global state.
          if (errsBefore < reporter.ERROR.count)
            WarnAfterNonSilentRecursiveInference(param, arg)(context)
          res
        } match {
          case SilentResultValue(t)  => !t.isErroneous // #4041
          case _        => false
        }
        catch {
          // `silent` only catches and returns TypeErrors which are not
          // CyclicReferences.  Fix for #3685
          case cr @ CyclicReference(sym, _) =>
            (sym.name == param.name) && sym.accessedOrSelf.isVariable && {
              NameClashError(sym, arg)(context)
              true
            }
        }
      }
    }
  }

  /**
   * Removes name assignments from args. Additionally, returns an array mapping
   * argument indices from call-site-order to definition-site-order.
   *
   * Verifies that names are not specified twice, positional args don't appear
   * after named ones.
   */
  def removeNames(typer: Typer)(args: List[Tree], params: List[Symbol]): (List[Tree], Array[Int]) = {
    implicit val context0 = typer.context
    // maps indices from (order written by user) to (order of definition)
    val argPos            = Array.fill(args.length)(-1)
    var positionalAllowed = true
    val namelessArgs = mapWithIndex(args) { (arg, argIndex) =>
      arg match {
        case arg @ AssignOrNamedArg(Ident(name), rhs) =>
          def matchesName(param: Symbol) = !param.isSynthetic && (
            (param.name == name) || (param.deprecatedParamName match {
              case Some(`name`) =>
                context0.unit.deprecationWarning(arg.pos,
                  "the parameter name "+ name +" has been deprecated. Use "+ param.name +" instead.")
                true
              case _ => false
            })
          )
          val paramPos = params indexWhere matchesName
          if (paramPos == -1) {
            if (positionalAllowed) {
              argPos(argIndex) = argIndex
              // prevent isNamed from being true when calling doTypedApply recursively,
              // treat the arg as an assignment of type Unit
              Assign(arg.lhs, rhs) setPos arg.pos
            }
            else UnknownParameterNameNamesDefaultError(arg, name)
          }
          else if (argPos contains paramPos) {
            val existingArgIndex = argPos.indexWhere(_ == paramPos)
            val otherName = args(paramPos) match {
              case AssignOrNamedArg(Ident(oName), rhs) if oName != name => Some(oName)
              case _ => None
            }
            DoubleParamNamesDefaultError(arg, name, existingArgIndex+1, otherName)
          } else if (isAmbiguousAssignment(typer, params(paramPos), arg))
            AmbiguousReferenceInNamesDefaultError(arg, name)
          else {
            // if the named argument is on the original parameter
            // position, positional after named is allowed.
            if (argIndex != paramPos)
              positionalAllowed = false
            argPos(argIndex) = paramPos
            rhs
          }
        case _ =>
          argPos(argIndex) = argIndex
          if (positionalAllowed) arg
          else PositionalAfterNamedNamesDefaultError(arg)
      }
    }

    (namelessArgs, argPos)
  }
}<|MERGE_RESOLUTION|>--- conflicted
+++ resolved
@@ -162,11 +162,7 @@
 
       // never used for constructor calls, they always have a stable qualifier
       def blockWithQualifier(qual: Tree, selected: Name) = {
-<<<<<<< HEAD
-        val sym = blockTyper.context.owner.newValue(unit.freshTermName("qual$"), qual.pos, newFlags = ARTIFACT) setInfo qual.tpe
-=======
-        val sym = blockTyper.context.owner.newValue(unit.freshTermName("qual$"), qual.pos) setInfo uncheckedBounds(qual.tpe)
->>>>>>> f1886cdc
+        val sym = blockTyper.context.owner.newValue(unit.freshTermName("qual$"), qual.pos, newFlags = ARTIFACT) setInfo uncheckedBounds(qual.tpe)
         blockTyper.context.scope enter sym
         val vd = atPos(sym.pos)(ValDef(sym, qual) setType NoType)
         // it stays in Vegas: SI-5720, SI-5727
@@ -286,7 +282,6 @@
               case WildcardStarArg(expr) => expr.tpe
               case _                     => seqType(arg.tpe)
             }
-<<<<<<< HEAD
             else {
               // TODO In 83c9c764b, we tried to a stable type here to fix SI-7234. But the resulting TypeTree over a
               //      singleton type without an original TypeTree fails to retypecheck after a resetLocalAttrs (SI-7516),
@@ -294,20 +289,10 @@
               arg.tpe
             }
           ).widen // have to widen or types inferred from literal defaults will be singletons
-          val s = context.owner.newValue(unit.freshTermName("x$"), arg.pos, newFlags = ARTIFACT) setInfo (
-            if (byName) functionType(Nil, argTpe) else argTpe
-          )
-=======
-            else
-              // Note stabilizing can lead to a non-conformant argument when existentials are involved, e.g. neg/t3507-old.scala, hence the filter.
-              // We have to deconst or types inferred from literal arguments will be Constant(_), e.g. pos/z1730.scala.
-              gen.stableTypeFor(arg).filter(_ <:< paramTpe).getOrElse(arg.tpe).deconst
-          )
-          val s = context.owner.newValue(unit.freshTermName("x$"), arg.pos) setInfo {
+          val s = context.owner.newValue(unit.freshTermName("x$"), arg.pos, newFlags = ARTIFACT) setInfo {
             val tp = if (byName) functionType(Nil, argTpe) else argTpe
             uncheckedBounds(tp)
           }
->>>>>>> f1886cdc
           Some((context.scope.enter(s), byName, repeated))
       })
       map2(symPs, args) {
