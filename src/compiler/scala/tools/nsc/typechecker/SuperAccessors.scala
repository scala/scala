--- conflicted
+++ resolved
@@ -87,30 +87,6 @@
       }
     }
 
-<<<<<<< HEAD
-=======
-    private def checkPackedConforms(tree: Tree, pt: Type): Tree = {
-      def typeError(typer: analyzer.Typer, pos: Position, found: Type, req: Type) {
-        if (!found.isErroneous && !req.isErroneous) {
-          val msg = analyzer.ErrorUtils.typeErrorMsg(found, req, typer.infer.isPossiblyMissingArgs(found, req))
-          typer.context.error(pos, analyzer.withAddendum(pos)(msg))
-          if (settings.explaintypes)
-            explainTypes(found, req)
-        }
-      }
-
-      if (tree.tpe exists (_.typeSymbol.isExistentialSkolem)) {
-        val packed = localTyper.packedType(tree, NoSymbol)
-        if (!(packed <:< pt)) {
-          val errorContext = localTyper.context.make(localTyper.context.tree)
-          errorContext.setReportErrors()
-          typeError(analyzer.newTyper(errorContext), tree.pos, packed, pt)
-        }
-      }
-      tree
-    }
-
->>>>>>> be405eed
     /** Check that a class and its companion object to not both define
      *  a class or module with same name
      */
