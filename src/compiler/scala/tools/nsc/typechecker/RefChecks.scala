--- conflicted
+++ resolved
@@ -950,12 +950,8 @@
       case _                                                               => false
     }
     def checkSensible(pos: Position, fn: Tree, args: List[Tree]) = fn match {
-<<<<<<< HEAD
       case Select(qual, name @ (nme.EQ | nme.NE | nme.eq | nme.ne)) if args.length == 1 && isObjectOrAnyComparisonMethod(fn.symbol) =>
-=======
-      case Select(qual, name @ (nme.EQ | nme.NE | nme.eq | nme.ne)) if args.length == 1 =>
         // Make sure the 'eq' or 'ne' method is the one in AnyRef.
->>>>>>> d93826f2
         def isReferenceOp = fn.symbol == Object_eq || fn.symbol == Object_ne
         def isNew(tree: Tree) = tree match {
           case Function(_, _)
