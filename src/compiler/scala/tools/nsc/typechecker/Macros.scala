/*
 * Scala (https://www.scala-lang.org)
 *
 * Copyright EPFL and Lightbend, Inc.
 *
 * Licensed under Apache License 2.0
 * (http://www.apache.org/licenses/LICENSE-2.0).
 *
 * See the NOTICE file distributed with this work for
 * additional information regarding copyright ownership.
 */

package scala.tools.nsc
package typechecker

import java.lang.Math.min

import symtab.Flags._
import scala.reflect.internal.util.ScalaClassLoader
import scala.reflect.runtime.ReflectionUtils
import scala.reflect.internal.util.Statistics
import scala.reflect.internal.TypesStats
import scala.reflect.macros.util._
import scala.util.control.ControlThrowable
import scala.reflect.internal.util.ListOfNil
import scala.reflect.macros.runtime.{AbortMacroException, MacroRuntimes}
import scala.reflect.macros.compiler.DefaultMacroCompiler
import scala.tools.reflect.FastTrack
import scala.util.control.NonFatal
import Fingerprint._

/**
 *  Code to deal with macros, namely with:
 *    * Compilation of macro definitions
 *    * Expansion of macro applications
 *
 *  Say we have in a class C:
 *
 *    def foo[T](xs: List[T]): T = macro fooBar
 *
 *  Then fooBar needs to point to a static method of the following form:
 *
 *    def fooBar[T: c.WeakTypeTag] // type tag annotation is optional
 *           (c: scala.reflect.macros.blackbox.Context)
 *           (xs: c.Expr[List[T]])
 *           : c.Expr[T] = {
 *      ...
 *    }
 *
 *  Then, if foo is called in qual.foo[Int](elems), where qual: D,
 *  the macro application is expanded to a reflective invocation of fooBar with parameters:
 *
 *    (simpleMacroContext{ type PrefixType = D; val prefix = qual })
 *    (Expr(elems))
 *    (TypeTag(Int))
 */
trait Macros extends MacroRuntimes with Traces with Helpers {
  self: Analyzer =>

  import global._
  import definitions._
  import treeInfo.{isRepeatedParamType => _, _}

  lazy val fastTrack = new FastTrack[self.type](self)

  def globalSettings = global.settings

<<<<<<< HEAD
=======
  /** Obtains a `ClassLoader` instance used for macro expansion.
    *
    *  By default a new `ScalaClassLoader` is created using the classpath
    *  from global and the classloader of self as parent.
    *
    *  Mirrors with runtime definitions (e.g. Repl) need to adjust this method.
    */
  protected def findMacroClassLoader(): ClassLoader = {
    import java.net.URL

    val classpath: Seq[URL] = if (settings.YmacroClasspath.isSetByUser) {
      for {
        file <- scala.tools.nsc.util.ClassPath.expandPath(settings.YmacroClasspath.value, true)
        af <- Option(settings.pathFactory.getDirectory(file))
      } yield af.file.toURI.toURL
    } else global.classPath.asURLs
    def newLoader: () => ScalaClassLoader.URLClassLoader = () => {
      analyzer.macroLogVerbose("macro classloader: initializing from -cp: %s".format(classpath))
      ScalaClassLoader.fromURLs(classpath, getClass.getClassLoader)
    }

    val policy = settings.YcacheMacroClassLoader.value
    val cache = Macros.macroClassLoadersCache
    val disableCache = policy == settings.CachePolicy.None.name
    val checkStamps = policy == settings.CachePolicy.LastModified.name
    cache.checkCacheability(classpath, checkStamps, disableCache) match {
      case Left(msg) =>
        analyzer.macroLogVerbose(s"macro classloader: $msg.")
        val loader = newLoader()
        closeableRegistry.registerClosable(loader)
        loader
      case Right(paths) =>
        cache.getOrCreate((), paths, newLoader, closeableRegistry, checkStamps)
    }
  }

>>>>>>> 98af7bf5
  /** `MacroImplBinding` and its companion module are responsible for
   *  serialization/deserialization of macro def -> impl bindings.
   *
   *  The first officially released version of macros persisted these bindings across compilation runs
   *  using a neat trick. The right-hand side of a macro definition (which contains a reference to a macro impl)
   *  was typechecked and then put verbatim into an annotation on the macro definition.
   *
   *  This solution is very simple, but unfortunately it's also lacking. If we use it, then
   *  signatures of macro defs become transitively dependent on scala-reflect.jar
   *  (because they refer to macro impls, and macro impls refer to *box.Context defined in scala-reflect.jar).
   *  More details can be found in comments to https://github.com/scala/bug/issues/5940.
   *
   *  Therefore we have to avoid putting macro impls into binding pickles and come up with our own serialization format.
   *  Situation is further complicated by the fact that it's not enough to just pickle macro impl's class name and method name,
   *  because macro expansion needs some knowledge about the shape of macro impl's signature (which we can't pickle).
   *  Hence we precompute necessary stuff (e.g. the layout of type parameters) when compiling macro defs.
   */

  /** Represents all the information that a macro definition needs to know about its implementation.
   *  Includes a path to load the implementation via Java reflection,
   *  and various accounting information necessary when composing an argument list for the reflective invocation.
   */
  case class MacroImplBinding(
      // Is this macro impl a bundle (a trait extending *box.Macro) or a vanilla def?
      isBundle: Boolean,
      // Is this macro impl blackbox (i.e. having blackbox.Context in its signature)?
      isBlackbox: Boolean,
      // Java class name of the class that contains the macro implementation
      // is used to load the corresponding object with Java reflection
      className: String,
      // method name of the macro implementation
      // `className` and `methName` are all we need to reflectively invoke a macro implementation
      // because macro implementations cannot be overloaded
      methName: String,
      // flattens the macro impl's parameter lists having symbols replaced with their fingerprints
      // currently fingerprints are calculated solely from types of the symbols:
      //   * c.Expr[T] => LiftedTyped
      //   * c.Tree => LiftedUntyped
      //   * c.WeakTypeTag[T] => Tagged(index of the type parameter corresponding to that type tag)
      //   * everything else (e.g. *box.Context) => Other
      // f.ex. for: def impl[T: WeakTypeTag, U, V: WeakTypeTag](c: blackbox.Context)(x: c.Expr[T], y: c.Tree): (U, V) = ???
      // `signature` will be equal to List(List(Other), List(LiftedTyped, LiftedUntyped), List(Tagged(0), Tagged(2)))
      signature: List[List[Fingerprint]],
      // type arguments part of a macro impl ref (the right-hand side of a macro definition)
      // these trees don't refer to a macro impl, so we can pickle them as is
      targs: List[Tree]) {
    // Was this binding derived from a `def ... = macro ???` definition?
    def is_??? = {
      val Predef_??? = currentRun.runDefinitions.Predef_???
      className == Predef_???.owner.javaClassName && methName == Predef_???.name.encoded
    }
    def isWhitebox = !isBlackbox
  }

  /** Macro def -> macro impl bindings are serialized into a `macroImpl` annotation
   *  with synthetic content that carries the payload described in `MacroImplBinding`.
   *
   *  For example, for a pair of macro definition and macro implementation:
   *    def impl(c: scala.reflect.macros.blackbox.Context): c.Expr[Unit] = ???
   *    def foo: Unit = macro impl
   *
   *  We will have the following annotation added on the macro definition `foo`:
   *
   *  {{{
   *    @scala.reflect.macros.internal.macroImpl(
   *      `macro`(
   *        "macroEngine" = <current macro engine>,
   *        "isBundle" = false,
   *        "isBlackbox" = true,
   *        "signature" = List(Other),
   *        "methodName" = "impl",
   *        "className" = "Macros$"))
   *  }}}
   */
  def macroEngine = "v7.0 (implemented in Scala 2.11.0-M8)"
  object MacroImplBinding {
    def pickleAtom(obj: Any): Tree = obj match {
      case list: List[_]  => Apply(Ident(ListModule), list map pickleAtom)
      case s: String      => Literal(Constant(s))
      case d: Double      => Literal(Constant(d))
      case b: Boolean     => Literal(Constant(b))
      case f: Fingerprint => Literal(Constant(f.value))
      case x              => throw new MatchError(x)
    }

    def unpickleAtom(tree: Tree): Any = tree match {
      case Apply(list @ Ident(_), args) if list.symbol == ListModule => args map unpickleAtom
      case Literal(Constant(s: String))                              => s
      case Literal(Constant(d: Double))                              => d
      case Literal(Constant(b: Boolean))                             => b
      case Literal(Constant(i: Int))                                 => Fingerprint(i)
      case x                                                         => throw new MatchError(x)
    }

    def extractMacroBindingImpl(macroImplRef: Tree): MacroImplBinding = {
      val runDefinitions = currentRun.runDefinitions
      import runDefinitions._
      val MacroImplReference(isBundle, isBlackbox, owner, macroImpl, targs) = (macroImplRef: @unchecked)

      // todo. refactor when fixing scala/bug#5498
      def className: String = {
        def loop(sym: Symbol): String = sym match {
          case sym if sym.isTopLevel =>
            val suffix = if (sym.isModuleClass) "$" else ""
            sym.fullName + suffix
          case sym =>
            val separator = if (sym.owner.isModuleClass) "" else "$"
            loop(sym.owner) + separator + sym.javaSimpleName.toString
        }

        loop(owner)
      }

      def signature: List[List[Fingerprint]] = {
        def fingerprint(tpe: Type): Fingerprint = tpe.dealiasWiden match {
          case TypeRef(_, RepeatedParamClass, underlying :: Nil) => fingerprint(underlying)
          case ExprClassOf(_) => LiftedTyped
          case TreeType() => LiftedUntyped
          case _ => Other
        }

        val transformed = transformTypeTagEvidenceParams(macroImplRef, (param, tparam) => tparam)
        mmap(transformed)(p => if (p.isTerm) fingerprint(p.info) else Tagged(p.paramPos))
      }

      MacroImplBinding(isBundle, isBlackbox, className, macroImpl.name.toString, signature, targs map (_.duplicate))
    }

    def pickle(macroImplRef: Tree): Tree = {

      val MacroImplBinding(isBundle, isBlackbox, className, methodName, signature, targs) =
        extractMacroBindingImpl(macroImplRef)

      val payload = List[(String, Any)](
        "macroEngine" -> macroEngine,
        "isBundle"    -> isBundle,
        "isBlackbox"  -> isBlackbox,
        "className"   -> className,
        "methodName"  -> methodName,
        "signature"   -> signature
      )

      // the shape of the nucleus is chosen arbitrarily. it doesn't carry any payload.
      // it's only necessary as a stub `fun` for an Apply node that carries metadata in its `args`
      // so don't try to find a program element named "macro" that corresponds to the nucleus
      // I just named it "macro", because it's macro-related, but I could as well name it "foobar"
      val nucleus = Ident(newTermName("macro"))
      val wrapped = Apply(nucleus, payload map { case (k, v) => Assign(pickleAtom(k), pickleAtom(v)) })
      val pickle = gen.mkTypeApply(wrapped, targs)

      // assign NoType to all freshly created AST nodes
      // otherwise pickler will choke on tree.tpe being null
      // there's another gotcha
      // if you don't assign a ConstantType to a constant
      // then pickling will crash
      new AstTransformer {
        override def transform(tree: Tree) = {
          tree match {
            case Literal(const @ Constant(x)) if tree.tpe == null => tree setType ConstantType(const)
            case _ if tree.tpe == null => tree setType NoType
            case _ => ;
          }
          super.transform(tree)
        }
      }.transform(pickle)
    }

    def unpickle(pickle: Tree): MacroImplBinding = {
      val (wrapped, targs) =
        pickle match {
          case TypeApply(wrapped, targs) => (wrapped, targs)
          case wrapped => (wrapped, Nil)
        }
      val Apply(_, pickledPayload) = wrapped: @unchecked
      val payload = pickledPayload.map { case Assign(k, v) => (unpickleAtom(k), unpickleAtom(v)) case x => throw new MatchError(x) }.toMap

      // TODO: refactor error handling: fail always throws a TypeError,
      // and uses global state (analyzer.lastTreeToTyper) to determine the position for the error
      def fail(msg: String) = MacroCantExpandIncompatibleMacrosError(msg)
      def unpickle[T](field: String, clazz: Class[T]): T = {
        def failField(msg: String) = fail(s"$field $msg")
        if (!payload.contains(field)) failField("is supposed to be there")
        val raw: Any = payload(field)
        if (raw == null) failField(s"is not supposed to be null")
        val expected = box(clazz)
        val actual = raw.getClass
        if (!expected.isAssignableFrom(actual)) failField(s"has wrong type: expected $expected, actual $actual")
        raw.asInstanceOf[T]
      }

      if (!payload.contains("macroEngine")) MacroCantExpand210xMacrosError("macroEngine field not found")
      val macroEngine = unpickle("macroEngine", classOf[String])
      if (self.macroEngine != macroEngine) MacroCantExpandIncompatibleMacrosError(s"expected = ${self.macroEngine}, actual = $macroEngine")

      val isBundle = unpickle("isBundle", classOf[Boolean])
      val isBlackbox = unpickle("isBlackbox", classOf[Boolean])
      val className = unpickle("className", classOf[String])
      val methodName = unpickle("methodName", classOf[String])
      val signature = unpickle("signature", classOf[List[List[Fingerprint]]])
      MacroImplBinding(isBundle, isBlackbox, className, methodName, signature, targs)
    }

    private def box[T](clazz: Class[T]): Class[_] = clazz match {
      case java.lang.Byte.TYPE => classOf[java.lang.Byte]
      case java.lang.Short.TYPE => classOf[java.lang.Short]
      case java.lang.Character.TYPE => classOf[java.lang.Character]
      case java.lang.Integer.TYPE => classOf[java.lang.Integer]
      case java.lang.Long.TYPE => classOf[java.lang.Long]
      case java.lang.Float.TYPE => classOf[java.lang.Float]
      case java.lang.Double.TYPE => classOf[java.lang.Double]
      case java.lang.Void.TYPE => classOf[scala.runtime.BoxedUnit]
      case java.lang.Boolean.TYPE => classOf[java.lang.Boolean]
      case _ => clazz
    }
  }

  def bindMacroImpl(macroDef: Symbol, macroImplRef: Tree): Unit = {
    val pickle = MacroImplBinding.pickle(macroImplRef)
    macroDef withAnnotation AnnotationInfo(MacroImplAnnotation.tpe, List(pickle), Nil)
  }

  def loadMacroImplBinding(macroDef: Symbol): Option[MacroImplBinding] = {
    macroImplBindingCache.getOrElseUpdate(macroDef,
      macroDef.getAnnotation(MacroImplAnnotation) collect {
        case AnnotationInfo(_, List(pickle), _) => MacroImplBinding.unpickle(pickle)
      } orElse {
        macroDef.getAnnotation(MacroImplLocationAnnotation) collect {
          case AnnotationInfo(_, List(macroImplRef), _) => MacroImplBinding.extractMacroBindingImpl(macroImplRef)
        }
      }
    )
  }
  private val macroImplBindingCache = perRunCaches.newAnyRefMap[Symbol, Option[MacroImplBinding]]()

  def isBlackbox(expandee: Tree): Boolean = isBlackbox(dissectCore(expandee).symbol)
  def isBlackbox(macroDef: Symbol): Boolean = pluginsIsBlackbox(macroDef)

  /** Default implementation of `isBlackbox`.
   *  Can be overridden by analyzer plugins (see AnalyzerPlugins.pluginsIsBlackbox for more details)
   */
  def standardIsBlackbox(macroDef: Symbol): Boolean = {
    val fastTrackBoxity = fastTrack.get(macroDef).map(_.isBlackbox)
    val bindingBoxity = loadMacroImplBinding(macroDef).map(_.isBlackbox)
    fastTrackBoxity orElse bindingBoxity getOrElse false
  }

  /** Verifies that the body of a macro def typechecks to a reference to a static public non-overloaded method or a top-level macro bundle,
   *  and that that method is signature-wise compatible with the given macro definition.
   *
   *  @return Macro impl reference for the given macro definition if everything is okay.
   *          EmptyTree if an error occurs.
   */
  def typedMacroBody(typer: Typer, macroDdef: DefDef): Tree = pluginsTypedMacroBody(typer, macroDdef)

  /** Default implementation of `typedMacroBody`.
   *  Can be overridden by analyzer plugins (see AnalyzerPlugins.pluginsTypedMacroBody for more details)
   */
  def standardTypedMacroBody(typer: Typer, macroDdef: DefDef): Tree = {
    val macroDef = macroDdef.symbol
    assert(macroDef.isMacro, macroDdef)

    macroLogVerbose("typechecking macro def %s at %s".format(macroDef, macroDdef.pos))
    if (fastTrack contains macroDef) {
      macroLogVerbose("typecheck terminated unexpectedly: macro is fast track")
      assert(!macroDdef.tpt.isEmpty, "fast track macros must provide result type")
      EmptyTree
    } else {
      def fail() = { if (macroDef != null) macroDef setFlag IS_ERROR; macroDdef setType ErrorType; EmptyTree }
      def success(macroImplRef: Tree) = { bindMacroImpl(macroDef, macroImplRef); macroImplRef }

      if (!typer.checkFeature(macroDdef.pos, currentRun.runDefinitions.MacrosFeature, immediate = true)) {
        macroLogVerbose("typecheck terminated unexpectedly: language.experimental.macros feature is not enabled")
        fail()
      } else {
        val macroDdef1: macroDdef.type = macroDdef
        val typer1: typer.type = typer
        val macroCompiler = new {
          val global: self.global.type = self.global
          val typer: self.global.analyzer.Typer = typer1.asInstanceOf[self.global.analyzer.Typer]
          val macroDdef: self.global.DefDef = macroDdef1
        } with DefaultMacroCompiler
        val macroImplRef = macroCompiler.resolveMacroImpl
        if (macroImplRef.isEmpty) fail() else {
          def hasTypeTag = {
            val marker = NoSymbol.newErrorValue(TermName("restricted"))
            val xformed = transformTypeTagEvidenceParams(macroImplRef, (_, _) => marker)
            xformed.nonEmpty && xformed.last.contains(marker)
          }
          if (macroDdef.name == nme.macroTransform && hasTypeTag) {
            typer.context.error(macroDdef.pos, "implementation restriction: macro annotation impls cannot have typetag context bounds " +
                                               "(consider taking apart c.macroApplication and manually calling c.typecheck on the type arguments)")
            fail()
          } else success(macroImplRef)
        }
      }
    }
  }

  def macroContext(typer: Typer, prefixTree: Tree, expandeeTree: Tree): MacroContext = {
    new {
      val universe: self.global.type = self.global
      val callsiteTyper: universe.analyzer.Typer = typer.asInstanceOf[global.analyzer.Typer]
      val expandee = universe.analyzer.macroExpanderAttachment(expandeeTree).original orElse duplicateAndKeepPositions(expandeeTree)
    } with UnaffiliatedMacroContext {
      val prefix = Expr[Nothing](prefixTree)(TypeTag.Nothing)
      override def toString = "MacroContext(%s@%s +%d)".format(expandee.symbol.name, expandee.pos, enclosingMacros.length - 1 /* exclude myself */)
    }
  }

  /** Calculate the arguments to pass to a macro implementation when expanding the provided tree.
   */
  case class MacroArgs(c: MacroContext, others: List[Any])
  def macroArgs(typer: Typer, expandee: Tree): MacroArgs = pluginsMacroArgs(typer, expandee)

  /** Default implementation of `macroArgs`.
   *  Can be overridden by analyzer plugins (see AnalyzerPlugins.pluginsMacroArgs for more details)
   */
  def standardMacroArgs(typer: Typer, expandee: Tree): MacroArgs = {
    val macroDef = expandee.symbol
    val paramss = macroDef.paramss
    val treeInfo.Applied(core, targs, argss) = expandee
    val prefix = core match { case Select(qual, _) => qual; case _ => EmptyTree }
    val context = expandee.attachments.get[MacroRuntimeAttachment].flatMap(_.macroContext).getOrElse(macroContext(typer, prefix, expandee))

    macroLogVerbose(sm"""
      |context: $context
      |prefix: $prefix
      |targs: $targs
      |argss: $argss
      |paramss: $paramss
    """.trim)

    import typer.TyperErrorGen._
    val isNullaryArgsEmptyParams = argss.isEmpty && paramss == ListOfNil
    if (paramss.sizeCompare(argss) < 0) MacroTooManyArgumentListsError(expandee)
    if (paramss.sizeCompare(argss) > 0 && !isNullaryArgsEmptyParams) MacroTooFewArgumentListsError(expandee)

    val macroImplArgs: List[Any] =
      if (fastTrack contains macroDef) {
        // Take a dry run of the fast track implementation
        if (fastTrack(macroDef) validate expandee) argss.flatten
        else MacroTooFewArgumentListsError(expandee)
      }
      else {
        def calculateMacroArgs(binding: MacroImplBinding) = {
          val signature = if (binding.isBundle) binding.signature else binding.signature.tail
          macroLogVerbose(s"binding: $binding")

          // STEP I: prepare value arguments of the macro expansion
          // wrap argss in c.Expr if necessary (i.e. if corresponding macro impl param is of type c.Expr[T])
          // expand varargs (nb! varargs can apply to any parameter section, not necessarily to the last one)
          val trees = map3(argss, paramss, signature)((args, defParams, implParams) => {
            val isVarargs = isVarArgsList(defParams)
            if (isVarargs) {
              if (defParams.lengthIs > (args.length + 1)) MacroTooFewArgumentsError(expandee)
            } else {
              if (defParams.sizeCompare(args) < 0) MacroTooManyArgumentsError(expandee)
              if (defParams.sizeCompare(args) > 0) MacroTooFewArgumentsError(expandee)
            }

            val wrappedArgs = mapWithIndex(args)((arg, j) => {
              val fingerprint = implParams(min(j, implParams.length - 1))
              val duplicatedArg = duplicateAndKeepPositions(arg)
              fingerprint match {
                case LiftedTyped => context.Expr[Nothing](duplicatedArg)(TypeTag.Nothing) // TODO: scala/bug#5752
                case LiftedUntyped => duplicatedArg
                case _ => abort(s"unexpected fingerprint $fingerprint in $binding with paramss being $paramss " +
                                s"corresponding to arg $arg in $argss")
              }
            })

            if (isVarargs) {
              val (normal, varargs) = wrappedArgs splitAt (defParams.length - 1)
              normal :+ varargs // pack all varargs into a single Seq argument (varargs Scala style)
            } else wrappedArgs
          })
          macroLogVerbose(s"trees: $trees")

          // STEP II: prepare type arguments of the macro expansion
          // if paramss have typetag context bounds, add an arglist to argss if necessary and instantiate the corresponding evidences
          // consider the following example:
          //
          //   class D[T] {
          //     class C[U] {
          //       def foo[V] = macro Impls.foo[T, U, V]
          //     }
          //   }
          //
          //   val outer1 = new D[Int]
          //   val outer2 = new outer1.C[String]
          //   outer2.foo[Boolean]
          //
          // then T and U need to be inferred from the lexical scope of the call using `asSeenFrom`
          // whereas V won't be resolved by asSeenFrom and need to be loaded directly from `expandee` which needs to contain a TypeApply node
          // also, macro implementation reference may contain a regular type as a type argument, then we pass it verbatim
          val tags = signature.flatten collect { case f if f.isTag => f.paramPos } map (paramPos => {
            val targ = binding.targs(paramPos).tpe.typeSymbol
            val tpe = if (targ.isTypeParameterOrSkolem) {
              if (targ.owner == macroDef) {
                // doesn't work when macro def is compiled separately from its usages
                // then targ is not a skolem and isn't equal to any of macroDef.typeParams
                // val argPos = targ.deSkolemize.paramPos
                val argPos = macroDef.typeParams.indexWhere(_.name == targ.name)
                targs(argPos).tpe
              } else
                targ.tpe.asSeenFrom(
                  if (prefix == EmptyTree) macroDef.owner.tpe else prefix.tpe,
                  macroDef.owner)
            } else
              targ.tpe
            context.WeakTypeTag(tpe)
          })
          macroLogVerbose(s"tags: $tags")

          // if present, tags always come in a separate parameter/argument list
          // that's because macro impls can't have implicit parameters other than c.WeakTypeTag[T]
          (trees :+ tags).flatten
        }

        val binding = loadMacroImplBinding(macroDef).get
        if (binding.is_???) Nil
        else calculateMacroArgs(binding)
      }
    macroLogVerbose(s"macroImplArgs: $macroImplArgs")
    MacroArgs(context, macroImplArgs)
  }

  /** Keeps track of macros in-flight.
   *  See more informations in comments to `openMacros` in `scala.reflect.macros.whitebox.Context`.
   */
  var _openMacros = List[MacroContext]()
  def openMacros = _openMacros
  def pushMacroContext(c: MacroContext) = _openMacros ::= c
  def popMacroContext() = _openMacros = _openMacros.tail
  def enclosingMacroPosition = openMacros map (_.macroApplication.pos) find (_ ne NoPosition) getOrElse NoPosition

  /** Performs macro expansion:
   *
   *  ========= Expandable trees =========
   *
   *  A term of one of the following shapes:
   *
   *    Ident(<term macro>)
   *    Select(<any qualifier>, <term macro>)
   *    TypeApply(<any of the above>, <targs>)
   *    Apply(...Apply(<any of the above>, <args1>)...<argsN>)
   *
   *  ========= Macro expansion =========
   *
   *  First of all `macroExpandXXX`:
   *    1) If necessary desugars the `expandee` to fit into the default expansion scheme
   *       that is understood by `macroExpandWithRuntime` / `macroExpandWithoutRuntime`
   *
   *  Then `macroExpandWithRuntime`:
   *    2) Checks whether the expansion needs to be delayed
   *    3) Loads macro implementation using `macroMirror`
   *    4) Synthesizes invocation arguments for the macro implementation
   *    5) Checks that the result is a tree or an expr bound to this universe
   *
   *  Finally `macroExpandXXX`:
   *    6) Validates the expansion against the white list of supported tree shapes
   *    7) Typechecks the result as required by the circumstances of the macro application
   *
   *  If -Ymacro-debug-lite is enabled, you will get basic notifications about macro expansion
   *  along with macro expansions logged in the form that can be copy/pasted verbatim into REPL.
   *
   *  If -Ymacro-debug-verbose is enabled, you will get detailed log of how exactly this function
   *  performs class loading and method resolution in order to load the macro implementation.
   *  The log will also include other non-trivial steps of macro expansion.
   *
   *  @return
   *    the expansion result                    if the expansion has been successful,
   *    the fallback tree                       if the expansion has been unsuccessful, but there is a fallback,
   *    the expandee unchanged                  if the expansion has been delayed,
   *    the expandee fully expanded             if the expansion has been delayed before and has been expanded now,
   *    the expandee with an error marker set   if the expansion has been cancelled due malformed arguments or implementation
   *    the expandee with an error marker set   if there has been an error
   */
  abstract class MacroExpander(val typer: Typer, val expandee: Tree) {
    def onSuccess(expanded: Tree): Tree
    def onFallback(expanded: Tree): Tree
    def onSuppressed(expandee: Tree): Tree = expandee
    def onDelayed(expanded: Tree): Tree = expanded
    def onSkipped(expanded: Tree): Tree = expanded
    def onFailure(expanded: Tree): Tree = { typer.infer.setError(expandee); expandee }

    def apply(desugared: Tree): Tree = {
      if (isMacroExpansionSuppressed(desugared)) onSuppressed(expandee)
      else expand(desugared)
    }

    protected def expand(desugared: Tree): Tree = {
      def showDetailed(tree: Tree) = showRaw(tree, printIds = true, printTypes = true)
      def summary() = s"expander = $this, expandee = ${showDetailed(expandee)}, desugared = ${if (expandee == desugared) () else showDetailed(desugared)}"
      if (macroDebugVerbose) println(s"macroExpand: ${summary()}")
      linkExpandeeAndDesugared(expandee, desugared)

      val start = if (settings.areStatisticsEnabled) statistics.startTimer(statistics.macroExpandNanos) else null
      if (settings.areStatisticsEnabled) statistics.incCounter(statistics.macroExpandCount)
      try {
        withInfoLevel(nodePrinters.InfoLevel.Quiet) { // verbose printing might cause recursive macro expansions
          if (expandee.symbol.isErroneous || (expandee exists (_.isErroneous))) {
            val reason = if (expandee.symbol.isErroneous) "not found or incompatible macro implementation" else "erroneous arguments"
            macroLogVerbose(s"cancelled macro expansion because of $reason: $expandee")
            onFailure(typer.infer.setError(expandee))
          } else try {
            val expanded = {
              val runtime = macroRuntime(expandee)
              if (runtime != null) macroExpandWithRuntime(typer, expandee, runtime)
              else macroExpandWithoutRuntime(typer, expandee)
            }
            expanded match {
              case Success(expanded) =>
                // also see https://groups.google.com/group/scala-internals/browse_thread/thread/492560d941b315cc
                val expanded1 = try onSuccess(duplicateAndKeepPositions(expanded)) finally popMacroContext()
                if (!hasMacroExpansionAttachment(expanded1)) linkExpandeeAndExpanded(expandee, expanded1)
                if (settings.Ymacroexpand.value == settings.MacroExpand.Discard && !typer.context.isSearchingForImplicitParam) {
                  suppressMacroExpansion(expandee)
                  expandee.setType(expanded1.tpe)
                }
                else expanded1
              case Fallback(fallback) => onFallback(fallback)
              case Delayed(delayed) => onDelayed(delayed)
              case Skipped(skipped) => onSkipped(skipped)
              case Failure(failure) => onFailure(failure)
            }
          } catch {
            case typer.TyperErrorGen.MacroExpansionException => onFailure(expandee)
          }
        }
      } finally {
        if (settings.areStatisticsEnabled) statistics.stopTimer(statistics.macroExpandNanos, start)
      }
    }
  }

  /** Expands a term macro used in apply role as `M(2)(3)` in `val x = M(2)(3)`.
   *  @param outerPt Expected type that comes from enclosing context (something that's traditionally called `pt`).
   *  @param innerPt Expected type that comes from the signature of a macro def, possibly wildcarded to help type inference.
   */
  class DefMacroExpander(typer: Typer, expandee: Tree, mode: Mode, outerPt: Type)
  extends MacroExpander(typer, expandee) {
    lazy val innerPt = {
      val tp = if (isNullaryInvocation(expandee)) expandee.tpe.finalResultType else expandee.tpe
      if (isBlackbox(expandee)) tp
      else {
        // approximation is necessary for whitebox macros to guide type inference
        // read more in the comments for onDelayed below
        val undetparams = tp collect { case tp if tp.typeSymbol.isTypeParameter => tp.typeSymbol }
        deriveTypeWithWildcards(undetparams)(tp)
      }
    }
    override def onSuccess(expanded0: Tree) = {
      // prematurely annotate the tree with a macro expansion attachment
      // so that adapt called indirectly by typer.typed knows that it needs to apply the existential fixup
      linkExpandeeAndExpanded(expandee, expanded0)

      def typecheck(label: String, tree: Tree, pt: Type): Tree = {
        if (tree.isErrorTyped) tree
        else {
          if (macroDebugVerbose) println(s"$label (against pt = $pt): $tree")
          // `macroExpandApply` is called from `adapt`, where implicit conversions are disabled
          // therefore we need to re-enable the conversions back temporarily
          val result = typer.context.withImplicitsEnabled(typer.typed(tree, mode, pt))
          if (result.isErrorTyped && macroDebugVerbose) println(s"$label has failed: ${typer.context.reporter.errors}")
          result
        }
      }

      if (isBlackbox(expandee)) {
        val expanded1 = atPos(enclosingMacroPosition.makeTransparent)(Typed(expanded0, TypeTree(innerPt)))
        typecheck("blackbox typecheck", expanded1, outerPt)
      } else {
        // whitebox expansions need to be typechecked against WildcardType first in order to avoid scala/bug#6992 and scala/bug#8048
        // then we typecheck against innerPt, not against outerPt in order to prevent scala/bug#8209
        val expanded1 = typecheck("whitebox typecheck #0", expanded0, WildcardType)
        val expanded2 = typecheck("whitebox typecheck #1", expanded1, innerPt)
        typecheck("whitebox typecheck #2", expanded2, outerPt)
      }
    }
    override def onDelayed(delayed: Tree) = {
      // =========== THE SITUATION ===========
      //
      // If we've been delayed (i.e. bailed out of the expansion because of undetermined type params present in the expandee),
      // then there are two possible situations we're in:
      // 1) We're in POLYmode, when the typer tests the waters wrt type inference
      // (e.g. as in typedArgToPoly in doTypedApply).
      // 2) We're out of POLYmode, which means that the typer is out of tricks to infer our type
      // (e.g. if we're an argument to a function call, then this means that no previous argument lists
      // can determine our type variables for us).
      //
      // Situation #1 is okay for us, since there's no pressure. In POLYmode we're just verifying that
      // there's nothing outrageously wrong with our undetermined type params (from what I understand!).
      //
      // Situation #2 requires measures to be taken. If we're in it, then noone's going to help us infer
      // the undetermined type params. Therefore we need to do something ourselves or otherwise this
      // expandee will forever remain not expanded (see scala/bug#5692). A traditional way out of this conundrum
      // is to call `instantiate` and let the inferencer try to find the way out. It works for simple cases,
      // but sometimes, if the inferencer lacks information, it will be forced to approximate.
      //
      // =========== THE PROBLEM ===========
      //
      // Consider the following example (thanks, Miles!):
      //
      // Iso represents an isomorphism between two datatypes:
      // 1) An arbitrary one (e.g. a random case class)
      // 2) A uniform representation for all datatypes (e.g. an HList)
      //
      //   trait Iso[T, U] {
      //   def to(t : T) : U
      //   def from(u : U) : T
      //   }
      //   implicit def materializeIso[T, U]: Iso[T, U] = macro ???
      //
      //   case class Foo(i: Int, s: String, b: Boolean)
      //   def foo[C, L](c: C)(implicit iso: Iso[C, L]): L = iso.to(c)
      //   foo(Foo(23, "foo", true))
      //
      // In the snippet above, even though we know that there's a fundep going from T to U
      // (in a sense that a datatype's uniform representation is unambiguously determined by the data type,
      // e.g. for Foo it will be Int :: String :: Boolean :: HNil), there's no way to convey this information
      // to the typechecker. Therefore the typechecker will infer Nothing for L, which is hardly what we want.
      //
      // =========== THE SOLUTION (ENABLED ONLY FOR WHITEBOX MACROS) ===========
      //
      // To give materializers a chance to say their word before vanilla inference kicks in,
      // we infer as much as possible (e.g. in the example above even though L is hopeless, C still can be inferred to Foo)
      // and then trigger macro expansion with the undetermined type parameters still there.
      // Thanks to that the materializer can take a look at what's going on and react accordingly.
      val shouldInstantiate = typer.context.undetparams.nonEmpty && !mode.inPolyMode
      if (shouldInstantiate) {
        if (isBlackbox(expandee)) typer.instantiatePossiblyExpectingUnit(delayed, mode, outerPt)
        else {
          forced += delayed
          typer.infer.inferExprInstance(delayed, typer.context.extractUndetparams(), outerPt, keepNothings = false)
          macroExpand(typer, delayed, mode, outerPt)
        }
      } else delayed
    }
    override def onFallback(fallback: Tree) = typer.typed(fallback, mode, outerPt)
  }

  /** Expands a term macro used in apply role as `M(2)(3)` in `val x = M(2)(3)`.
   *  @see DefMacroExpander
   */
  def macroExpand(typer: Typer, expandee: Tree, mode: Mode, pt: Type): Tree = {
    // By default, use the current typer's fresh name creator in macros. The compiler option
    // allows people to opt in to the old behaviour of Scala 2.12, which used a global fresh creator.
    if (!settings.YmacroFresh.value) currentFreshNameCreator = typer.fresh
    val macroSym = expandee.symbol
    currentRun.profiler.beforeMacroExpansion(macroSym)
    try {
      pluginsMacroExpand(typer, expandee, mode, pt)
    } finally {
      currentRun.profiler.afterMacroExpansion(macroSym)
    }
  }

  /** Default implementation of `macroExpand`.
   *  Can be overridden by analyzer plugins (see AnalyzerPlugins.pluginsMacroExpand for more details)
   */
  def standardMacroExpand(typer: Typer, expandee: Tree, mode: Mode, pt: Type): Tree = {
    val expander = new DefMacroExpander(typer, expandee, mode, pt)
    expander(expandee)
  }

  sealed abstract class MacroStatus(val result: Tree)
  case class Success(expanded: Tree) extends MacroStatus(expanded)
  case class Fallback(fallback: Tree) extends MacroStatus(fallback) { runReporting.seenMacroExpansionsFallingBack = true }
  case class Delayed(delayed: Tree) extends MacroStatus(delayed)
  case class Skipped(skipped: Tree) extends MacroStatus(skipped)
  case class Failure(failure: Tree) extends MacroStatus(failure)
  def Delay(expanded: Tree) = Delayed(expanded)
  def Skip(expanded: Tree) = Skipped(expanded)

  /** Expands a macro when a runtime (i.e. the macro implementation) can be successfully loaded
   *  Meant for internal use within the macro infrastructure, don't use it elsewhere.
   */
  def macroExpandWithRuntime(typer: Typer, expandee: Tree, runtime: MacroRuntime): MacroStatus = {
    val wasDelayed  = isDelayed(expandee)
    val undetparams = calculateUndetparams(expandee)
    val nowDelayed  = !typer.context.macrosEnabled || undetparams.nonEmpty

    (wasDelayed, nowDelayed) match {
      case (true, true) =>
        Delay(expandee)
      case (true, false) =>
        val expanded = macroExpandAll(typer, expandee)
        if (expanded exists (_.isErroneous)) Failure(expandee)
        else Skip(expanded)
      case (false, true) =>
        macroLogLite("macro expansion is delayed: %s".format(expandee))
        delayed += expandee -> undetparams
        expandee updateAttachment MacroRuntimeAttachment(delayed = true, typerContext = typer.context, macroContext = Some(macroArgs(typer, expandee).c))
        Delay(expandee)
      case (false, false) =>
        import typer.TyperErrorGen._
        macroLogLite("performing macro expansion %s at %s".format(expandee, expandee.pos))
        val args = macroArgs(typer, expandee)
        try {
          val numErrors    = reporter.errorCount
          def hasNewErrors = reporter.errorCount > numErrors
          val expanded = { pushMacroContext(args.c); runtime(args) }
          if (hasNewErrors) MacroGeneratedTypeError(expandee)
          def validateResultingTree(expanded: Tree) = {
            macroLogVerbose("original:")
            macroLogLite("" + expanded + "\n" + showRaw(expanded))
            val freeSyms = expanded.freeSyms
            freeSyms foreach (sym => MacroFreeSymbolError(expandee, sym))
            // Macros might have spliced arguments with range positions into non-compliant
            // locations, notably, under a tree without a range position. Or, they might
            // splice a tree that `resetAttrs` has assigned NoPosition.
            //
            // Here, we just convert all positions in the tree to offset positions, and
            // convert NoPositions to something sensible.
            //
            // Given that the IDE now sees the expandee (by using -Ymacro-expand:discard),
            // this loss of position fidelity shouldn't cause any real problems.
            //
            // Alternatively, we could pursue a way to exclude macro expansions from position
            // invariant checking, or find a way not to touch expansions that happen to validate.
            //
            // This would be useful for cases like:
            //
            //    macro1 { macro2 { "foo" } }
            //
            // to allow `macro1` to see the range position of the "foo".
            val expandedPos = enclosingMacroPosition.focus
            def fixPosition(pos: Position) =
              if (pos == NoPosition) expandedPos else pos.focus
            expanded.foreach(t => t.pos = fixPosition(t.pos))

            val result = atPos(enclosingMacroPosition.focus)(expanded)
            Success(result)
          }
          expanded match {
            case expanded: Expr[_] if expandee.symbol.isTermMacro => validateResultingTree(expanded.tree)
            case expanded: Tree if expandee.symbol.isTermMacro    => validateResultingTree(expanded)
            case _ => MacroExpansionHasInvalidTypeError(expandee, expanded)
          }
        } catch {
          case ex: Throwable =>
            if (openMacros.nonEmpty) popMacroContext() // weirdly we started popping on an empty stack when refactoring fatalWarnings logic
            val realex = ReflectionUtils.unwrapThrowable(ex)
            realex match {
              case ex: InterruptedException => throw ex
              case ex: AbortMacroException => MacroGeneratedAbort(expandee, ex)
              case ex: ControlThrowable => throw ex
              case ex: TypeError => MacroGeneratedTypeError(expandee, ex)
              case NonFatal(_) => MacroGeneratedException(expandee, realex)
              case fatal => throw fatal
            }
        } finally {
          expandee.removeAttachment[MacroRuntimeAttachment]
        }
    }
  }

  /** Expands a macro when a runtime (i.e. the macro implementation) cannot be loaded
   *  Meant for internal use within the macro infrastructure, don't use it elsewhere.
   */
  def macroExpandWithoutRuntime(typer: Typer, expandee: Tree): MacroStatus = {
    import typer.TyperErrorGen._
    val fallbackSym = expandee.symbol.nextOverriddenSymbol orElse MacroImplementationNotFoundError(expandee)
    macroLogLite(s"falling back to: $fallbackSym")

    def mkFallbackTree(tree: Tree): Tree = tree match {
      case Select(qual, name)  => Select(qual, name) setPos tree.pos setSymbol fallbackSym
      case Apply(fn, args)     => Apply(mkFallbackTree(fn), args) setPos tree.pos
      case TypeApply(fn, args) => TypeApply(mkFallbackTree(fn), args) setPos tree.pos
      case x                   => throw new MatchError(x)
    }
    Fallback(mkFallbackTree(expandee))
  }

  /** Without any restrictions on macro expansion, macro applications will expand at will,
   *  and when type inference is involved, expansions will end up using yet uninferred type params.
   *
   *  For some macros this might be ok (thanks to TreeTypeSubstituter that replaces
   *  the occurrences of undetparams with their inferred values), but in general case this won't work.
   *  E.g. for reification simple substitution is not enough - we actually need to re-reify inferred types.
   *
   *  Luckily, there exists a very simple way to fix the problem: delay macro expansion until everything is inferred.
   *  Here are the exact rules. Macro application gets delayed if any of its subtrees contain:
   *    1) type vars (tpe.isInstanceOf[TypeVar]) // [Eugene] this check is disabled right now, because TypeVars seem to be created from undetparams anyways
   *    2) undetparams (sym.isTypeParameter && !sym.isSkolem)
   */
  var hasPendingMacroExpansions = false // JZ this is never reset to false. What is its purpose? Should it not be stored in Context?
  def typerShouldExpandDeferredMacros: Boolean = hasPendingMacroExpansions && !delayed.isEmpty
  private val forced = perRunCaches.newWeakSet[Tree]()
  private val delayed = perRunCaches.newWeakMap[Tree, scala.collection.mutable.Set[Symbol]]()
  private def isDelayed(expandee: Tree) = !delayed.isEmpty && (delayed contains expandee)
  def clearDelayed(): Unit = delayed.clear()
  private def calculateUndetparams(expandee: Tree): scala.collection.mutable.Set[Symbol] =
    if (forced(expandee)) scala.collection.mutable.Set[Symbol]()
    else delayed.getOrElse(expandee, {
      val calculated = scala.collection.mutable.Set[Symbol]()
      expandee foreach (sub => {
        def traverse(sym: Symbol) = if (sym != null && (undetparams contains sym)) calculated += sym
        if (sub.symbol != null) traverse(sub.symbol)
        if (sub.tpe != null) sub.tpe foreach (sub => traverse(sub.typeSymbol))
      })
      macroLogVerbose("calculateUndetparams: %s".format(calculated))
      calculated
    })
  private val undetparams = perRunCaches.newSet[Symbol]()
  def notifyUndetparamsAdded(newUndets: List[Symbol]): Unit = {
    undetparams ++= newUndets
    if (macroDebugVerbose) newUndets foreach (sym => println("undetParam added: %s".format(sym)))
  }
  def notifyUndetparamsInferred(undetNoMore: List[Symbol], inferreds: List[Type]): Unit = {
    undetparams --= undetNoMore
    if (macroDebugVerbose) (undetNoMore zip inferreds) foreach { case (sym, tpe) => println("undetParam inferred: %s as %s".format(sym, tpe))}
    if (!delayed.isEmpty)
      delayed.toList foreach {
        case (expandee, undetparams) if !undetparams.isEmpty =>
          undetparams --= undetNoMore
          if (undetparams.isEmpty) {
            hasPendingMacroExpansions = true
            macroLogVerbose(s"macro expansion is pending: $expandee")
          }
        case _ =>
          // do nothing
      }
  }

  /** Performs macro expansion on all subtrees of a given tree.
   *  Innermost macros are expanded first, outermost macros are expanded last.
   *  See the documentation for `macroExpand` for more information.
   */
  def macroExpandAll(typer: Typer, expandee: Tree): Tree =
    new AstTransformer {
      override def transform(tree: Tree) = super.transform(tree match {
        // todo. expansion should work from the inside out
        case tree if (delayed contains tree) && calculateUndetparams(tree).isEmpty && !tree.isErroneous =>
          val context = tree.attachments.get[MacroRuntimeAttachment].get.typerContext
          delayed -= tree
          context.implicitsEnabled = typer.context.implicitsEnabled
          context.enrichmentEnabled = typer.context.enrichmentEnabled
          context.macrosEnabled = typer.context.macrosEnabled
          try {
            macroExpand(newTyper(context), tree, EXPRmode, WildcardType)
          } finally {
            if (context.reporter.isBuffering)
              context.reporter.propagateErrorsTo(typer.context.reporter)
          }
        case _ =>
          tree
      })
    }.transform(expandee)
}

object Macros {
  final val macroClassLoadersCache =
    new scala.tools.nsc.classpath.FileBasedCache[Unit, ScalaClassLoader.URLClassLoader]()
}

trait MacrosStats {
  self: TypesStats with Statistics =>
  val macroExpandCount    = newCounter ("#macro expansions", "typer")
  val macroExpandNanos    = newSubTimer("time spent in macroExpand", typerNanos)
}

class Fingerprint private[Fingerprint](val value: Int) extends AnyVal {
  def paramPos = { assert(isTag, this); value }
  def isTag = value >= 0
  override def toString = this match {
    case Other => "Other"
    case LiftedTyped => "Expr"
    case LiftedUntyped => "Tree"
    case _ => s"Tag($value)"
  }
}

object Fingerprint {
  def apply(value: Int) = new Fingerprint(value)
  def Tagged(tparamPos: Int) = new Fingerprint(tparamPos)
  val Other = new Fingerprint(-1)
  val LiftedTyped = new Fingerprint(-2)
  val LiftedUntyped = new Fingerprint(-3)
}<|MERGE_RESOLUTION|>--- conflicted
+++ resolved
@@ -65,45 +65,6 @@
 
   def globalSettings = global.settings
 
-<<<<<<< HEAD
-=======
-  /** Obtains a `ClassLoader` instance used for macro expansion.
-    *
-    *  By default a new `ScalaClassLoader` is created using the classpath
-    *  from global and the classloader of self as parent.
-    *
-    *  Mirrors with runtime definitions (e.g. Repl) need to adjust this method.
-    */
-  protected def findMacroClassLoader(): ClassLoader = {
-    import java.net.URL
-
-    val classpath: Seq[URL] = if (settings.YmacroClasspath.isSetByUser) {
-      for {
-        file <- scala.tools.nsc.util.ClassPath.expandPath(settings.YmacroClasspath.value, true)
-        af <- Option(settings.pathFactory.getDirectory(file))
-      } yield af.file.toURI.toURL
-    } else global.classPath.asURLs
-    def newLoader: () => ScalaClassLoader.URLClassLoader = () => {
-      analyzer.macroLogVerbose("macro classloader: initializing from -cp: %s".format(classpath))
-      ScalaClassLoader.fromURLs(classpath, getClass.getClassLoader)
-    }
-
-    val policy = settings.YcacheMacroClassLoader.value
-    val cache = Macros.macroClassLoadersCache
-    val disableCache = policy == settings.CachePolicy.None.name
-    val checkStamps = policy == settings.CachePolicy.LastModified.name
-    cache.checkCacheability(classpath, checkStamps, disableCache) match {
-      case Left(msg) =>
-        analyzer.macroLogVerbose(s"macro classloader: $msg.")
-        val loader = newLoader()
-        closeableRegistry.registerClosable(loader)
-        loader
-      case Right(paths) =>
-        cache.getOrCreate((), paths, newLoader, closeableRegistry, checkStamps)
-    }
-  }
-
->>>>>>> 98af7bf5
   /** `MacroImplBinding` and its companion module are responsible for
    *  serialization/deserialization of macro def -> impl bindings.
    *
