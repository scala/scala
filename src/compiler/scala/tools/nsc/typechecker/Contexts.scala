/*
 * Scala (https://www.scala-lang.org)
 *
 * Copyright EPFL and Lightbend, Inc.
 *
 * Licensed under Apache License 2.0
 * (http://www.apache.org/licenses/LICENSE-2.0).
 *
 * See the NOTICE file distributed with this work for
 * additional information regarding copyright ownership.
 */

package scala.tools.nsc
package typechecker

import scala.annotation.tailrec
import scala.collection.{immutable, mutable}
import scala.reflect.internal.util.{ReusableInstance, shortClassOfInstance, ListOfNil, SomeOfNil}
import scala.util.chaining._

/**
 *  @author  Martin Odersky
 */
trait Contexts { self: Analyzer =>
  import global._
  import definitions.{JavaLangPackage, ScalaPackage, PredefModule, ScalaXmlTopScope, ScalaXmlPackage}
  import ContextMode._
  import scala.reflect.internal.Flags._


  protected def onTreeCheckerError(pos: Position, msg: String): Unit = ()

  object NoContext
    extends Context(EmptyTree, NoSymbol, EmptyScope, NoCompilationUnit,
      // We can't pass the uninitialized `this`. Instead, we treat null specially in `Context#outer`
                    null, 0) {
    enclClass  = this
    enclMethod = this

    override def enclosingContextChain: List[Context] = Nil
    override def imports: List[ImportInfo] = Nil
    override def firstImport: Option[ImportInfo] = None
    override def toString = "NoContext"
  }
  private object RootImports {
    // Possible lists of root imports
    val javaList         = JavaLangPackage :: Nil
    val javaAndScalaList = JavaLangPackage :: ScalaPackage :: Nil
    val completeList     = JavaLangPackage :: ScalaPackage :: PredefModule :: Nil
  }
  private lazy val NoJavaMemberFound = (NoType, NoSymbol)

  def ambiguousImports(imp1: ImportInfo, imp2: ImportInfo) =
    LookupAmbiguous(s"it is imported twice in the same scope by\n$imp1\nand $imp2")
  def ambiguousDefnAndImport(owner: Symbol, imp: ImportInfo) =
    LookupAmbiguous(s"it is both defined in $owner and imported subsequently by \n$imp")
  def ambiguousDefinitions(owner: Symbol, other: Symbol) =
    LookupAmbiguous(s"it is both defined in $owner and available as ${other.fullLocationString}")

  private lazy val startContext = NoContext.make(
    Template(List(), noSelfType, List()) setSymbol global.NoSymbol setType global.NoType,
    rootMirror.RootClass,
    rootMirror.RootClass.info.decls
  )

  private lazy val allUsedSelectors =
    mutable.Map[ImportInfo, Set[ImportSelector]]() withDefaultValue Set()
  private lazy val allImportInfos =
    mutable.Map[CompilationUnit, List[ImportInfo]]() withDefaultValue Nil

  def warnUnusedImports(unit: CompilationUnit) = if (!unit.isJava) {
    for (imps <- allImportInfos.remove(unit)) {
      for (imp <- imps.distinct.reverse) {
        val used = allUsedSelectors(imp)
        for (sel <- imp.tree.selectors if !sel.isMask && !used(sel))
          reporter.warning(imp.posOf(sel), "Unused import")
      }
      allUsedSelectors --= imps
    }
  }

  var lastAccessCheckDetails: String = ""

  val rootImportsCached = perRunCaches.newMap[CompilationUnit, List[Symbol]]

  val excludedRootImportsCached = perRunCaches.newMap[CompilationUnit, List[Symbol]]

  // register an import for the narrow purpose of excluding root imports of predef modules
  def registerImport(ctx: Context, imp: Import): Unit = {
    val sym = imp.expr.symbol
    if (sym != null && !sym.isPackage && ctx.enclosingNonImportContext.owner.isPackage && rootImports(ctx.unit).contains(sym)) {
      var current = excludedRootImportsCached.get(ctx.unit).getOrElse(Nil)
      current = sym :: current
      excludedRootImportsCached += ctx.unit -> current
    }
  }

  /** List of symbols to import from in a root context.  By default, that
   *  is `java.lang`, `scala`, and [[scala.Predef]], in that order.
   *
   *  - if option `-Yimports` is supplied, then that specifies the preamble imports
   *  - if the unit body has an import of Predef
   *    among its leading imports, or if the tree is [[scala.Predef]], `Predef` is not imported.
   *    Similarly for any module among the preamble imports.
   *  - if the unit is java defined, only `java.lang` is imported
   *
   *  The root imports for a unit are cached.
   */
  protected def rootImports(unit: CompilationUnit): List[Symbol] = {
    assert(definitions.isDefinitionsInitialized, "definitions uninitialized")

    if (unit.isJava) RootImports.javaList
    else rootImportsCached.get(unit).getOrElse {
      val calculated = defaultRootImports
      rootImportsCached += unit -> calculated
      calculated
    }
  }

  private def defaultRootImports: List[Symbol] = {
    import rootMirror.{getModuleIfDefined, getPackageObjectIfDefined, getPackageIfDefined}

    if (settings.imports.isSetByUser)
      settings.imports.value.map {
        case "java.lang"    => JavaLangPackage
        case "scala"        => ScalaPackage
        case "scala.Predef" => PredefModule
        case s              =>
          getModuleIfDefined(s) orElse
          getPackageObjectIfDefined(s) orElse
          getPackageIfDefined(s) orElse {
            error(s"bad preamble import $s")
            NoSymbol
          }
      }
    else RootImports.completeList
  }

  def rootContext(unit: CompilationUnit, tree: Tree = EmptyTree, throwing: Boolean = false, checking: Boolean = false): Context = {
    val rootImportsContext = rootImports(unit).foldLeft(startContext)((c, sym) =>
      c.make(gen.mkWildcardImport(sym), unit = unit)
    )

    // there must be a scala.xml package when xml literals were parsed in this unit
    if (unit.hasXml && ScalaXmlPackage == NoSymbol)
      reporter.error(unit.firstXmlPos, "To compile XML syntax, the scala.xml package must be on the classpath.\nPlease see https://github.com/scala/scala-xml for details.")

    // scala-xml needs `scala.xml.TopScope` to be in scope globally as `$scope`
    // We detect `scala-xml` by looking for `scala.xml.TopScope` and
    // inject the equivalent of `import scala.xml.{TopScope => $scope}`
    val contextWithXML =
      if (!unit.hasXml || ScalaXmlTopScope == NoSymbol) rootImportsContext
      else rootImportsContext.make(gen.mkImport(ScalaXmlPackage, nme.TopScope, nme.dollarScope))

    contextWithXML.make(tree, unit = unit).tap(_.initRootContext(throwing, checking))
  }

  def rootContextPostTyper(unit: CompilationUnit, tree: Tree = EmptyTree): Context =
    rootContext(unit, tree, throwing = true)

  def resetContexts(): Unit = {
    startContext.enclosingContextChain foreach { context =>
      context.tree match {
        case Import(qual, _) => qual setType singleType(qual.symbol.owner.thisType, qual.symbol)
        case _               =>
      }
      context.reporter.clearAll()
    }
  }

  /**
   * A motley collection of the state and loosely associated behaviour of the type checker.
   * Each `Typer` has an associated context, and as it descends into the tree new `(Typer, Context)`
   * pairs are spawned.
   *
   * Meet the crew; first the state:
   *
   *   - A tree, symbol, and scope representing the focus of the typechecker
   *   - An enclosing context, `outer`.
   *   - The current compilation unit.
   *   - A variety of bits that track the current error reporting policy (more on this later);
   *     whether or not implicits/macros are enabled, whether we are in a self or super call or
   *     in a constructor suffix. These are represented as bits in the mask `contextMode`.
   *   - Some odds and ends: undetermined type parameters of the current line of type inference;
   *     contextual augmentation for error messages, tracking of the nesting depth.
   *
   * And behaviour:
   *
   *   - The central point for issuing errors and warnings from the typechecker, with a means
   *     to buffer these for use in 'silent' type checking, when some recovery might be possible.
   *  -  `Context` is something of a Zipper for the tree were are typechecking: it `enclosingContextChain`
   *     is the path back to the root. This is exactly what we need to resolve names (`lookupSymbol`)
   *     and to collect in-scope implicit definitions (`implicitss`)
   *     Supporting these are `imports`, which represents all `Import` trees in in the enclosing context chain.
   *  -  In a similar vein, we can assess accessibility (`isAccessible`.)
   *
   * More on error buffering:
   *     When are type errors recoverable? In quite a few places, it turns out. Some examples:
   *     trying to type an application with/without the expected type, or with/without implicit views
   *     enabled. This is usually mediated by `Typer.silent`, `Inferencer#tryTwice`.
   *
   *     Initially, starting from the `typer` phase, the contexts either buffer or report errors;
   *     afterwards errors are thrown. This is configured in `rootContext`. Additionally, more
   *     fine grained control is needed based on the kind of error; ambiguity errors are often
   *     suppressed during exploratory typing, such as determining whether `a == b` in an argument
   *     position is an assignment or a named argument, when `Inferencer#isApplicableSafe` type checks
   *     applications with and without an expected type, or when `Typer#tryTypedApply` tries to fit arguments to
   *     a function type with/without implicit views.
   *
   *     When the error policies entail error/warning buffering, the mutable [[ContextReporter]] records
   *     everything that is issued. It is important to note, that child Contexts created with `make`
   *     "inherit" the very same `ContextReporter` instance, whereas children spawned through `makeSilent`
   *     receive a separate, fresh buffer.
   *
   * @param tree  Tree associated with this context
   * @param owner The current owner
   * @param scope The current scope
   * @param _outer The next outer context.
   */
  class Context private[typechecker](val tree: Tree, val owner: Symbol, val scope: Scope,
                                     val unit: CompilationUnit, _outer: Context, val depth: Int,
                                     private[this] var _reporter: ContextReporter = new ThrowingReporter) {
    private def outerIsNoContext = _outer eq null
    final def outer: Context = if (outerIsNoContext) NoContext else _outer

    /** The next outer context whose tree is a template or package definition */
    var enclClass: Context = _

    @inline private def savingEnclClass[A](c: Context)(a: => A): A = {
      val saved = enclClass
      enclClass = c
      try a finally enclClass = saved
    }

    /** A bitmask containing all the boolean flags in a context, e.g. are implicit views enabled */
    var contextMode: ContextMode = ContextMode.DefaultMode

    /** Update all modes in `mask` to `value` */
    def update(mask: ContextMode, value: Boolean): Unit = {
      contextMode = contextMode.set(value, mask)
    }

    /** Set all modes in the mask `enable` to true, and all in `disable` to false. */
    def set(enable: ContextMode = NOmode, disable: ContextMode = NOmode): this.type = {
      contextMode = contextMode.set(true, enable).set(false, disable)
      this
    }

    /** Is this context in all modes in the given `mask`? */
    def apply(mask: ContextMode): Boolean = contextMode.inAll(mask)

    /** The next (logical) outer context whose tree is a method.
      *
      * NOTE: this is the "logical" enclosing method, which may not be the actual enclosing method when we
      * synthesize a nested method, such as for lazy val getters (scala/bug#8245) or the methods that
      * implement a PartialFunction literal (scala/bug#10291).
      */
    var enclMethod: Context = _

    private[this] var _undetparams: List[Symbol] = List()

    protected def outerDepth = if (outerIsNoContext) 0 else outer.depth

    /** The currently visible imports, from innermost to outermost. */
    def imports: List[ImportInfo] = outer.imports
    /** Equivalent to `imports.headOption`, but more efficient */
    def firstImport: Option[ImportInfo] = outer.firstImport
    protected[Contexts] def importOrNull: ImportInfo = null
    /** A root import is never unused and always bumps context depth. (e.g scala._ / Predef._ and magic REPL imports) */
    def isRootImport: Boolean = false

    /** Types for which implicit arguments are currently searched */
    var openImplicits: List[OpenImplicit] = List()
    final def isSearchingForImplicitParam: Boolean = {
      openImplicits.nonEmpty && openImplicits.exists(x => !x.isView)
    }

    private type ImplicitDict = List[(Type, (Symbol, Tree))]
    private var implicitDictionary: ImplicitDict = null

    @tailrec final def implicitRootContext: Context = {
      if(implicitDictionary != null) this
      else if(outerIsNoContext || outer.openImplicits.isEmpty) {
        implicitDictionary = Nil
        this
      } else outer.implicitRootContext
    }

    private def linkImpl(tpe: Type): Tree = {
      val sym =
        implicitDictionary.find(_._1 =:= tpe) match {
          case Some((_, (sym, _))) => sym
          case None =>
            val fresh = freshNameCreatorFor(this)
            val vname = newTermName(fresh.newName("rec$"))
            val vsym = owner.newValue(vname, newFlags = FINAL | SYNTHETIC) setInfo tpe
            implicitDictionary +:= ((tpe, (vsym, EmptyTree)))
            vsym
        }
      gen.mkAttributedRef(sym) setType tpe
    }

    final def linkByNameImplicit(tpe: Type): Tree = implicitRootContext.linkImpl(tpe)

    private def refImpl(tpe: Type): Tree =
      implicitDictionary.find(_._1 =:= tpe) match {
        case Some((_, (sym, _))) =>
          gen.mkAttributedRef(sym) setType tpe
        case None =>
          EmptyTree
      }

    final def refByNameImplicit(tpe: Type): Tree = implicitRootContext.refImpl(tpe)

    private def defineImpl(tpe: Type, result: SearchResult): SearchResult = {
      @tailrec
      def patch(d: ImplicitDict, acc: ImplicitDict): (ImplicitDict, SearchResult) = d match {
        case Nil => (implicitDictionary, result)
        case (tp, (sym, EmptyTree)) :: tl if tp =:= tpe =>
          val ref = gen.mkAttributedRef(sym) setType tpe
          val res = new SearchResult(ref, result.subst, result.undetparams)
          (acc reverse_::: ((tpe, (sym, result.tree)) :: tl), res)
        case hd :: tl =>
          patch(tl, hd :: acc)
      }

      val (d, res) = patch(implicitDictionary, Nil)
      implicitDictionary = d
      res
    }

    def defineByNameImplicit(tpe: Type, result: SearchResult): SearchResult = implicitRootContext.defineImpl(tpe, result)

    def emitImplicitDictionary(result: SearchResult): SearchResult =
      if(implicitDictionary == null || implicitDictionary.isEmpty || result.tree == EmptyTree) result
      else {
        val typer = newTyper(this)

        @tailrec
        def prune(trees: List[Tree], pending: List[(Symbol, Tree)], acc: List[(Symbol, Tree)]): List[(Symbol, Tree)] = pending match {
          case Nil => acc
          case ps =>
            val (in, out) = ps.partition { case (vsym, rhs) => trees.exists(_.exists(_.symbol == vsym)) }
            if(in.isEmpty) acc
            else prune(in.map(_._2) ++ trees, out, in ++ acc)
        }

        val pruned = prune(List(result.tree), implicitDictionary.map(_._2), Nil)
        if (pruned.isEmpty) result
        else if (pruned.exists(_._2 == EmptyTree)) SearchFailure
        else {
          val pos = result.tree.pos
          val (dictClassSym, dictClass0) = {
            val cname = newTypeName(typer.fresh.newName("LazyDefns$"))
            val parents = addSerializable(definitions.AnyRefTpe)
            val csym = owner.newClass(cname, pos, FINAL | SYNTHETIC)
            csym.setInfo(ClassInfoType(parents, newScope, csym))

            val vdefs = pruned.map { case (vsym, rhs) =>
              changeNonLocalOwners(rhs, vsym)
              // We want the normal mechanism for generating accessors during
              // typechecking to be applied, so we don't create symbols for
              // these ValDefs ourselves.
              atPos(pos)(ValDef(Modifiers(FINAL | SYNTHETIC), vsym.name.toTermName, TypeTree(rhs.tpe), rhs))
            }

            val cdef = {
              val cdef0 = ClassDef(csym, NoMods, ListOfNil, vdefs, pos)
              typer.namer.enterSym(cdef0)
              typer.typed(cdef0)
            }

            (csym, cdef)
          }

          val dictTpe = dictClassSym.tpe_*

          val preSyms = pruned.map(_._1)
          val postSyms = preSyms.map(vsym => dictTpe.decl(vsym.name))

          val symMap = (preSyms zip postSyms).toMap

          val dictClass = {
            class DictionarySubstituter extends TreeSymSubstituter(preSyms, postSyms) {
              override def transform(tree: Tree): Tree = {
                if(tree.hasExistingSymbol) {
                  val sym = tree.symbol
                  symMap.get(sym.owner).map(sym.owner = _)
                }
                super.transform(tree)
              }
            }
            (new DictionarySubstituter)(dictClass0)
          }

          val dictSym = {
            val vname = newTermName(typer.fresh.newName("lazyDefns$"))
            owner.newValue(vname, pos, FINAL | SYNTHETIC).setInfo(dictTpe)
          }

          val dict = {
            val rhs = atPos(pos)(Apply(Select(New(Ident(dictClassSym)), nme.CONSTRUCTOR), List()))
            val vdef0 = ValDef(dictSym, rhs)
            typer.namer.enterSym(vdef0)
            typer.typed(vdef0)
          }

          val resultTree = {
            class ReferenceSubstituter extends TreeSymSubstituter(preSyms, postSyms) {
              override def transform(tree: Tree): Tree = tree match {
                case i: Ident if symMap.contains(i.symbol) =>
                  super.transform(atPos(i.pos)(treeCopy.Select(i, gen.mkAttributedRef(dictSym), i.name)))

                case _ =>
                  super.transform(tree)
              }
            }
            (new ReferenceSubstituter)(result.tree)
          }

          val resultBlock = atPos(pos.focus)(Block(dictClass, dict, resultTree).setType(resultTree.tpe))
          new SearchResult(resultBlock, result.subst, result.undetparams)
        }
      }

    var prefix: Type = NoPrefix

    def inSuperInit_=(value: Boolean)         = this(SuperInit) = value
    def inSuperInit                           = this(SuperInit)
    def inConstructorSuffix_=(value: Boolean) = this(ConstructorSuffix) = value
    def inConstructorSuffix                   = this(ConstructorSuffix)
    def inPatAlternative_=(value: Boolean)    = this(PatternAlternative) = value
    def inPatAlternative                      = this(PatternAlternative)
    def starPatterns_=(value: Boolean)        = this(StarPatterns) = value
    def starPatterns                          = this(StarPatterns)
    def returnsSeen_=(value: Boolean)         = this(ReturnsSeen) = value
    def returnsSeen                           = this(ReturnsSeen)
    def inSelfSuperCall_=(value: Boolean)     = this(SelfSuperCall) = value
    def inSelfSuperCall                       = this(SelfSuperCall)
    def implicitsEnabled_=(value: Boolean)    = this(ImplicitsEnabled) = value
    def implicitsEnabled                      = this(ImplicitsEnabled)
    def macrosEnabled_=(value: Boolean)       = this(MacrosEnabled) = value
    def macrosEnabled                         = this(MacrosEnabled)
    def enrichmentEnabled_=(value: Boolean)   = this(EnrichmentEnabled) = value
    def enrichmentEnabled                     = this(EnrichmentEnabled)
    def retyping_=(value: Boolean)            = this(ReTyping) = value
    def retyping                              = this(ReTyping)
    def inSecondTry                           = this(SecondTry)
    def inSecondTry_=(value: Boolean)         = this(SecondTry) = value
    def inReturnExpr                          = this(ReturnExpr)
    def inTypeConstructorAllowed              = this(TypeConstructorAllowed)
    def inAnnotation                          = this(TypingAnnotation)

    def defaultModeForTyped: Mode = if (inTypeConstructorAllowed) Mode.NOmode else Mode.EXPRmode

    /** Saved type bounds for type parameters which are narrowed in a GADT. */
    var savedTypeBounds: List[(Symbol, Type)] = List()

    /** The next enclosing context (potentially `this`) that is owned by a class or method */
    @tailrec
    final def enclClassOrMethod: Context =
      if (!owner.exists || owner.isClass || owner.isMethod) this
      else outer.enclClassOrMethod

    /** The next enclosing context (potentially `this`) that has a `CaseDef` as a tree */
    def enclosingCaseDef = nextEnclosing(_.tree.isInstanceOf[CaseDef])

    /** ...or an Apply. */
    def enclosingApply = nextEnclosing(_.tree.isInstanceOf[Apply])

    @tailrec
    final def enclosingImport: Context = this match {
      case _: ImportContext => this
      case NoContext => this
      case _ => outer.enclosingImport
    }

    def siteString = {
      def what_s  = if (owner.isConstructor) "" else owner.kindString
      def where_s = if (owner.isClass) "" else "in " + enclClass.owner.decodedName
      List(what_s, owner.decodedName, where_s) filterNot (_ == "") mkString " "
    }
    //
    // Tracking undetermined type parameters for type argument inference.
    //
    def undetparamsString =
      if (undetparams.isEmpty) ""
      else undetparams.mkString("undetparams=", ", ", "")
    /** Undetermined type parameters. See `Infer#{inferExprInstance, adjustTypeArgs}`. Not inherited to child contexts */
    def undetparams: List[Symbol] = _undetparams
    def undetparams_=(ps: List[Symbol]) = { _undetparams = ps }

    /** Return and clear the undetermined type parameters */
    def extractUndetparams(): List[Symbol] = {
      val tparams = undetparams
      undetparams = List()
      tparams
    }

    /** Run `body` with this context with no undetermined type parameters, restore the original
     *  the original list afterwards.
     *  @param reportAmbiguous Should ambiguous errors be reported during evaluation of `body`?
     */
    def savingUndeterminedTypeParams[A](reportAmbiguous: Boolean = ambiguousErrors)(body: => A): A = {
      withMode() {
        setAmbiguousErrors(reportAmbiguous)
        val saved = extractUndetparams()
        try body
        finally undetparams = saved
      }
    }

    //
    // Error reporting policies and buffer.
    //

    // the reporter for this context
    def reporter: ContextReporter = _reporter

    // if set, errors will not be reporter/thrown
    def bufferErrors = reporter.isBuffering
    def reportErrors = !(bufferErrors || reporter.isThrowing)

    // whether to *report* (which is separate from buffering/throwing) ambiguity errors
    def ambiguousErrors = this(AmbiguousErrors)

    private def setAmbiguousErrors(report: Boolean): Unit = this(AmbiguousErrors) = report

    /**
     * Try inference twice: once without views and once with views,
     *  unless views are already disabled.
     */
    abstract class TryTwice {
      def tryOnce(isLastTry: Boolean): Unit

      final def apply(): Unit = {
        val doLastTry =
          // do first try if implicits are enabled
          if (implicitsEnabled) {
            // We create a new BufferingReporter to
            // distinguish errors that occurred before entering tryTwice
            // and our first attempt in 'withImplicitsDisabled'. If the
            // first attempt fails, we try with implicits on
            // and the original reporter.
            // immediate reporting of ambiguous errors is suppressed, so that they are buffered
            inSilentMode {
              try {
                set(disable = ImplicitsEnabled | EnrichmentEnabled) // restored by inSilentMode
                tryOnce(false)
                reporter.hasErrors
              } catch {
                case ex: CyclicReference => throw ex
                case ex: TypeError => true // recoverable cyclic references?
              }
            }
          } else true

        // do last try if try with implicits enabled failed
        // (or if it was not attempted because they were disabled)
        if (doLastTry)
          tryOnce(true)
      }
    }

    //
    // Temporary mode adjustment
    //

    @inline final def withMode[T](enabled: ContextMode = NOmode, disabled: ContextMode = NOmode)(op: => T): T = {
      val saved = contextMode
      set(enabled, disabled)
      try op
      finally contextMode = saved
    }

    @inline final def withImplicitsEnabled[T](op: => T): T                 = withMode(enabled = ImplicitsEnabled)(op)
    @inline final def withImplicitsDisabled[T](op: => T): T                = withMode(disabled = ImplicitsEnabled | EnrichmentEnabled)(op)
    @inline final def withImplicitsDisabledAllowEnrichment[T](op: => T): T = withMode(enabled = EnrichmentEnabled, disabled = ImplicitsEnabled)(op)
    @inline final def withImplicits[T](enabled: Boolean)(op: => T): T      = if (enabled) withImplicitsEnabled(op) else withImplicitsDisabled(op)
    @inline final def withMacrosEnabled[T](op: => T): T                    = withMode(enabled = MacrosEnabled)(op)
    @inline final def withMacrosDisabled[T](op: => T): T                   = withMode(disabled = MacrosEnabled)(op)
    @inline final def withMacros[T](enabled: Boolean)(op: => T): T         = if (enabled) withMacrosEnabled(op) else withMacrosDisabled(op)
    @inline final def withinStarPatterns[T](op: => T): T                   = withMode(enabled = StarPatterns)(op)
    @inline final def withinSuperInit[T](op: => T): T                      = withMode(enabled = SuperInit)(op)
    @inline final def withinSecondTry[T](op: => T): T                      = withMode(enabled = SecondTry)(op)
    @inline final def withinPatAlternative[T](op: => T): T                 = withMode(enabled = PatternAlternative)(op)
    @inline final def withinAnnotation[T](op: => T): T                     = withMode(enabled = TypingAnnotation)(op)

    @inline final def withSuppressDeadArgWarning[T](suppress: Boolean)(op: => T): T =
      if (suppress) withMode(enabled = SuppressDeadArgWarning)(op) else withMode(disabled = SuppressDeadArgWarning)(op)

    /** TypeConstructorAllowed is enabled when we are typing a higher-kinded type.
     *  adapt should then check kind-arity based on the prototypical type's kind
     *  arity. Type arguments should not be inferred.
     */
    @inline final def withinTypeConstructorAllowed[T](op: => T): T = withMode(enabled = TypeConstructorAllowed)(op)

    /* TODO - consolidate returnsSeen (which seems only to be used by checkDead)
     * and ReturnExpr.
     */
    @inline final def withinReturnExpr[T](op: => T): T = {
      enclMethod.returnsSeen = true
      withMode(enabled = ReturnExpr)(op)
    }

    // See comment on FormerNonStickyModes.
    @inline final def withOnlyStickyModes[T](op: => T): T = withMode(disabled = FormerNonStickyModes)(op)

    // inliner note: this has to be a simple method for inlining to work -- moved the `&& !reporter.hasErrors` out
    @inline final def inSilentMode(expr: => Boolean): Boolean = {
      val savedContextMode = contextMode
      val savedReporter    = reporter

      setAmbiguousErrors(false)
      _reporter = new BufferingReporter

      try expr
      finally {
        contextMode = savedContextMode
        _reporter   = savedReporter
      }
    }

    //
    // Child Context Creation
    //

    /**
     * Construct a child context. The parent and child will share the report buffer.
     * Compare with `makeSilent`, in which the child has a fresh report buffer.
     *
     * If `tree` is an `Import`, that import will be available at the head of
     * `Context#imports`.
     */
    def make(tree: Tree = tree, owner: Symbol = owner,
             scope: Scope = scope, unit: CompilationUnit = unit,
             reporter: ContextReporter = this.reporter): Context = {
      val isTemplateOrPackage = tree match {
        case _: Template | _: PackageDef => true
        case _                           => false
      }
      val isDefDef = tree match {
        case _: DefDef => true
        case _         => false
      }
      val isImport = tree match {
        // The guard is for scala/bug#8403. It prevents adding imports again in the context created by
        // `Namer#createInnerNamer`
        case _: Import if tree != this.tree => true
        case _                              => false
      }
      val sameOwner = owner == this.owner
      val prefixInChild =
        if (isTemplateOrPackage) owner.thisType
        else if (!sameOwner && owner.isTerm) NoPrefix
        else prefix

      def innerDepth(isRootImport: Boolean) = {
        val increasesDepth = isRootImport || (this == NoContext) || (this.scope != scope)
        depth + (if (increasesDepth) 1 else 0)
      }

      // The blank canvas
      val c = if (isImport) {
        val isRootImport = !tree.pos.isDefined || isReplImportWrapperImport(tree)
        new ImportContext(tree, owner, scope, unit, this, isRootImport, innerDepth(isRootImport), reporter)
      } else
        new Context(tree, owner, scope, unit, this, innerDepth(isRootImport = false), reporter)

      // Fields that are directly propagated
      c.openImplicits      = openImplicits
      c.contextMode        = contextMode // note: ConstructorSuffix, a bit within `mode`, is conditionally overwritten below.

      // Fields that may take on a different value in the child
      c.prefix             = prefixInChild
      c.enclClass          = if (isTemplateOrPackage) c else enclClass
      c(ConstructorSuffix) = !isTemplateOrPackage && c(ConstructorSuffix)

      // scala/bug#8245 `isLazy` need to skip lazy getters to ensure `return` binds to the right place
      c.enclMethod         = if (isDefDef && !owner.isLazy) c else enclMethod

      if (tree != outer.tree)
        c(TypeConstructorAllowed) = false

      registerContext(c.asInstanceOf[analyzer.Context])
      debuglog("[context] ++ " + c.unit + " / " + tree.summaryString)
      c
    }

    /** Use reporter (possibly buffered) for errors/warnings and enable implicit conversion **/
    def initRootContext(throwing: Boolean = false, checking: Boolean = false): Unit = {
      _reporter =
        if (checking) new CheckingReporter
        else if (throwing) new ThrowingReporter
        else new ImmediateReporter

      setAmbiguousErrors(!throwing)
      this(EnrichmentEnabled | ImplicitsEnabled) = !throwing
    }

    def make(tree: Tree, owner: Symbol, scope: Scope): Context =
      // TODO scala/bug#7345 Moving this optimization into the main overload of `make` causes all tests to fail.
      //              even if it is extended to check that `unit == this.unit`. Why is this?
      if (tree == this.tree && owner == this.owner && scope == this.scope) this
      else make(tree, owner, scope, unit)

    /** Make a child context that represents a new nested scope */
    def makeNewScope(tree: Tree, owner: Symbol, reporter: ContextReporter = this.reporter): Context =
      make(tree, owner, newNestedScope(scope), reporter = reporter)

    /** Make a child context that buffers errors and warnings into a fresh report buffer. */
    def makeSilent(reportAmbiguousErrors: Boolean = ambiguousErrors, newtree: Tree = tree): Context = {
      // A fresh buffer so as not to leak errors/warnings into `this`.
      val c = make(newtree, reporter = new BufferingReporter)
      c.setAmbiguousErrors(reportAmbiguousErrors)
      c
    }

    def makeNonSilent(newtree: Tree): Context = {
      val c = make(newtree, reporter = reporter.makeImmediate)
      c.setAmbiguousErrors(true)
      c
    }

    /** Make a silent child context does not allow implicits. Used to prevent chaining of implicit views. */
    def makeImplicit(reportAmbiguousErrors: Boolean) = {
      val c = makeSilent(reportAmbiguousErrors)
      c(ImplicitsEnabled | EnrichmentEnabled) = false
      c
    }

    /**
     * A context for typing constructor parameter ValDefs, super or self invocation arguments and default getters
     * of constructors. These expressions need to be type checked in a scope outside the class, cf. spec 5.3.1.
     *
     * This method is called by namer / typer where `this` is the context for the constructor DefDef. The
     * owner of the resulting (new) context is the outer context for the Template, i.e. the context for the
     * ClassDef. This means that class type parameters will be in scope. The value parameters of the current
     * constructor are also entered into the new constructor scope. Members of the class however will not be
     * accessible.
     */
    def makeConstructorContext = {
      val baseContext = enclClass.outer.nextEnclosing(!_.tree.isInstanceOf[Template])
      // must propagate reporter!
      // (caught by neg/t3649 when refactoring reporting to be specified only by this.reporter and not also by this.contextMode)
      val argContext = baseContext.makeNewScope(tree, owner, reporter = this.reporter)
      argContext.contextMode = contextMode
      argContext.inSelfSuperCall = true
      def enterElems(c: Context): Unit = {
        def enterLocalElems(e: ScopeEntry): Unit = {
          if (e != null && e.owner == c.scope) {
            enterLocalElems(e.next)
            argContext.scope enter e.sym
          }
        }
        if (c.owner.isTerm && !c.owner.isLocalDummy) {
          enterElems(c.outer)
          enterLocalElems(c.scope.elems)
        }
      }
      // Enter the scope elements of this (the scope for the constructor DefDef) into the new constructor scope.
      // Concretely, this will enter the value parameters of constructor.
      enterElems(this)
      argContext
    }

    //
    // Error and warning issuance
    //

    /** Issue/buffer/throw the given type error according to the current mode for error reporting. */
    private[typechecker] def issue(err: AbsTypeError)                        = reporter.issue(err)(this)
    /** Issue/buffer/throw the given implicit ambiguity error according to the current mode for error reporting. */
    private[typechecker] def issueAmbiguousError(err: AbsAmbiguousTypeError) = reporter.issueAmbiguousError(err)(this)
    /** Issue/throw the given error message according to the current mode for error reporting. */
    def error(pos: Position, msg: String)                                    = reporter.error(fixPosition(pos), msg)
    /** Issue/throw the given error message according to the current mode for error reporting. */
    def warning(pos: Position, msg: String)                                  = reporter.warning(fixPosition(pos), msg)
    def echo(pos: Position, msg: String)                                     = reporter.echo(fixPosition(pos), msg)
    def fixPosition(pos: Position): Position = pos match {
      case NoPosition => nextEnclosing(_.tree.pos != NoPosition).tree.pos
      case _ => pos
    }


    def deprecationWarning(pos: Position, sym: Symbol, msg: String, since: String): Unit =
      currentRun.reporting.deprecationWarning(fixPosition(pos), sym, msg, since)
    def deprecationWarning(pos: Position, sym: Symbol): Unit =
      currentRun.reporting.deprecationWarning(fixPosition(pos), sym) // TODO: allow this to escalate to an error, and implicit search will ignore deprecated implicits

    def featureWarning(pos: Position, featureName: String, featureDesc: String, featureTrait: Symbol, construct: => String = "", required: Boolean): Unit =
      currentRun.reporting.featureWarning(fixPosition(pos), featureName, featureDesc, featureTrait, construct, required)


    @tailrec
    final def nextEnclosing(p: Context => Boolean): Context =
      if (this eq NoContext) this else if (p(this)) this else outer.nextEnclosing(p)

    final def outermostContextAtCurrentPos: Context = {
      var pos = tree.pos
      var encl = this
      while (pos == NoPosition && encl != NoContext) {
        encl = encl.outer
        pos = encl.tree.pos
      }
      while (encl.outer.tree.pos == pos && encl != NoContext)
        encl = encl.outer
      encl
    }

    def enclosingContextChain: List[Context] = this :: outer.enclosingContextChain

    private def treeTruncated       = tree.toString.replaceAll("\\s+", " ").linesIterator.mkString("\\n").take(70)
    private def treeIdString        = if (settings.uniqid.value) "#" + System.identityHashCode(tree).toString.takeRight(3) else ""
    private def treeString          = tree match {
      case x: Import => "" + x
      case Template(parents, `noSelfType`, body) =>
        val pstr = if ((parents eq null) || parents.isEmpty) "Nil" else parents mkString " "
        val bstr = if (body eq null) "" else body.length + " stats"
        s"""Template($pstr, _, $bstr)"""
      case x => s"${tree.shortClass}${treeIdString}:${treeTruncated}"
    }

    override def toString =
      sm"""|Context($unit) {
           |   owner       = $owner
           |   tree        = $treeString
           |   scope       = ${scope.size} decls
           |   contextMode = $contextMode
           |   outer.owner = ${outer.owner}
           |}"""

    //
    // Accessibility checking
    //

    /** True iff...
      * - `sub` is a subclass of `base`
      * - `sub` is the module class of a companion of a subclass of `base`
      * - `base` is a Java-defined module class (containing static members),
      *   and `sub` is a subclass of its companion class. (see scala/bug#6394)
      */
    private def isSubClassOrCompanion(sub: Symbol, base: Symbol) =
      sub.isNonBottomSubClass(base) ||
        (sub.isModuleClass && sub.linkedClassOfClass.isNonBottomSubClass(base)) ||
        (base.isJavaDefined && base.isModuleClass && sub.isNonBottomSubClass(base.linkedClassOfClass))

    /** Return the closest enclosing context that defines a subclass of `clazz`
     *  or a companion object thereof, or `NoContext` if no such context exists.
     */
    def enclosingSubClassContext(clazz: Symbol): Context = {
      var c = this.enclClass
      while (c != NoContext && !isSubClassOrCompanion(c.owner, clazz))
        c = c.outer.enclClass
      c
    }

    def enclosingNonImportContext: Context = {
      var c = this
      while (c != NoContext && c.tree.isInstanceOf[Import])
        c = c.outer
      c
    }

    /** Is `sym` accessible as a member of `pre` in current context? */
    def isAccessible(sym: Symbol, pre: Type, superAccess: Boolean = false): Boolean = {
      lastAccessCheckDetails = ""
      // Console.println("isAccessible(%s, %s, %s)".format(sym, pre, superAccess))

      // don't have access if there is no linked class (so exclude linkedClass=NoSymbol)
      def accessWithinLinked(ab: Symbol) = {
        val linked = linkedClassOfClassOf(ab, this)
        linked.fold(false)(accessWithin)
      }

      /* Are we inside definition of `ab`? */
      def accessWithin(ab: Symbol) = {
        // #3663: we must disregard package nesting if sym isJavaDefined
        if (sym.isJavaDefined) {
          // is `o` or one of its transitive owners equal to `ab`?
          // stops at first package, since further owners can only be surrounding packages
          @tailrec def abEnclosesStopAtPkg(o: Symbol): Boolean =
            (o eq ab) || (!o.isPackageClass && (o ne NoSymbol) && abEnclosesStopAtPkg(o.owner))
          abEnclosesStopAtPkg(owner)
        } else (owner hasTransOwner ab)
      }

      def isSubThisType(pre: Type, clazz: Symbol): Boolean = pre match {
        case ThisType(pclazz) => pclazz isNonBottomSubClass clazz
        case _ => false
      }

      /* Is protected access to target symbol permitted */
      def isProtectedAccessOK(target: Symbol) = {
        val c = enclosingSubClassContext(sym.owner)
        val preSym = pre.widen.typeSymbol
        if (c == NoContext)
          lastAccessCheckDetails =
            sm"""
                | Access to protected $target not permitted because
                | enclosing ${enclClass.owner.fullLocationString} is not a subclass of
                | ${sym.owner.fullLocationString} where target is defined"""
        c != NoContext &&
        {
          target.isType || { // allow accesses to types from arbitrary subclasses fixes scala/bug#4737
            val res =
              isSubClassOrCompanion(preSym, c.owner) ||
                (c.owner.isModuleClass
                  && isSubClassOrCompanion(preSym, c.owner.linkedClassOfClass)) ||
                (preSym.isJava
                  && preSym.isModuleClass) // java static members don't care about prefix for accessibility
            if (!res)
              lastAccessCheckDetails =
                sm"""
                    | Access to protected $target not permitted because
                    | prefix type ${pre.widen} does not conform to
                    | ${c.owner.fullLocationString} where the access takes place"""
              res
          }
        }
      }

      (pre == NoPrefix) || {
        val ab = sym.accessBoundary(sym.owner)

        (  (ab.isTerm || ab == rootMirror.RootClass)
        || (accessWithin(ab) || accessWithinLinked(ab)) &&
             (  !sym.isLocalToThis
             || sym.isProtected && isSubThisType(pre, sym.owner)
             || pre =:= sym.owner.thisType
             )
        || sym.isProtected &&
             (  superAccess
             || pre.isInstanceOf[ThisType]
             || phase.erasedTypes // (*)
             || (sym.overrideChain exists isProtectedAccessOK)
                // that last condition makes protected access via self types work.
             )
        )
        // (*) in t780.scala: class B extends A { protected val x }; trait A { self: B => x }
        // Before erasure, the `pre` is a `ThisType`, so the access is allowed. Erasure introduces
        // a cast to access `x` (this.$asInstanceOf[B].x), then `pre` is no longer a `ThisType`
        // but a `TypeRef` to `B`.
        // Note that `isProtectedAccessOK` is false, it checks if access is OK in the current
        // context's owner (trait `A`), not in the `pre` type.
        // This implementation makes `isAccessible` return false positives. Maybe the idea is to
        // represent VM-level information, as we don't emit protected? If so, it's wrong for
        // Java-defined symbols, which can be protected in bytecode. History:
        //   - Phase check added in 8243b2dd2d
        //   - Removed in 1536b1c67e, but moved to `accessBoundary`
        //   - Re-added in 42744ffda0 (and left in `accessBoundary`)
      }
    }

    //
    // Type bound management
    //

    def pushTypeBounds(sym: Symbol): Unit = {
      sym.info match {
        case tb: TypeBounds => if (!tb.isEmptyBounds) log(s"Saving $sym info=$tb")
        case info           => devWarning(s"Something other than a TypeBounds seen in pushTypeBounds: $info is a ${shortClassOfInstance(info)}")
      }
      savedTypeBounds ::= ((sym, sym.info))
    }

    def restoreTypeBounds(tp: Type): Type = {
      def restore(): Type = savedTypeBounds.foldLeft(tp) { case (current, (sym, savedInfo)) =>
        def bounds_s(tb: TypeBounds) = if (tb.isEmptyBounds) "<empty bounds>" else s"TypeBounds(lo=${tb.lo}, hi=${tb.hi})"
        //@M TODO: when higher-kinded types are inferred, probably need a case PolyType(_, TypeBounds(...)) if ... =>
        val TypeBounds(lo, hi) = sym.info.bounds
        val isUnique           = lo <:< hi && hi <:< lo
        val isPresent          = current contains sym
        def saved_s            = bounds_s(savedInfo.bounds)
        def current_s          = bounds_s(sym.info.bounds)

        if (isUnique && isPresent)
          devWarningResult(s"Preserving inference: ${sym.nameString}=$hi in $current (based on $current_s) before restoring $sym to saved $saved_s")(
            current.instantiateTypeParams(List(sym), List(hi))
          )
        else if (isPresent)
          devWarningResult(s"Discarding inferred $current_s because it does not uniquely determine $sym in")(current)
        else
          logResult(s"Discarding inferred $current_s because $sym does not appear in")(current)
      }
      try restore()
      finally {
        for ((sym, savedInfo) <- savedTypeBounds)
          sym setInfo debuglogResult(s"Discarding inferred $sym=${sym.info}, restoring saved info")(savedInfo)

        savedTypeBounds = Nil
      }
    }

    //
    // Implicit collection
    //

    private var implicitsCache: List[ImplicitInfo] = null
    private var implicitsRunId = NoRunId

    @tailrec
    final def resetCache(): Unit = {
      implicitsRunId = NoRunId
      implicitsCache = null
      if (outer != null && outer != this) outer.resetCache()
    }

    /** A symbol `sym` qualifies as an implicit if it has the IMPLICIT flag set,
     *  it is accessible, and if it is imported there is not already a local symbol
     *  with the same names. Local symbols override imported ones. This fixes #2866.
     */
    private def isQualifyingImplicit(name: Name, sym: Symbol, pre: Type, imported: Boolean) =
      sym.isImplicit &&
      isAccessible(sym, pre) &&
      !(
        // [eed3si9n] ideally I'd like to do this: val fd = currentRun.isScala214 && sym.isDeprecated
        // but implicit caching currently does not report sym.isDeprecated correctly.
        currentRun.isScala214 && (sym == currentRun.runDefinitions.Predef_any2stringaddMethod)
      ) &&
      !(imported && {
        val e = scope.lookupEntry(name)
        (e ne null) && (e.owner == scope) && (!currentRun.isScala212 || e.sym.exists)
      })

    /** Do something with the symbols with name `name` imported via the import in `imp`,
     *  if any such symbol is accessible from this context and is a qualifying implicit.
     */
    private def withQualifyingImplicitAlternatives(imp: ImportInfo, name: Name, pre: Type)(f: Symbol => Unit) = {
      val imported = importedAccessibleSymbol(imp, imp.importedSymbol(name))
      if (imported.isOverloaded) {
        for (sym <- imported.alternatives)
          if (isQualifyingImplicit(name, sym, pre, imported = true))
            f(sym)
      }
      else if (isQualifyingImplicit(name, imported, pre, imported = true))
        f(imported)
    }

    private def collectImplicits(syms: Scope, pre: Type, imported: Boolean = false): List[ImplicitInfo] =
      for (sym <- syms.toList if isQualifyingImplicit(sym.name, sym, pre, imported)) yield
        new ImplicitInfo(sym.name, pre, sym)

    private def collectImplicitImports(imp: ImportInfo): List[ImplicitInfo] = if (isExcludedRootImport(imp)) List() else {
      val qual = imp.qual

      val pre = qual.tpe
      def collect(sels: List[ImportSelector]): List[ImplicitInfo] = sels match {
        case List() =>
          List()
        case sel :: Nil if sel.isWildcard =>
          // Using pre.implicitMembers seems to exposes a problem with out-dated symbols in the IDE,
          // see the example in https://www.assembla.com/spaces/scala-ide/tickets/1002552#/activity/ticket
          // I haven't been able to boil that down the an automated test yet.
          // Looking up implicit members in the package, rather than package object, here is at least
          // consistent with what is done just below for named imports.
          collectImplicits(qual.tpe.implicitMembers, pre, imported = true)
        case (sel @ ImportSelector(from, _, to, _)) :: sels1 =>
          var impls = collect(sels1).filter(_.name != from)
          if (!sel.isMask)
            withQualifyingImplicitAlternatives(imp, to, pre) { sym =>
              impls = new ImplicitInfo(to, pre, sym) :: impls
            }
          impls
      }
      //debuglog("collect implicit imports " + imp + "=" + collect(imp.tree.selectors))//DEBUG
      collect(imp.tree.selectors)
    }

    /* scala/bug#5892 / scala/bug#4270: `implicitss` can return results which are not accessible at the
     * point where implicit search is triggered. Example: implicits in (annotations of)
     * class type parameters (scala/bug#5892). The `context.owner` is the class symbol, therefore
     * `implicitss` will return implicit conversions defined inside the class. These are
     * filtered out later by `eligibleInfos` (scala/bug#4270 / 9129cfe9), as they don't type-check.
     */
    final def implicitss: List[List[ImplicitInfo]] = implicitssImpl(NoSymbol)

    private def implicitssImpl(skipClass: Symbol): List[List[ImplicitInfo]] = {
      if (this == NoContext) Nil
      else if (owner == skipClass) outer.implicitssImpl(NoSymbol)
      else {
        def withOuter(is: List[ImplicitInfo]): List[List[ImplicitInfo]] = {
          // In a constructor super call, the members of the constructed class are not in scope. We
          // need to skip over the context of that class when searching for implicits. See PR #8441.
          val nextSkipClass = if (owner.isPrimaryConstructor && inSelfSuperCall) owner.owner else skipClass
          is match {
            case Nil => outer.implicitssImpl(nextSkipClass)
            case _ => is :: outer.implicitssImpl(nextSkipClass)
          }
        }

        val CycleMarker = NoRunId - 1
        if (implicitsRunId == CycleMarker) {
          debuglog(s"cycle while collecting implicits at owner ${owner}, probably due to an implicit without an explicit return type. Continuing with implicits from enclosing contexts.")
          withOuter(Nil)
        } else if (implicitsRunId != currentRunId) {
          implicitsRunId = CycleMarker
          implicits match {
            case None =>
              implicitsRunId = NoRunId
              withOuter(Nil)
            case Some(is) =>
              implicitsRunId = currentRunId
              implicitsCache = is
              withOuter(is)
          }
        }
        else withOuter(implicitsCache)
      }
    }

    /** @return None if a cycle is detected, or Some(infos) containing the in-scope implicits at this context */
    private def implicits: Option[List[ImplicitInfo]] = {
      val firstImport = this.firstImport
      if (owner != outer.owner && owner.isClass && !owner.isPackageClass) {
        if (!owner.isInitialized) None
        else savingEnclClass(this) {
          // !!! In the body of `class C(implicit a: A) { }`, `implicitss` returns `List(List(a), List(a), List(<predef..)))`
          //     it handled correctly by implicit search, which considers the second `a` to be shadowed, but should be
          //     remedied nonetheless.
          Some(collectImplicits(owner.thisType.implicitMembers, owner.thisType))
        }
      } else if (scope != outer.scope && !owner.isPackageClass) {
        debuglog("collect local implicits " + scope.toList)//DEBUG
        Some(collectImplicits(scope, NoPrefix))
      } else if (firstImport != outer.firstImport) {
        if (isDeveloper)
          assert(imports.tail.headOption == outer.firstImport, (imports, outer.imports))
        Some(collectImplicitImports(firstImport.get))
      } else if (owner.isPackageClass) {
        // the corresponding package object may contain implicit members.
        val pre = owner.packageObject.typeOfThis
        Some(collectImplicits(pre.implicitMembers, pre))
      } else SomeOfNil
    }

    //
    // Imports and symbol lookup
    //

    /** It's possible that seemingly conflicting identifiers are
     *  identifiably the same after type normalization.  In such cases,
     *  allow compilation to proceed.  A typical example is:
     *    package object foo { type InputStream = java.io.InputStream }
     *    import foo._, java.io._
     */
    private[Contexts] def resolveAmbiguousImport(name: Name, imp1: ImportInfo, imp2: ImportInfo): Option[ImportInfo] = {
      val imp1Explicit = imp1 isExplicitImport name
      val imp2Explicit = imp2 isExplicitImport name
      val ambiguous    = if (imp1.depth == imp2.depth) imp1Explicit == imp2Explicit else !imp1Explicit && imp2Explicit
      val imp1Symbol   = imp1.importedSymbol(name).initialize.filter(isAccessible(_, imp1.qual.tpe, superAccess = false))
      val imp2Symbol   = imp2.importedSymbol(name).initialize.filter(isAccessible(_, imp2.qual.tpe, superAccess = false))

      // The types of the qualifiers from which the ambiguous imports come.
      // If the ambiguous name is a value, these must be the same.
      def t1 = imp1.qual.tpe
      def t2 = imp2.qual.tpe
      // The types of the ambiguous symbols, seen as members of their qualifiers.
      // If the ambiguous name is a monomorphic type, we can relax this far.
      def mt1 = t1 memberType imp1Symbol
      def mt2 = t2 memberType imp2Symbol

      if (!ambiguous || !imp2Symbol.exists) Some(imp1)
      else if (!imp1Symbol.exists) Some(imp2)
      else (
        // The symbol names are checked rather than the symbols themselves because
        // each time an overloaded member is looked up it receives a new symbol.
        // So foo.member("x") != foo.member("x") if x is overloaded.  This seems
        // likely to be the cause of other bugs too...
        if (t1 =:= t2 && imp1Symbol.name == imp2Symbol.name) {
          log(s"Suppressing ambiguous import: $t1 =:= $t2 && $imp1Symbol == $imp2Symbol")
          Some(imp1)
        }
        // Monomorphism restriction on types is in part because type aliases could have the
        // same target type but attach different variance to the parameters. Maybe it can be
        // relaxed, but doesn't seem worth it at present.
        else if (mt1 =:= mt2 && name.isTypeName && imp1Symbol.isMonomorphicType && imp2Symbol.isMonomorphicType) {
          log(s"Suppressing ambiguous import: $mt1 =:= $mt2 && $imp1Symbol and $imp2Symbol are equivalent")
          Some(imp1)
        }
        else {
          log(s"""Import is genuinely ambiguous:
                 |  types:  $t1 =:= $t2  ${t1 =:= t2}  members: ${mt1 =:= mt2}
                 |  member type 1: $mt1
                 |  member type 2: $mt2""".stripMargin)
          None
        }
      )
    }

    def isPackageOwnedInDifferentUnit(s: Symbol): Boolean =
      if (s.isOverloaded) s.alternatives.exists(isPackageOwnedInDifferentUnit)
      else (s.isDefinedInPackage && (
           !currentRun.compiles(s)
        || unit.exists && s.sourceFile != unit.source.file)
      )


    /** Does the import just import the defined symbol?
     *
     *  `import p._ ; package p { S }` where `p.S` is defined elsewhere.
     *  `S` is both made available in `p` and imported, an ambiguity.
     *  (The import is not used and is extraneous, but normally a definition
     *  in `p` would shadow and result in maybe a warning, not an error.)
     *
     *  Don't attempt to interfere with correctness everywhere.
     *  `object X { def f = ??? ; def g = { import X.f ; f } }`
     *
     *  This method doesn't use the ImportInfo, `imp1`.
     */
    private[Contexts] def reconcileAmbiguousImportAndDef(name: Name, impSym: Symbol, defSym: Symbol): Boolean = {
      val res = impSym == defSym
      if (res) log(s"Suppressing ambiguous import, taking $defSym for $name")
      res
    }

    /** If the given import is permitted, fetch the symbol and filter for accessibility.
     */
    private[Contexts] def importedAccessibleSymbol(imp: ImportInfo, sym: => Symbol): Symbol =
      if (isExcludedRootImport(imp)) NoSymbol
      else sym.filter(isAccessible(_, imp.qual.tpe, superAccess = false))

    private def isExcludedRootImport(imp: ImportInfo): Boolean =
      imp.isRootImport && excludedRootImportsCached.get(unit).exists(_.contains(imp.qual.symbol))

    private[Contexts] def requiresQualifier(s: Symbol): Boolean = (
          s.owner.isClass
      && !s.owner.isPackageClass
      && !s.isTypeParameterOrSkolem
      && !s.isExistentiallyBound
    )

    /** Must `sym` defined in package object of package `pkg`, if
     *  it selected from a prefix with `pkg` as its type symbol?
     */
    def isInPackageObject(sym: Symbol, pkg: Symbol): Boolean = {
      if (sym.isOverloaded) sym.alternatives.exists(alt => isInPackageObject(alt, pkg))
      else pkg.hasPackageFlag && sym.owner != pkg && requiresQualifier(sym)
    }

    def isNameInScope(name: Name) = lookupSymbol(name, _ => true).isSuccess

    def lookupSymbol(name: Name, qualifies: Symbol => Boolean): NameLookup =
      symbolLookupCache.using(_(this, name)(qualifies))

    final def lookupCompanionInIncompleteOwner(original: Symbol): Symbol = {
      // Must have both a class and module symbol, so that `{ class C; def C }` or `{ type T; object T }` are not companions.
      def isCompanion(sym: Symbol): Boolean =
        (original.isModule && sym.isClass || sym.isModule && original.isClass) && sym.isCoDefinedWith(original)
      lookupSibling(original, original.name.companionName).filter(isCompanion)
    }

    final def lookupSibling(original: Symbol, name: Name): Symbol = {
      /* Search scopes in current and enclosing contexts for the definition of `symbol` */
      def lookupScopeEntry(symbol: Symbol): ScopeEntry = {
        var res: ScopeEntry = null
        var ctx = this
        while (res == null && ctx.outer != ctx) {
          val s = ctx.scope lookupSymbolEntry symbol
          if (s != null)
            res = s
          else
            ctx = ctx.outer
        }
        res
      }

      // Must be owned by the same Scope, to ensure that in
      // `{ class C; { ...; object C } }`, the class is not seen as a companion of the object.
      lookupScopeEntry(original) match {
        case null => NoSymbol
        case entry =>
          entry.owner.lookupNameInSameScopeAs(original, name)
      }
    }

    final def javaFindMember(pre: Type, name: Name, qualifies: Symbol => Boolean): (Type, Symbol) = {
      val sym = pre.member(name).filter(qualifies)
      val preSym = pre.typeSymbol
      if (sym.exists || preSym.isPackageClass || !preSym.isClass) (pre, sym)
      else {
        // In Java code, static innner classes, which we model as members of the companion object,
        // can be referenced from an ident in a subclass or by a selection prefixed by the subclass.
        val toSearch = if (preSym.isModuleClass) companionSymbolOf(pre.typeSymbol.sourceModule, this).baseClasses else preSym.baseClasses
        toSearch.iterator.map { bc =>
          val pre1 = bc.typeOfThis
          val found = pre1.decl(name)
          found.filter(qualifies) match {
            case NoSymbol =>
              val companionModule = companionSymbolOf(pre1.typeSymbol, this)
              val pre2 = companionModule.typeOfThis
              val found = pre2.decl(name).filter(qualifies)
              found match {
                case NoSymbol => NoJavaMemberFound
                case sym => (pre2, sym)
              }
            case sym => (pre1, sym)
          }
        }.find(_._2 ne NoSymbol).getOrElse(NoJavaMemberFound)
      }
    }


    private def isReplImportWrapperImport(tree: Tree): Boolean = {
      tree match {
        case Import(expr, selector :: Nil) =>
          // Just a syntactic check to avoid forcing typechecking of imports
          selector.name.string_==(nme.INTERPRETER_IMPORT_LEVEL_UP) && owner.enclosingTopLevelClass.isInterpreterWrapper
        case _ => false
      }
    }

  } //class Context

  /** Find the symbol of a simple name starting from this context.
   *  All names are filtered through the "qualifies" predicate,
   *  the search continuing as long as no qualifying name is found.
   */
  // OPT: moved this into a (cached) object to avoid costly and non-eliminated {Object,Int}Ref allocations
  private[Contexts] final val symbolLookupCache = ReusableInstance[SymbolLookup](new SymbolLookup, enabled = true)
  private[Contexts] final class SymbolLookup {
    private[this] var lookupError: NameLookup  = _ // set to non-null if a definite error is encountered
    private[this] var inaccessible: NameLookup = _ // records inaccessible symbol for error reporting in case none is found
    private[this] var defSym: Symbol           = _ // the directly found symbol
    private[this] var pre: Type                = _ // the prefix type of defSym, if a class member
    private[this] var cx: Context              = _ // the context under consideration
    private[this] var symbolDepth: Int         = _ // the depth of the directly found symbol

    def apply(thisContext: Context, name: Name)(qualifies: Symbol => Boolean): NameLookup = {
      lookupError  = null
      inaccessible = null
      defSym       = NoSymbol
      pre          = NoPrefix
      cx           = thisContext
      symbolDepth  = -1

      def finish(qual: Tree, sym: Symbol): NameLookup = (
        if (lookupError ne null) lookupError
        else sym match {
          case NoSymbol if inaccessible ne null => inaccessible
          case NoSymbol                         => LookupNotFound
          case _                                => LookupSucceeded(qual, sym)
        }
      )
      def finishDefSym(sym: Symbol, pre0: Type): NameLookup = {
        val qual =
          if (!thisContext.unit.isJava && thisContext.requiresQualifier(sym)) gen.mkAttributedQualifier(pre0)
          else EmptyTree
        finish(qual, sym)
      }

      def lookupInPrefix(name: Name): Symbol = {
        if (thisContext.unit.isJava) {
          thisContext.javaFindMember(pre, name, qualifies) match {
            case (_, NoSymbol) =>
              NoSymbol
            case (pre1, sym) =>
              pre = pre1
              sym
          }
        } else {
          pre.member(name).filter(qualifies)
        }
      }
      def accessibleInPrefix(s: Symbol) =
        thisContext.isAccessible(s, pre, superAccess = false)

      def searchPrefix = {
        cx = cx.enclClass
        val found0 = lookupInPrefix(name)
        val found1 = found0 filter accessibleInPrefix
        if (found0.exists && !found1.exists && inaccessible == null)
          inaccessible = LookupInaccessible(found0, analyzer.lastAccessCheckDetails)

        found1
      }

      def lookupInScope(owner: Symbol, pre: Type, scope: Scope): Symbol = {
        var e = scope.lookupEntry(name)
        while (e != null && !qualifies(e.sym)) {
          e = scope.lookupNextEntry(e)
        }
        if (e == null) {
          NoSymbol
        } else {
          val e1 = e
          val e1Sym = e.sym
          var syms: mutable.ListBuffer[Symbol] = null
          e = scope.lookupNextEntry(e)
          while (e ne null) {
            if (e.depth == e1.depth && e.sym != e1Sym && qualifies(e.sym)) {
              if (syms eq null) {
                syms = new mutable.ListBuffer[Symbol]
                syms += e1Sym
              }
              syms += e.sym
            }
            e = scope.lookupNextEntry(e)
          }
          // we have a winner: record the symbol depth
          symbolDepth = (cx.depth - cx.scope.nestingLevel) + e1.depth

          if (syms eq null) e1Sym
          else owner.newOverloaded(pre, syms.toList)
        }
      }

      // Constructor lookup should only look in the decls of the enclosing class
      // not in the self-type, nor in the enclosing context, nor in imports (scala/bug#4460, scala/bug#6745)
      if (name == nme.CONSTRUCTOR) {
        val enclClassSym = cx.enclClass.owner
        val scope = cx.enclClass.prefix.baseType(enclClassSym).decls
        val constructorSym = lookupInScope(enclClassSym, cx.enclClass.prefix, scope)
        return finishDefSym(constructorSym, cx.enclClass.prefix)
      }

      // cx.scope eq null arises during FixInvalidSyms in Duplicators
      def nextDefinition(): Unit =
        while (defSym == NoSymbol && (cx ne NoContext) && (cx.scope ne null)) {
          pre    = cx.enclClass.prefix
          defSym = lookupInScope(cx.owner, cx.enclClass.prefix, cx.scope) match {
            case NoSymbol => searchPrefix
            case found    => found
          }
          if (!defSym.exists) cx = cx.outer // push further outward
        }
      nextDefinition()

      if (symbolDepth < 0)
        symbolDepth = cx.depth

      var impSel: ImportSelector = null
      var impSym: Symbol = NoSymbol
      val importCursor = new ImportCursor(thisContext, name)
      import importCursor.{imp1, imp2}

      def lookupImport(imp: ImportInfo, requireExplicit: Boolean): (ImportSelector, Symbol) = {
        val (sel, sym) = imp.importedSelectedSymbol(name, requireExplicit)
        val sym1 = thisContext.importedAccessibleSymbol(imp, sym).filter(qualifies)
        (sel, sym1)
      }

      /* Java: A single-type-import declaration d in a compilation unit c of package p
       * that imports a type named n shadows, throughout c, the declarations of:
       *
       *  1) any top level type named n declared in another compilation unit of p
       *
       * A type-import-on-demand declaration never causes any other declaration to be shadowed.
       *
       * Scala: Bindings of different kinds have a defined precedence order:
       *
       *  1) Definitions and declarations that are local, inherited, or made available by
       *     a package clause and also defined in the same compilation unit as the reference, have highest precedence.
       *  2) Explicit imports have next highest precedence.
       *  3) Wildcard imports have next highest precedence.
       *  4) Definitions made available by a package clause, but not also defined in the same compilation unit
       *     as the reference, have lowest precedence. Also "root" imports added implicitly.
       */
      def foreignDefined = defSym.exists && thisContext.isPackageOwnedInDifferentUnit(defSym)  // SI-2458
      // can an import at this depth possibly shadow the definition found in scope if any?
      def importCanShadowAtDepth(imp: ImportInfo) = imp.depth > symbolDepth || (
        if (thisContext.unit.isJava) imp.depth == symbolDepth && imp.isExplicitImport(name)
        else foreignDefined
      )

      while (!impSym.exists && importCursor.imp1Exists && importCanShadowAtDepth(importCursor.imp1)) {
        val (sel, sym) = lookupImport(imp1, requireExplicit = false)
        impSel = sel
        impSym = sym
        if (!impSym.exists)
          importCursor.advanceImp1Imp2()
      }

      val preferDef: Boolean = defSym.exists && (!impSym.exists || {
        // 4) root imported symbols have same (lowest) precedence as package-owned symbols in different compilation units.
        if (imp1.depth < symbolDepth && imp1.isRootImport && foreignDefined)
          true
        // 4) imported symbols have higher precedence than package-owned symbols in different compilation units.
        else if (imp1.depth >= symbolDepth && foreignDefined)
          false
        // Defined symbols take precedence over erroneous imports.
        else if (impSym.isError || impSym.name == nme.CONSTRUCTOR)
          true
        // Try to reconcile them before giving up, at least if the def is not visible
        else if (foreignDefined && thisContext.reconcileAmbiguousImportAndDef(name, impSym, defSym))
          true
        // Otherwise they are irreconcilably ambiguous
        else
          return ambiguousDefnAndImport(defSym.alternatives.head.owner, imp1)
      })

      // If the defSym is at 4, and there is a def at 1 in scope, then the reference is ambiguous.
      if (foreignDefined && !defSym.isPackage) {
        val defSym0 = defSym
        val pre0    = pre
        val cx0     = cx
        while ((cx ne NoContext) && cx.depth >= symbolDepth) cx = cx.outer
        var done = false
        while (!done) {
          defSym = NoSymbol
          nextDefinition()
          done = (cx eq NoContext) || defSym.exists && !foreignDefined
          if (!done && (cx ne NoContext)) cx = cx.outer
        }
        if (defSym.exists && (defSym ne defSym0)) {
          val ambiguity =
            if (preferDef) ambiguousDefinitions(owner = defSym.owner, defSym0)
            else ambiguousDefnAndImport(owner = defSym.owner, imp1)
          return ambiguity
        }
        defSym = defSym0
        pre    = pre0
        cx     = cx0
      }

      if (preferDef) impSym = NoSymbol else defSym = NoSymbol

      // At this point only one or the other of defSym and impSym might be set.
      if (defSym.exists) finishDefSym(defSym, pre)
      else if (impSym.exists) {
        // If we find a competitor imp2 which imports the same name, possible outcomes are:
        //
        //  - same depth, imp1 wild, imp2 explicit:        imp2 wins, drop imp1
        //  - same depth, imp1 wild, imp2 wild:            ambiguity check
        //  - same depth, imp1 explicit, imp2 explicit:    ambiguity check
        //  - differing depth, imp1 wild, imp2 explicit:   ambiguity check
        //  - all others:                                  imp1 wins, drop imp2
        //
        // The ambiguity check is: if we can verify that both imports refer to the same
        // symbol (e.g. import foo.X followed by import foo._) then we discard imp2
        // and proceed. If we cannot, issue an ambiguity error.
        while (lookupError == null && importCursor.keepLooking) {
          // If not at the same depth, only an explicit import can induce an ambiguity.
          val (sel, other) = lookupImport(imp2, requireExplicit = !importCursor.sameDepth)

          @inline def imp1wins(): Unit = { importCursor.advanceImp2() }
          @inline def imp2wins(): Unit = { impSel = sel ; impSym = other ; importCursor.advanceImp1Imp2() }
          if (!other.exists) // imp1 wins; drop imp2 and continue.
            imp1wins()
          else if (importCursor.imp2Wins) // imp2 wins; drop imp1 and continue.
            imp2wins()
          else thisContext.resolveAmbiguousImport(name, imp1, imp2) match {
            case Some(imp) => if (imp eq imp1) imp1wins() else imp2wins()
            case _         => lookupError = ambiguousImports(imp1, imp2)
          }
        }

        // the choice has been made
        imp1.recordUsage(impSel, impSym)

        // optimization: don't write out package prefixes
        finish(duplicateAndResetPos.transform(imp1.qual), impSym)
      }
      else finish(EmptyTree, NoSymbol)
    }
  }

  /** A `Context` focussed on an `Import` tree */
  final class ImportContext(tree: Tree, owner: Symbol, scope: Scope,
                            unit: CompilationUnit, outer: Context,
                            override val isRootImport: Boolean, depth: Int,
                            reporter: ContextReporter) extends Context(tree, owner, scope, unit, outer, depth, reporter) {
    private[this] val impInfo: ImportInfo = {
      val info = new ImportInfo(tree.asInstanceOf[Import], outerDepth, isRootImport)
      if (settings.warnUnusedImport && openMacros.isEmpty && !isRootImport) // excludes java.lang/scala/Predef imports
        allImportInfos(unit) ::= info
      info
    }
    override final def imports      = impInfo :: super.imports
    override final def firstImport  = Some(impInfo)
    override final def importOrNull = impInfo

    override final def toString     = s"${super.toString} with ImportContext { $impInfo; outer.owner = ${outer.owner} }"
  }

  /** A reporter for use during type checking. It has multiple modes for handling errors.
   *
   *  The default (immediate mode) is to send the error to the global reporter.
   *  When switched into buffering mode via makeBuffering, errors and warnings are buffered and not be reported
   *  (there's a special case for ambiguity errors for some reason: those are force to the reporter when context.ambiguousErrors,
   *   or else they are buffered -- TODO: can we simplify this?)
   *
   *  When using the type checker after typers, an error results in a TypeError being thrown. TODO: get rid of this mode.
   *
   *  To handle nested contexts, reporters share buffers. TODO: only buffer in BufferingReporter, emit immediately in ImmediateReporter
   */
  abstract class ContextReporter(private[this] var _errorBuffer: mutable.LinkedHashSet[AbsTypeError] = null, private[this] var _warningBuffer: mutable.LinkedHashSet[(Position, String)] = null) {
    type Error = AbsTypeError
    type Warning = (Position, String)

    def issue(err: AbsTypeError)(implicit context: Context): Unit = error(context.fixPosition(err.errPos), addDiagString(err.errMsg))

    def echo(msg: String): Unit                   = echo(NoPosition, msg)
    def echo(pos: Position, msg: String): Unit    = reporter.echo(pos, msg)
    def warning(pos: Position, msg: String): Unit = reporter.warning(pos, msg)
    def error(pos: Position, msg: String): Unit

    protected def handleSuppressedAmbiguous(err: AbsAmbiguousTypeError): Unit = ()

    def makeImmediate: ContextReporter = this
    def makeBuffering: ContextReporter = this
    def isBuffering: Boolean           = false
    def isThrowing: Boolean            = false

    /** Emit an ambiguous error according to context.ambiguousErrors
     *
     *  - when true, use global.reporter regardless of whether we're buffering (TODO: can we change this?)
     *  - else, let this context reporter decide
     */
    final def issueAmbiguousError(err: AbsAmbiguousTypeError)(implicit context: Context): Unit =
      if (context.ambiguousErrors) reporter.error(context.fixPosition(err.errPos), addDiagString(err.errMsg)) // force reporting... see TODO above
      else handleSuppressedAmbiguous(err)

    @inline final def withFreshErrorBuffer[T](expr: => T): T = {
      val previousBuffer = _errorBuffer
      _errorBuffer = null
      val res = expr // expr will read _errorBuffer
      _errorBuffer = previousBuffer
      res
    }

    final def propagateErrorsTo[T](target: ContextReporter): Unit = {
      if (this ne target) {  // `this eq target` in e.g., test/files/neg/divergent-implicit.scala
        if (hasErrors) {
          // assert(target.errorBuffer ne _errorBuffer)
          if (target.isBuffering) {
            target ++= errors
          } else {
            errors.foreach(e => target.error(e.errPos, e.errMsg))
          }
          // TODO: is clearAllErrors necessary? (no tests failed when dropping it)
          // NOTE: even though `this ne target`, it may still be that `target.errorBuffer eq _errorBuffer`,
          // so don't clear the buffer, but null out the reference so that a new one will be created when necessary (should be never??)
          // (we should refactor error buffering to avoid mutation on shared buffers)
          clearAllErrors()
        }
        // TODO propagate warnings if no errors, like `silent` does?
      }
    }

    final def hasErrors: Boolean = _errorBuffer != null && errorBuffer.nonEmpty

    // TODO: everything below should be pushed down to BufferingReporter (related to buffering)
    // Implicit relies on this most heavily, but there you know reporter.isInstanceOf[BufferingReporter]
    // can we encode this statically?

    // have to pass in context because multiple contexts may share the same ContextReporter
    def reportFirstDivergentError(fun: Tree, param: Symbol, paramTp: Type)(implicit context: Context): Unit =
      errors.collectFirst {
        case dte: DivergentImplicitTypeError => dte
      } match {
        case Some(divergent) =>
          // DivergentImplicit error has higher priority than "no implicit found"
          // no need to issue the problem again if we are still in silent mode
          if (context.reportErrors) {
            context.issue(divergent.withPt(paramTp))
            errorBuffer.filterInPlace {
              case dte: DivergentImplicitTypeError => false
              case _ => true
            }
          }
        case _ =>
          NoImplicitFoundError(fun, param)(context)
      }

    def retainDivergentErrorsExcept(saved: DivergentImplicitTypeError) =
      errorBuffer.filterInPlace {
        case err: DivergentImplicitTypeError => err ne saved
        case _ => false
      }

    def propagateImplicitTypeErrorsTo(target: ContextReporter) = {
      errors foreach {
        case err@(_: DivergentImplicitTypeError | _: AmbiguousImplicitTypeError) =>
          target.errorBuffer += err
        case _ =>
      }
      // debuglog("propagateImplicitTypeErrorsTo: " + errors)
    }

    protected def addDiagString(msg: String)(implicit context: Context): String = {
      val diagUsedDefaultsMsg = "Error occurred in an application involving default arguments."
      if (context.contextMode.inAny(ContextMode.DiagUsedDefaults) && !(msg endsWith diagUsedDefaultsMsg)) msg + "\n" + diagUsedDefaultsMsg
      else msg
    }

    final def emitWarnings() = if (_warningBuffer != null) {
      _warningBuffer foreach {
        case (pos, msg) => reporter.warning(pos, msg)
      }
      _warningBuffer = null
    }

    // [JZ] Contexts, pre- the scala/bug#7345 refactor, avoided allocating the buffers until needed. This
    // is replicated here out of conservatism.
    private def newBuffer[A]    = mutable.LinkedHashSet.empty[A] // Important to use LinkedHS for stable results.
    final protected def errorBuffer   = { if (_errorBuffer == null) _errorBuffer = newBuffer; _errorBuffer }
    final protected def warningBuffer = { if (_warningBuffer == null) _warningBuffer = newBuffer; _warningBuffer }

    final def errors: immutable.Seq[Error]     = errorBuffer.toVector
    final def warnings: immutable.Seq[Warning] = warningBuffer.toVector
    final def firstError: Option[AbsTypeError] = errorBuffer.headOption

    // TODO: remove ++= and clearAll* entirely in favor of more high-level combinators like withFreshErrorBuffer
    final private[typechecker] def ++=(errors: Iterable[AbsTypeError]): Unit = errorBuffer ++= errors

    // null references to buffers instead of clearing them,
    // as the buffers may be shared between different reporters
    final def clearAll(): Unit       = { _errorBuffer = null; _warningBuffer = null }
    final def clearAllErrors(): Unit = { _errorBuffer = null }
  }

  private[typechecker] class ImmediateReporter(_errorBuffer: mutable.LinkedHashSet[AbsTypeError] = null, _warningBuffer: mutable.LinkedHashSet[(Position, String)] = null) extends ContextReporter(_errorBuffer, _warningBuffer) {
    override def makeBuffering: ContextReporter = new BufferingReporter(errorBuffer, warningBuffer)
    def error(pos: Position, msg: String): Unit = reporter.error(pos, msg)
 }

  private[typechecker] class BufferingReporter(_errorBuffer: mutable.LinkedHashSet[AbsTypeError] = null, _warningBuffer: mutable.LinkedHashSet[(Position, String)] = null) extends ContextReporter(_errorBuffer, _warningBuffer) {
    override def isBuffering = true

    override def issue(err: AbsTypeError)(implicit context: Context): Unit             = errorBuffer += err

    // this used to throw new TypeError(pos, msg) -- buffering lets us report more errors (test/files/neg/macro-basic-mamdmi)
    // the old throwing behavior was relied on by diagnostics in manifestOfType
    def error(pos: Position, msg: String): Unit                        = errorBuffer += TypeErrorWrapper(new TypeError(pos, msg))
    override def warning(pos: Position, msg: String): Unit             = warningBuffer += ((pos, msg))

    override protected def handleSuppressedAmbiguous(err: AbsAmbiguousTypeError): Unit = errorBuffer += err

    // TODO: emit all buffered errors, warnings
    override def makeImmediate: ContextReporter = new ImmediateReporter(errorBuffer, warningBuffer)
  }

  /** Used after typer (specialization relies on TypeError being thrown, among other post-typer phases).
   *
   * TODO: get rid of it, use ImmediateReporter and a check for reporter.hasErrors where necessary
   */
  private[typechecker] class ThrowingReporter extends ContextReporter {
    override def isThrowing = true
    def error(pos: Position, msg: String): Unit = throw new TypeError(pos, msg)
  }

  /** Used during a run of [[scala.tools.nsc.typechecker.TreeCheckers]]? */
  private[typechecker] class CheckingReporter extends ContextReporter {
    def error(pos: Position, msg: String): Unit = onTreeCheckerError(pos, msg)
  }

  class ImportInfo(val tree: Import, val depth: Int, val isRootImport: Boolean) {
    def pos = tree.pos
    def posOf(sel: ImportSelector) =
      if (sel.namePos >= 0) tree.pos withPoint sel.namePos else tree.pos

    /** The prefix expression */
    def qual: Tree = tree.symbol.info match {
      case ImportType(expr) => expr
      case ErrorType        => tree setType NoType // fix for #2870
      case _                => throw new FatalError("symbol " + tree.symbol + " has bad type: " + tree.symbol.info) //debug
    }

    /** Is name imported explicitly, not via wildcard? */
    def isExplicitImport(name: Name): Boolean = tree.selectors.exists(_.introduces(name))

    /** The symbol with name `name` imported from import clause `tree`. */
    def importedSymbol(name: Name): Symbol = importedSelectedSymbol(name, requireExplicit = false)._2

    /** If requireExplicit is true, wildcard imports are not considered. */
    def importedSelectedSymbol(name: Name, requireExplicit: Boolean): (ImportSelector, Symbol) = {
      var result: Symbol = NoSymbol
      var renamed = false
      var selectors = tree.selectors
      @inline def current = selectors.head
      @inline def maybeNonLocalMember(nom: Name): Symbol =
        if (qual.tpe.isError) NoSymbol else qual.tpe.nonLocalMember(nom)
      while ((selectors ne Nil) && result == NoSymbol) {
<<<<<<< HEAD
        if (current.introduces(name))
          result = maybeNonLocalMember(if (name.isTypeName) current.name.toTypeName else current.name)
        else if (!current.isWildcard && current.hasName(name))
          renamed = true
        else if (current.isWildcard && !renamed && !requireExplicit)
          result = maybeNonLocalMember(name)
=======
        def sameName(name: Name, other: Name) = {
          (name eq other) || (name ne null) && name.start == other.start && name.length == other.length
        }
        def tryJavaCompanion(target: Name) =
          if (pos.source.isJava) qual.tpe.companion nonLocalMember target else NoSymbol
        if (sameName(current.rename, name)) {
          val target = current.name asTypeOf name
          result = qual.tpe nonLocalMember target orElse tryJavaCompanion(target)
        } else if (sameName(current.name, name))
          renamed = true
        else if (current.name == nme.WILDCARD && !renamed && !requireExplicit)
          result = qual.tpe nonLocalMember name orElse tryJavaCompanion(name)
>>>>>>> 74740f9c

        if (result == NoSymbol)
          selectors = selectors.tail
      }

      // Harden against the fallout from bugs like scala/bug#6745 and #5389
      // Enforce no importing universal members from root import Predef modules.
      //
      // [JZ] I considered issuing a devWarning and moving the
      //      check inside the above loop, as I believe that
      //      this always represents a mistake on the part of
      //      the caller.
      result.filter(sym =>
        if (isRootImport) !definitions.isUnimportableUnlessRenamed(sym)
        else definitions.isImportable(sym)
      ) match {
        case filtered: NoSymbol => (null, filtered)
        case _                  => (current, result)
      }
    }

    private def selectorString(s: ImportSelector): String = {
      if (s.isWildcard) "_"
      else if (s.isRename) s.name + " => " + s.rename
      else "" + s.name
    }

    /** Optionally record that a selector was used to import the given symbol. */
    def recordUsage(sel: ImportSelector, result: Symbol): Unit = {
      debuglog(s"In $this at ${ pos.source.file.name }:${ posOf(sel).line }, selector '${ selectorString(sel)
        }' resolved to ${
          if (tree.symbol.hasCompleteInfo) s"(qual=$qual, $result)"
          else s"(expr=${tree.expr}, ${result.fullLocationString})"
        }")
      if (settings.warnUnusedImport && result != NoSymbol && pos != NoPosition)
        allUsedSelectors(this) += sel
    }

    def allImportedSymbols: Iterable[Symbol] =
      importableMembers(qual.tpe).flatMap(transformImport(tree.selectors, _))

    @tailrec
    private def transformImport(selectors: List[ImportSelector], sym: Symbol): List[Symbol] = selectors match {
      case Nil => Nil
      case sel :: Nil if sel.isWildcard =>
        if (isRootImport && definitions.isUnimportableUnlessRenamed(sym)) Nil
        else List(sym)
      case (sel @ ImportSelector(from, _, to, _)) :: _ if from == (if (from.isTermName) sym.name.toTermName else sym.name.toTypeName) =>
        if (sel.isMask) Nil
        else List(sym.cloneSymbol(sym.owner, sym.rawflags, to))
      case _ :: rest => transformImport(rest, sym)
    }

    override def hashCode = tree.##
    override def equals(other: Any) = other match {
      case that: ImportInfo => (tree == that.tree)
      case _                => false
    }
    override def toString = tree.toString
  }

  type ImportType = global.ImportType
  val ImportType = global.ImportType

  /** Walks a pair of references (`imp1` and `imp2`) up the context chain to ImportContexts */
  private final class ImportCursor(var ctx: Context, name: Name) {
    private var imp1Ctx = ctx.enclosingImport
    private var imp2Ctx = imp1Ctx.outer.enclosingImport

    def advanceImp1Imp2(): Unit = {
      imp1Ctx = imp2Ctx; imp2Ctx = imp1Ctx.outer.enclosingImport
    }
    def advanceImp2(): Unit = {
      imp2Ctx = imp2Ctx.outer.enclosingImport
    }
    def imp1Exists: Boolean = imp1Ctx.importOrNull != null
    def imp1: ImportInfo = imp1Ctx.importOrNull
    def imp2: ImportInfo = imp2Ctx.importOrNull

    // We continue walking down the imports as long as the tail is non-empty, which gives us:
    //   imports  ==  imp1 :: imp2 :: _
    // And at least one of the following is true:
    //   - imp1 and imp2 are at the same depth
    //   - imp1 is a wildcard import, so all explicit imports from outer scopes must be checked
    def keepLooking: Boolean = imp2Exists && (sameDepth || !imp1Explicit)
    def imp2Wins: Boolean = sameDepth && !imp1Explicit && imp2Explicit
    def sameDepth: Boolean = imp1.depth == imp2.depth

    private def imp2Exists = imp2Ctx.importOrNull != null
    private def imp1Explicit = imp1 isExplicitImport name
    private def imp2Explicit = imp2 isExplicitImport name
  }
}

object ContextMode {
  import scala.language.implicitConversions
  private implicit def liftIntBitsToContextState(bits: Int): ContextMode = apply(bits)
  def apply(bits: Int): ContextMode = new ContextMode(bits)
  final val NOmode: ContextMode                   = 0

  final val AmbiguousErrors: ContextMode          = 1 << 2

  /** Are we in a secondary constructor after the this constructor call? */
  final val ConstructorSuffix: ContextMode        = 1 << 3

  /** For method context: were returns encountered? */
  final val ReturnsSeen: ContextMode              = 1 << 4

  /** Is this context (enclosed in) a constructor call?
    * (the call to the super or self constructor in the first line of a constructor.)
    * In such a context, the object's fields should not be in scope
    */
  final val SelfSuperCall: ContextMode            = 1 << 5

  // TODO harvest documentation for this
  final val ImplicitsEnabled: ContextMode         = 1 << 6

  final val MacrosEnabled: ContextMode            = 1 << 7

  /** To selectively allow enrichment in patterns, where other kinds of implicit conversions are not allowed */
  final val EnrichmentEnabled: ContextMode        = 1 << 8


  /** Are we retypechecking arguments independently from the function applied to them? See `Typer.tryTypedApply`
   *  TODO - iron out distinction/overlap with SecondTry.
   */
  final val ReTyping: ContextMode                 = 1 << 10

  /** Are we typechecking pattern alternatives. Formerly ALTmode. */
  final val PatternAlternative: ContextMode       = 1 << 11

  /** Are star patterns allowed. Formerly STARmode. */
  final val StarPatterns: ContextMode             = 1 << 12

  /** Are we typing the "super" in a superclass constructor call super.<init>. Formerly SUPERCONSTRmode. */
  final val SuperInit: ContextMode                = 1 << 13

  /*  Is this the second attempt to type this tree? In that case functions
   *  may no longer be coerced with implicit views. Formerly SNDTRYmode.
   */
  final val SecondTry: ContextMode                = 1 << 14

  /** Are we in return position? Formerly RETmode. */
  final val ReturnExpr: ContextMode               = 1 << 15

  /** Are unapplied type constructors allowed here? Formerly HKmode. */
  final val TypeConstructorAllowed: ContextMode   = 1 << 16

  /** Should a dead code warning be issued for a Nothing-typed argument to the current application. */
  final val SuppressDeadArgWarning: ContextMode   = 1 << 17

  /** Were default arguments used? */
  final val DiagUsedDefaults: ContextMode         = 1 << 18

  /** Are we currently typing the core or args of an annotation?
    * When set, Java annotations may be instantiated directly.
    */
  final val TypingAnnotation: ContextMode         = 1 << 19

  /** TODO: The "sticky modes" are EXPRmode, PATTERNmode, TYPEmode.
   *  To mimic the sticky mode behavior, when captain stickyfingers
   *  comes around we need to propagate those modes but forget the other
   *  context modes which were once mode bits; those being so far the
   *  ones listed here.
   */
  final val FormerNonStickyModes: ContextMode = (
    PatternAlternative | StarPatterns | SuperInit | SecondTry | ReturnExpr | TypeConstructorAllowed
  )

  final val DefaultMode: ContextMode = MacrosEnabled

  private val contextModeNameMap = Map(
    AmbiguousErrors        -> "AmbiguousErrors",
    ConstructorSuffix      -> "ConstructorSuffix",
    SelfSuperCall          -> "SelfSuperCall",
    ImplicitsEnabled       -> "ImplicitsEnabled",
    MacrosEnabled          -> "MacrosEnabled",
    ReTyping               -> "ReTyping",
    PatternAlternative     -> "PatternAlternative",
    StarPatterns           -> "StarPatterns",
    SuperInit              -> "SuperInit",
    SecondTry              -> "SecondTry",
    TypeConstructorAllowed -> "TypeConstructorAllowed",
    DiagUsedDefaults       -> "DiagUsedDefaults",
    SuppressDeadArgWarning -> "SuppressDeadArgWarning",
    TypingAnnotation       -> "TypingAnnotation",
  )
}

/**
 * A value class to carry the boolean flags of a context, such as whether errors should
 * be buffered or reported.
 */
final class ContextMode private (val bits: Int) extends AnyVal {
  import ContextMode._

  def &(other: ContextMode): ContextMode  = new ContextMode(bits & other.bits)
  def |(other: ContextMode): ContextMode  = new ContextMode(bits | other.bits)
  def &~(other: ContextMode): ContextMode = new ContextMode(bits & ~(other.bits))
  def set(value: Boolean, mask: ContextMode) = if (value) |(mask) else &~(mask)

  def inAll(required: ContextMode)        = (this & required) == required
  def inAny(required: ContextMode)        = (this & required) != NOmode
  def inNone(prohibited: ContextMode)     = (this & prohibited) == NOmode

  override def toString =
    if (bits == 0) "NOmode"
    else contextModeNameMap.view.filterKeys(inAll).values.toList.sorted.mkString(" ")
}<|MERGE_RESOLUTION|>--- conflicted
+++ resolved
@@ -1772,27 +1772,16 @@
       @inline def maybeNonLocalMember(nom: Name): Symbol =
         if (qual.tpe.isError) NoSymbol else qual.tpe.nonLocalMember(nom)
       while ((selectors ne Nil) && result == NoSymbol) {
-<<<<<<< HEAD
-        if (current.introduces(name))
-          result = maybeNonLocalMember(if (name.isTypeName) current.name.toTypeName else current.name)
-        else if (!current.isWildcard && current.hasName(name))
+        def tryJavaCompanion(target: Name) =
+          if (pos.source.isJava) qual.tpe.companion nonLocalMember target else NoSymbol
+
+        if (current.introduces(name)) {
+          val target = current.name asTypeOf name
+          result = maybeNonLocalMember(target) orElse tryJavaCompanion(target)
+        } else if (!current.isWildcard && current.hasName(name))
           renamed = true
         else if (current.isWildcard && !renamed && !requireExplicit)
-          result = maybeNonLocalMember(name)
-=======
-        def sameName(name: Name, other: Name) = {
-          (name eq other) || (name ne null) && name.start == other.start && name.length == other.length
-        }
-        def tryJavaCompanion(target: Name) =
-          if (pos.source.isJava) qual.tpe.companion nonLocalMember target else NoSymbol
-        if (sameName(current.rename, name)) {
-          val target = current.name asTypeOf name
-          result = qual.tpe nonLocalMember target orElse tryJavaCompanion(target)
-        } else if (sameName(current.name, name))
-          renamed = true
-        else if (current.name == nme.WILDCARD && !renamed && !requireExplicit)
-          result = qual.tpe nonLocalMember name orElse tryJavaCompanion(name)
->>>>>>> 74740f9c
+          result = maybeNonLocalMember(name) orElse tryJavaCompanion(name)
 
         if (result == NoSymbol)
           selectors = selectors.tail
