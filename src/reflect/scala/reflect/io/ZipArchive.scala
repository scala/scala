--- conflicted
+++ resolved
@@ -124,7 +124,6 @@
     }
   }
 
-<<<<<<< HEAD
   protected def getDir(dirs: java.util.Map[String, DirEntry], entry: ZipEntry): DirEntry = {
     def ensureDir(path: String): DirEntry =
       dirs.get(path) match {
@@ -136,19 +135,8 @@
           dir
         case dir => dir
       }
-    val name = if (entry.isDirectory) entry.getName else dirName(entry.getName)
+    val name = if (entry.isDirectory) entry.getName else dirNameUsingLast(entry.getName)
     ensureDir(name)
-=======
-  private def ensureDir(dirs: java.util.Map[String, DirEntry], path: String): DirEntry = {
-    dirs get path match {
-      case null =>
-        val parent = ensureDir(dirs, dirName(path))
-        val dir = new DirEntry(path)
-        parent.entries(baseName(path)) = dir
-        dirs.put(path, dir)
-        dir
-      case v => v
-    }
   }
 
   @volatile private[this] var lastDirName: String = ""
@@ -162,11 +150,6 @@
       lastDirName = result
       result
     }
-  }
-  protected def getDir(dirs: java.util.Map[String, DirEntry], entry: ZipEntry): DirEntry = {
-    if (entry.isDirectory) ensureDir(dirs, entry.getName)
-    else ensureDir(dirs, dirNameUsingLast(entry.getName))
->>>>>>> b1f31de4
   }
 
   def close(): Unit
