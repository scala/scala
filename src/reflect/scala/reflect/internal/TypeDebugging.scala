/*
 * Scala (https://www.scala-lang.org)
 *
 * Copyright EPFL and Lightbend, Inc.
 *
 * Licensed under Apache License 2.0
 * (http://www.apache.org/licenses/LICENSE-2.0).
 *
 * See the NOTICE file distributed with this work for
 * additional information regarding copyright ownership.
 */

package scala
package reflect
package internal

import util._

trait TypeDebugging {
  self: SymbolTable =>

  import definitions._

  /** There's a whole lot of implementation detail which is nothing but noise when
   *  you are trying to see what's going on. This is my attempt to filter it out.
   */
  object noPrint extends (Tree => Boolean) {
    def skipScalaName(name: Name) = name match {
      case tpnme.Any | tpnme.Nothing | tpnme.AnyRef => true
      case _                                        => false
    }
    def skipRefTree(t: RefTree) = t match {
      case Select(Select(Ident(nme.ROOTPKG), nme.scala_), name) if skipScalaName(name) => true
      case Select(sel, name) if sel.symbol == ScalaPackage && skipScalaName(name)      => true
      case Select(Super(This(tpnme.EMPTY), tpnme.EMPTY), nme.CONSTRUCTOR)              => true
      case Ident(nme.ROOTPKG)                                                          => true
      case _                                                                           => skipSym(t.symbol)
    }
    def skipSym(sym: Symbol): Boolean = sym match {
      case null                    => false
      case NothingClass | AnyClass => true
      case PredefModule            => true
      case ObjectClass             => true
      case _                       => sym.hasPackageFlag
    }
    def skipType(tpe: Type): Boolean = (tpe eq null) || skipSym(tpe.typeSymbolDirect)

    def skip(t: Tree): Boolean = t match {
      case EmptyTree                                          => true
      case PackageDef(_, _)                                   => true
      case t: RefTree                                         => skipRefTree(t)
      case TypeBoundsTree(lo, hi)                             => skip(lo) && skip(hi)
      case Block(Nil, expr)                                   => skip(expr)
      case Apply(fn, Nil)                                     => skip(fn)
      case Block(stmt :: Nil, expr)                           => skip(stmt) && skip(expr)
      case DefDef(_, nme.CONSTRUCTOR, Nil, ListOfNil, _, rhs) => skip(rhs)
      case Literal(Constant(()))                              => true
      case tt @ TypeTree()                                    => skipType(tt.tpe)
      case _                                                  => skipSym(t.symbol)
    }
    def apply(t: Tree) = skip(t)
  }

  /** Light color wrappers.
   */
  object typeDebug {
    import scala.io.AnsiColor._

    private[this] val colorsOk = scala.util.Properties.coloredOutputEnabled
    private def inColor(s: String, color: String) = if (colorsOk && s != "") color +        s + RESET else s
    private def inBold(s: String, color: String)  = if (colorsOk && s != "") color + BOLD + s + RESET else s

    def inLightRed(s: String)          = inColor(s, RED)
    def inLightGreen(s: String)        = inColor(s, GREEN)
    def inLightMagenta(s: String)      = inColor(s, MAGENTA)
    def inLightCyan(s: String): String = inColor(s, CYAN)
    def inGreen(s: String): String     = inBold(s, GREEN)
    def inRed(s: String): String       = inBold(s, RED)
    def inBlue(s: String): String      = inBold(s, BLUE)
    def inCyan(s: String): String      = inBold(s, CYAN)
    def inMagenta(s: String)           = inBold(s, MAGENTA)
    def resetColor(s: String): String  = if (colorsOk) s + RESET else s

    private def to_s(x: Any): String = x match {
      // otherwise case classes are caught looking like products
      case _: Tree | _: Type     => "" + x
      case x: IterableOnce[_]    => x.iterator mkString ", "
      case x: Product            => x.productIterator.mkString("(", ", ", ")")
      case _                     => "" + x
    }
    def ptBlock(label: String, pairs: (String, Any)*): String = {
      if (pairs.isEmpty) label + "{ }"
      else {
        val width = (pairs map (_._1.length)).max
        val fmt   = "%-" + (width + 1) + "s %s"
        val strs  = pairs map { case (k, v) => fmt.format(k, to_s(v)) }

        strs.mkString(label + " {\n  ", "\n  ", "\n}")
      }
    }
    def ptLine(pairs: (String, Any)*): String = (
      pairs
              map { case (k,  v) => (k, to_s(v)) }
        filterNot { case (_,  v) => v == "" }
              map { case ("", v) => v ; case (k, v) => s"$k=$v" }
        mkString ", "
    )
    def ptTree(t: Tree): String = t match {
      case PackageDef(pid, _)                                                      => s"package $pid"
      case ModuleDef(_, name, _)                                                   => s"object $name"
      case DefDef(_, name, tparams, _, _, _)                                       => "def " + name + ptTypeParams(tparams)
      case ClassDef(_, name, Nil, _) if t.symbol != null && t.symbol.isModuleClass => s"module class $name"
      case ClassDef(_, name, tparams, _)                                           => "class " + name + ptTypeParams(tparams)
      case td: TypeDef                                                             => ptTypeParam(td)
      case TypeBoundsTree(lo, hi)                                                  =>
        val lo_s = if (noPrint(lo)) "" else " >: " + ptTree(lo)
        val hi_s = if (noPrint(hi)) "" else " <: " + ptTree(hi)
        lo_s + hi_s
      case _ if (t.symbol eq null) || (t.symbol eq NoSymbol) => to_s(t)
      case _                                                 => "" + t.symbol.rawInfo.safeToString
    }
    def ptTypeParam(td: TypeDef): String = {
      val TypeDef(_, name, tparams, rhs) = td
      name.toString + ptTypeParams(tparams) + ptTree(rhs)
    }
    def ptTypeParams(tparams: List[TypeDef]): String = str brackets (tparams map ptTypeParam)

    object str {
      def parentheses(xs: List[_]): String     = xs.mkString("(", ", ", ")")
      def params(params: List[Symbol]): String = {
        val paramsStrPre = if (params.nonEmpty && params.head.isImplicit) "(implicit " else "("
        params.map(_.defStringWithoutImplicit).mkString(paramsStrPre, ", ", ")")
      }
      def brackets(xs: List[_]): String        = if (xs.isEmpty) "" else xs.mkString("[", ", ", "]")
      def tparams(tparams: List[Type]): String = brackets(tparams map debug)
      def parents(ps: List[Type]): String      = (ps map debug).mkString(" with ")
      def refine(defs: Scope): String          = defs.toList.mkString("{", " ;\n ", "}")
      def bounds(lo: Type, hi: Type): String   = {
<<<<<<< HEAD
        val lo_s = if (typeIsNothing(lo)) "" else s" >: $lo"
        val hi_s = if (typeIsAnyOrJavaObject(hi)) "" else s" <: $hi"
=======
        val lo_s = if (lo.isNothing) "" else s" >: $lo"
        val hi_s = if (hi.isAny) "" else s" <: $hi"
>>>>>>> 83f768fd
        lo_s + hi_s
      }
    }
    import str._
    private def debug(tp: Type): String = tp match {
      case TypeRef(pre, sym, args)         => s"${debug(pre)}.${sym.nameString}.${tparams(args)}"
      case ThisType(sym)                   => s"${sym.nameString}.this"
      case SingleType(pre, sym)            => s"${debug(pre)}.${sym.nameString}.type"
      case RefinedType(ps, decls)          => s"${parents(ps)} ${refine(decls)}"
      case ClassInfoType(ps, decls, clazz) => s"class ${clazz.nameString} ${parents(ps)} ${refine(decls)}"
      case PolyType(tparams, result)       => s"${brackets(tparams)}${debug(result)}"
      case TypeBounds(lo, hi)              => bounds(lo, hi)
      case tv @ TypeVar(_, _)              => "" + tv
      case ExistentialType(tparams, qtpe)  => s"forSome ${brackets(tparams)} ${debug(qtpe)}"
      case _                               => s"?${shortClassOfInstance(tp)}?" // tp.toString might produce cyclic error...
    }
    def debugString(tp: Type) = debug(tp)
  }
  def paramString(tp: Type)      = typeDebug.str params tp.params
  def typeParamsString(tp: Type) = typeDebug.str brackets (tp.typeParams map (_.defString))
  def debugString(tp: Type)      = typeDebug debugString tp
}<|MERGE_RESOLUTION|>--- conflicted
+++ resolved
@@ -136,13 +136,8 @@
       def parents(ps: List[Type]): String      = (ps map debug).mkString(" with ")
       def refine(defs: Scope): String          = defs.toList.mkString("{", " ;\n ", "}")
       def bounds(lo: Type, hi: Type): String   = {
-<<<<<<< HEAD
-        val lo_s = if (typeIsNothing(lo)) "" else s" >: $lo"
+        val lo_s = if (lo.isNothing) "" else s" >: $lo"
         val hi_s = if (typeIsAnyOrJavaObject(hi)) "" else s" <: $hi"
-=======
-        val lo_s = if (lo.isNothing) "" else s" >: $lo"
-        val hi_s = if (hi.isAny) "" else s" <: $hi"
->>>>>>> 83f768fd
         lo_s + hi_s
       }
     }
