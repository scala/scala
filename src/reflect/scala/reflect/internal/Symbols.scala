--- conflicted
+++ resolved
@@ -1513,46 +1513,8 @@
      */
     def info: Type = {
       var cnt = 0
-<<<<<<< HEAD
       while (_validTo == NoPeriod) {
         completeInfo()
-=======
-      while (validTo == NoPeriod) {
-        assert(infos ne null, this.name)
-        assert(infos.prev eq null, this.name)
-        val tp = infos.info
-
-        if ((_rawflags & LOCKED) != 0L) { // rolled out once for performance
-          lock {
-            setInfo(ErrorType)
-            throw CyclicReference(this, tp)
-          }
-        } else {
-          _rawflags |= LOCKED
-          // TODO another commented out lines - this should be solved in one way or another
-//          activeLocks += 1
- //         lockedSyms += this
-        }
-        if (isCompilerUniverse) {
-          val current = phase
-          try {
-            assertCorrectThread()
-            phase = phaseOf(infos.validFrom)
-            tp.complete(this)
-          } finally {
-            unlock()
-            phase = current
-          }
-        } else {
-          // In runtime reflection, there is only on phase, so don't mutate Global.phase which would lead to warnings
-          // of data races from when using TSAN to assess thread safety.
-          try {
-            tp.complete(this)
-          } finally {
-            unlock()
-          }
-        }
->>>>>>> eedaf46e
         cnt += 1
         // allow for two completions:
         //   one: sourceCompleter to LazyType, two: LazyType to completed type
@@ -1576,13 +1538,23 @@
         _rawflags |= LOCKED
       }
       val current = phase
-      try {
-        assertCorrectThread()
-        phase = phaseOf(infos.validFrom)
-        tp.complete(this)
-      } finally {
-        unlock()
-        phase = current
+      if (isCompilerUniverse) {
+        try {
+          assertCorrectThread()
+          phase = phaseOf(infos.validFrom)
+          tp.complete(this)
+        } finally {
+          unlock()
+          phase = current
+        }
+      } else {
+          // In runtime reflection, there is only on phase, so don't mutate Global.phase which would lead to warnings
+        // of data races from when using TSAN to assess thread safety.
+        try {
+          tp.complete(this)
+        } finally {
+          unlock()
+        }
       }
     } catch {
       case ex: CyclicReference =>
