/*
 * Scala (https://www.scala-lang.org)
 *
 * Copyright EPFL and Lightbend, Inc.
 *
 * Licensed under Apache License 2.0
 * (http://www.apache.org/licenses/LICENSE-2.0).
 *
 * See the NOTICE file distributed with this work for
 * additional information regarding copyright ownership.
 */

package scala
package reflect
package internal
package transform

import Flags._
import scala.annotation.tailrec
import scala.collection.mutable

trait UnCurry {

  val global: SymbolTable
  import global._
  import definitions._

  /**
   * The synthetic Java vararg method symbol corresponding to a Scala vararg method
   * annotated with @varargs.
   */
  case class VarargsSymbolAttachment(varargMethod: Symbol)

  /** Note: changing tp.normalize to tp.dealias in this method leads to a single
   *  test failure: run/t5688.scala, where instead of the expected output
   *    Vector(ta, tb, tab)
   *  we instead get
   *    Vector(tab, tb, tab)
   *  I think that difference is not the product of sentience but of randomness.
   *  Let us figure out why it is and then change this method.
   */
  private def expandAlias(tp: Type): Type = if (!tp.isHigherKinded) tp.normalize else tp

  val uncurry: TypeMap = new TypeMap {
    @tailrec
    def apply(tp0: Type): Type = {
      val tp = expandAlias(tp0)
      tp match {
        case MethodType(params, MethodType(params1, restpe)) =>
          // This transformation is described in UnCurryTransformer.dependentParamTypeErasure
          val packSymbolsMap = new TypeMap {
            // Wrapping in a TypeMap to reuse the code that opts for a fast path if the function is an identity.
            def apply(tp: Type): Type = packSymbols(params, tp)
          }
          val existentiallyAbstractedParam1s = packSymbolsMap.mapOver(params1)
          val substitutedResult = restpe.substSym(params1, existentiallyAbstractedParam1s)
          apply(MethodType(params ::: existentiallyAbstractedParam1s, substitutedResult))
        case MethodType(params, ExistentialType(tparams, restpe @ MethodType(_, _))) =>
          abort("unexpected curried method types with intervening existential")
        case MethodType(h :: t, restpe) if h.isImplicit =>
          apply(MethodType(h.cloneSymbol.resetFlag(IMPLICIT) :: t, restpe))
        case NullaryMethodType(restpe) =>
          apply(MethodType(List(), restpe))
        case DesugaredParameterType(desugaredTpe) =>
          apply(desugaredTpe)
        case _ =>
          expandAlias(tp.mapOver(this))
      }
    }
  }

  object DesugaredParameterType {
    def unapply(tpe: Type): Option[Type] = tpe match {
      case TypeRef(pre, ByNameParamClass, arg :: Nil) =>
        Some(functionType(List(), arg))
      case TypeRef(pre, RepeatedParamClass, arg :: Nil) =>
        Some(seqType(arg))
      case TypeRef(pre, JavaRepeatedParamClass, arg :: Nil) =>
        Some(arrayType(if (isUnboundedGeneric(arg)) ObjectTpe else arg))
      case _ =>
        None
      }
  }

  private[this] val uncurryType = new TypeMap {
    def apply(tp0: Type): Type = {
      val tp = expandAlias(tp0)
      tp match {
        case ClassInfoType(parents, decls, clazz) if !clazz.isJavaDefined =>
          val parents1 = parents mapConserve uncurry
          val varargOverloads = mutable.ListBuffer.empty[Symbol]

          // Not using `hasAnnotation` here because of dreaded cyclic reference errors:
          // it may happen that VarargsClass has not been initialized yet and we get here
          // while processing one of its superclasses (such as java.lang.Object). Since we
          // don't need the more precise `matches` semantics, we only check the symbol, which
          // is anyway faster and safer
          for (decl <- decls if decl.annotations.exists(_.symbol == VarargsClass)) {
            if (mexists(decl.paramss)(sym => definitions.isRepeatedParamType(sym.tpe))) {
              varargOverloads += varargForwarderSym(clazz, decl, exitingPhase(phase)(decl.info))
            }
          }
          if ((parents1 eq parents) && varargOverloads.isEmpty) tp
          else {
            val newDecls = decls.cloneScope
            varargOverloads.foreach(newDecls.enter)
            ClassInfoType(parents1, newDecls, clazz)
          } // @MAT normalize in decls??

        case PolyType(_, _) =>
          tp.mapOver(this)

        case _ =>
          tp
      }
    }
  }

  private def varargForwarderSym(currentClass: Symbol, origSym: Symbol, newInfo: Type): Symbol = {
    val forwSym = origSym.cloneSymbol(currentClass, VARARGS | SYNTHETIC | origSym.flags & ~DEFERRED, origSym.name.toTermName).withoutAnnotations

    // we are using `origSym.info`, which contains the type *before* the transformation
    // so we still see repeated parameter types (uncurry replaces them with Seq)
<<<<<<< HEAD
    val isRepeated = origSym.info.paramss.flatten.map(sym => definitions.isRepeatedParamType(sym.tpe))
=======
>>>>>>> efb9faf7
    def toArrayType(tp: Type, newParam: Symbol): Type = {
      val arg = elementType(SeqClass, tp)
      val elem = if (arg.typeSymbol.isTypeParameterOrSkolem && !(arg <:< AnyRefTpe)) {
        // To prevent generation of an `Object` parameter from `Array[T]` parameter later
        // as this would crash the Java compiler which expects an `Object[]` array for varargs
        //   e.g.        def foo[T](a: Int, b: T*)
        //   becomes     def foo[T](a: Int, b: Array[Object])
        //   instead of  def foo[T](a: Int, b: Array[T]) ===> def foo[T](a: Int, b: Object)
        //
        // In order for the forwarder method to type check we need to insert a cast:
        //   def foo'[T'](a: Int, b: Array[Object]) = foo[T'](a, wrapRefArray(b).asInstanceOf[Seq[T']])
        // The target element type for that cast (T') is stored in the  TypeParamVarargsAttachment
//        val originalArg = arg.substSym(oldTps, tps)
        // Store the type parameter that was replaced by Object to emit the correct generic signature
        newParam.updateAttachment(new TypeParamVarargsAttachment(arg))
        ObjectTpe
      } else
        arg
      arrayType(elem)
    }

    foreach2(forwSym.paramss, origSym.info.paramss){ (fsps, origPs) =>
      foreach2(fsps, origPs){ (p, sym) =>
        if (definitions.isRepeatedParamType(sym.tpe))
          p.setInfo(toArrayType(p.info, p))
      }
    }

    origSym.updateAttachment(VarargsSymbolAttachment(forwSym))
    forwSym
  }

  /** - return symbol's transformed type,
   *  - if symbol is a def parameter with transformed type T, return () => T
   *
   * @MAT: starting with this phase, the info of every symbol will be normalized
   */
  def transformInfo(sym: Symbol, tp: Type): Type =
    if (sym.isType) uncurryType(tp)
    else if ((sym hasFlag MODULE) && !sym.isStatic) { // see Fields::nonStaticModuleToMethod
      sym setFlag METHOD | STABLE
      MethodType(Nil, uncurry(tp))
    }
    else uncurry(tp)
}<|MERGE_RESOLUTION|>--- conflicted
+++ resolved
@@ -121,10 +121,6 @@
 
     // we are using `origSym.info`, which contains the type *before* the transformation
     // so we still see repeated parameter types (uncurry replaces them with Seq)
-<<<<<<< HEAD
-    val isRepeated = origSym.info.paramss.flatten.map(sym => definitions.isRepeatedParamType(sym.tpe))
-=======
->>>>>>> efb9faf7
     def toArrayType(tp: Type, newParam: Symbol): Type = {
       val arg = elementType(SeqClass, tp)
       val elem = if (arg.typeSymbol.isTypeParameterOrSkolem && !(arg <:< AnyRefTpe)) {
