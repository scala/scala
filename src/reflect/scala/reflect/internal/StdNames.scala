/* NSC -- new Scala compiler
 * Copyright 2005-2013 LAMP/EPFL
 * @author  Martin Odersky
 */

package scala.reflect
package internal

import java.security.MessageDigest
import Chars.isOperatorPart
import scala.annotation.switch
import scala.language.implicitConversions
import scala.collection.immutable
import scala.io.Codec

trait StdNames {
  self: SymbolTable =>

  def encode(str: String): TermName = newTermNameCached(NameTransformer.encode(str))

  /** Tensions: would like the keywords to be the very first names entered into the names
   *  storage so their ids count from 0, which simplifies the parser. Switched to abstract
   *  classes to avoid all the indirection which is generated with implementation-containing
   *  traits. Since all these classes use eager vals, that means the constructor with the
   *  keywords must run first. If it's the top in the superclass chain, then CommonNames
   *  must inherit from it, which means TypeNames would inherit keywords as well.
   *
   *  Solution: Keywords extends CommonNames and uses early defs to beat the
   *  CommonNames constructor out of the starting gate.  This is its builder.
   */
  private class KeywordSetBuilder {
    private var kws: Set[TermName] = Set()
    def apply(s: String): TermName = {
      val result = newTermNameCached(s)
      kws = kws + result
      result
    }
    def result: Set[TermName] = try kws finally kws = null
  }

  private final object compactify extends (String => String) {
    val md5 = MessageDigest.getInstance("MD5")

    /**
     * COMPACTIFY
     *
     * The hashed name has the form (prefix + marker + md5 + marker + suffix), where
     *   - prefix/suffix.length = MaxNameLength / 4
     *   - md5.length = 32
     *
     * We obtain the formula:
     *
     *   FileNameLength = 2*(MaxNameLength / 4) + 2.marker.length + 32 + 6
     *
     * (+6 for ".class"). MaxNameLength can therefore be computed as follows:
     */
    val marker = "$$$$"
    val MaxNameLength = math.min(
      settings.maxClassfileName.value - 6,
      2 * (settings.maxClassfileName.value - 6 - 2*marker.length - 32)
    )
    def toMD5(s: String, edge: Int): String = {
      val prefix = s take edge
      val suffix = s takeRight edge

      val cs = s.toArray
      val bytes = Codec toUTF8 cs
      md5 update bytes
      val md5chars = (md5.digest() map (b => (b & 0xFF).toHexString)).mkString

      prefix + marker + md5chars + marker + suffix
    }
    def apply(s: String): String = (
      if (s.length <= MaxNameLength) s
      else toMD5(s, MaxNameLength / 4)
    )
  }

  abstract class CommonNames extends NamesApi {
    type NameType >: Null <: Name
    // Masking some implicits so as to allow our targeted => NameType.
    protected val stringToTermName = null
    protected val stringToTypeName = null
    protected implicit def createNameType(name: String): NameType

    def flattenedName(segments: Name*): NameType =
      compactify(segments mkString NAME_JOIN_STRING)

    val NAME_JOIN_STRING: String              = NameTransformer.NAME_JOIN_STRING
    val MODULE_SUFFIX_STRING: String          = NameTransformer.MODULE_SUFFIX_STRING
    val SETTER_SUFFIX_STRING: String          = NameTransformer.SETTER_SUFFIX_STRING
    val LOCAL_SUFFIX_STRING: String           = NameTransformer.LOCAL_SUFFIX_STRING
    val TRAIT_SETTER_SEPARATOR_STRING: String = NameTransformer.TRAIT_SETTER_SEPARATOR_STRING

    val SINGLETON_SUFFIX: String     = ".type"

    val ANON_CLASS_NAME: NameType    = "$anon"
    val ANON_FUN_NAME: NameType      = "$anonfun"
    val EMPTY: NameType              = ""
    val EMPTY_PACKAGE_NAME: NameType = "<empty>"
    val IMPL_CLASS_SUFFIX            = "$class"
    val IMPORT: NameType             = "<import>"
    val MODULE_SUFFIX_NAME: NameType = MODULE_SUFFIX_STRING
    val MODULE_VAR_SUFFIX: NameType  = "$module"
    val PACKAGE: NameType            = "package"
    val ROOT: NameType               = "<root>"
    val SPECIALIZED_SUFFIX: NameType = "$sp"

    // value types (and AnyRef) are all used as terms as well
    // as (at least) arguments to the @specialize annotation.
    final val Boolean: NameType = "Boolean"
    final val Byte: NameType    = "Byte"
    final val Char: NameType    = "Char"
    final val Double: NameType  = "Double"
    final val Float: NameType   = "Float"
    final val Int: NameType     = "Int"
    final val Long: NameType    = "Long"
    final val Short: NameType   = "Short"
    final val Unit: NameType    = "Unit"

    // some types whose companions we utilize
    final val AnyRef: NameType     = "AnyRef"
    final val Array: NameType      = "Array"
    final val List: NameType       = "List"
    final val Seq: NameType        = "Seq"
    final val Symbol: NameType     = "Symbol"
    final val WeakTypeTag: NameType = "WeakTypeTag"
    final val TypeTag : NameType   = "TypeTag"
    final val Expr: NameType       = "Expr"
    final val String: NameType     = "String"

    // fictions we use as both types and terms
    final val ERROR: NameType    = "<error>"
    final val NO_NAME: NameType  = "<none>"  // formerly NOSYMBOL
    final val WILDCARD: NameType = "_"
  }

  /** This should be the first trait in the linearization. */
  // abstract class Keywords extends CommonNames {
  abstract class Keywords extends {
    private val kw = new KeywordSetBuilder

    final val ABSTRACTkw: TermName  = kw("abstract")
    final val CASEkw: TermName      = kw("case")
    final val CLASSkw: TermName     = kw("class")
    final val CATCHkw: TermName     = kw("catch")
    final val DEFkw: TermName       = kw("def")
    final val DOkw: TermName        = kw("do")
    final val ELSEkw: TermName      = kw("else")
    final val EXTENDSkw: TermName   = kw("extends")
    final val FALSEkw: TermName     = kw("false")
    final val FINALkw: TermName     = kw("final")
    final val FINALLYkw: TermName   = kw("finally")
    final val FORkw: TermName       = kw("for")
    final val FORSOMEkw: TermName   = kw("forSome")
    final val IFkw: TermName        = kw("if")
    final val IMPLICITkw: TermName  = kw("implicit")
    final val IMPORTkw: TermName    = kw("import")
    final val LAZYkw: TermName      = kw("lazy")
    final val MACROkw: TermName     = kw("macro")
    final val MATCHkw: TermName     = kw("match")
    final val NEWkw: TermName       = kw("new")
    final val NULLkw: TermName      = kw("null")
    final val OBJECTkw: TermName    = kw("object")
    final val OVERRIDEkw: TermName  = kw("override")
    final val PACKAGEkw: TermName   = kw("package")
    final val PRIVATEkw: TermName   = kw("private")
    final val PROTECTEDkw: TermName = kw("protected")
    final val RETURNkw: TermName    = kw("return")
    final val SEALEDkw: TermName    = kw("sealed")
    final val SUPERkw: TermName     = kw("super")
    final val THENkw: TermName      = kw("then")
    final val THISkw: TermName      = kw("this")
    final val THROWkw: TermName     = kw("throw")
    final val TRAITkw: TermName     = kw("trait")
    final val TRUEkw: TermName      = kw("true")
    final val TRYkw: TermName       = kw("try")
    final val TYPEkw: TermName      = kw("type")
    final val VALkw: TermName       = kw("val")
    final val VARkw: TermName       = kw("var")
    final val WITHkw: TermName      = kw("with")
    final val WHILEkw: TermName     = kw("while")
    final val YIELDkw: TermName     = kw("yield")
    final val DOTkw: TermName       = kw(".")
    final val USCOREkw: TermName    = kw("_")
    final val COLONkw: TermName     = kw(":")
    final val EQUALSkw: TermName    = kw("=")
    final val ARROWkw: TermName     = kw("=>")
    final val LARROWkw: TermName    = kw("<-")
    final val SUBTYPEkw: TermName   = kw("<:")
    final val VIEWBOUNDkw: TermName = kw("<%")
    final val SUPERTYPEkw: TermName = kw(">:")
    final val HASHkw: TermName      = kw("#")
    final val ATkw: TermName        = kw("@")

    final val keywords = kw.result
  } with CommonNames {
    final val javaKeywords = new JavaKeywords()
  }

  abstract class TypeNames extends Keywords with TypeNamesApi {
    override type NameType = TypeName

    protected implicit def createNameType(name: String): TypeName = newTypeNameCached(name)

    final val BYNAME_PARAM_CLASS_NAME: NameType        = "<byname>"
    final val JAVA_REPEATED_PARAM_CLASS_NAME: NameType = "<repeated...>"
    final val LOCAL_CHILD: NameType                    = "<local child>"
    final val REFINE_CLASS_NAME: NameType              = "<refinement>"
    final val REPEATED_PARAM_CLASS_NAME: NameType      = "<repeated>"
    final val WILDCARD_STAR: NameType                  = "_*"
    final val REIFY_TREECREATOR_PREFIX: NameType       = "$treecreator"
    final val REIFY_TYPECREATOR_PREFIX: NameType       = "$typecreator"

    final val Any: NameType             = "Any"
    final val AnyVal: NameType          = "AnyVal"
    final val Mirror: NameType          = "Mirror"
    final val Nothing: NameType         = "Nothing"
    final val Null: NameType            = "Null"
    final val Object: NameType          = "Object"
    final val PrefixType: NameType      = "PrefixType"
    final val Product: NameType         = "Product"
    final val Serializable: NameType    = "Serializable"
    final val Singleton: NameType       = "Singleton"
    final val Throwable: NameType       = "Throwable"

    final val Annotation: NameType          = "Annotation"
    final val ClassfileAnnotation: NameType = "ClassfileAnnotation"
    final val ClassManifest: NameType       = "ClassManifest"
    final val Enum: NameType                = "Enum"
    final val Group: NameType               = "Group"
    final val Tree: NameType                = "Tree"
    final val Type : NameType               = "Type"

    // Annotation simple names, used in Namer
    final val BeanPropertyAnnot: NameType = "BeanProperty"
    final val BooleanBeanPropertyAnnot: NameType = "BooleanBeanProperty"
    final val bridgeAnnot: NameType = "bridge"

    // Classfile Attributes
    final val AnnotationDefaultATTR: NameType      = "AnnotationDefault"
    final val BridgeATTR: NameType                 = "Bridge"
    final val CodeATTR: NameType                   = "Code"
    final val ConstantValueATTR: NameType          = "ConstantValue"
    final val DeprecatedATTR: NameType             = "Deprecated"
    final val ExceptionsATTR: NameType             = "Exceptions"
    final val InnerClassesATTR: NameType           = "InnerClasses"
    final val LocalVariableTableATTR: NameType     = "LocalVariableTable"
    final val RuntimeAnnotationATTR: NameType      = "RuntimeVisibleAnnotations"   // RetentionPolicy.RUNTIME
    final val RuntimeParamAnnotationATTR: NameType = "RuntimeVisibleParameterAnnotations" // RetentionPolicy.RUNTIME (annotations on parameters)
    final val ScalaATTR: NameType                  = "Scala"
    final val ScalaSignatureATTR: NameType         = "ScalaSig"
    final val SignatureATTR: NameType              = "Signature"
    final val SourceFileATTR: NameType             = "SourceFile"
    final val SyntheticATTR: NameType              = "Synthetic"

    def dropSingletonName(name: Name): TypeName = (name dropRight SINGLETON_SUFFIX.length).toTypeName
    def singletonName(name: Name): TypeName     = (name append SINGLETON_SUFFIX).toTypeName
    def implClassName(name: Name): TypeName     = (name append IMPL_CLASS_SUFFIX).toTypeName
    def interfaceName(implname: Name): TypeName = (implname dropRight IMPL_CLASS_SUFFIX.length).toTypeName
  }

  abstract class TermNames extends Keywords with TermNamesApi {
    override type NameType = TermName

    protected implicit def createNameType(name: String): TermName = newTermNameCached(name)

    /** Base strings from which synthetic names are derived. */
    val BITMAP_PREFIX                 = "bitmap$"
    val CHECK_IF_REFUTABLE_STRING     = "check$ifrefutable$"
    val DEFAULT_GETTER_STRING         = "$default$"
    val DEFAULT_GETTER_INIT_STRING    = NameTransformer.encode("<init>") + DEFAULT_GETTER_STRING
    val DO_WHILE_PREFIX               = "doWhile$"
    val EVIDENCE_PARAM_PREFIX         = "evidence$"
    val EXCEPTION_RESULT_PREFIX       = "exceptionResult"
    val EXPAND_SEPARATOR_STRING       = "$$"
    val INTERPRETER_IMPORT_WRAPPER    = "$iw"
    val LOCALDUMMY_PREFIX             = "<local "       // owner of local blocks
    val PROTECTED_PREFIX              = "protected$"
    val PROTECTED_SET_PREFIX          = PROTECTED_PREFIX + "set"
    val SUPER_PREFIX_STRING           = "super$"
    val WHILE_PREFIX                  = "while$"

    // Compiler internal names
    val ANYname: NameType                  = "<anyname>"
    val CONSTRUCTOR: NameType              = "<init>"
    val DEFAULT_CASE: NameType             = "defaultCase$"
    val EQEQ_LOCAL_VAR: NameType           = "eqEqTemp$"
    val FAKE_LOCAL_THIS: NameType          = "this$"
    val LAZY_LOCAL: NameType               = "$lzy"
    val LAZY_SLOW_SUFFIX: NameType         = "$lzycompute"
    val UNIVERSE_BUILD_PREFIX: NameType    = "$u.build."
    val UNIVERSE_PREFIX: NameType          = "$u."
    val UNIVERSE_SHORT: NameType           = "$u"
    val MIRROR_PREFIX: NameType            = "$m."
    val MIRROR_SHORT: NameType             = "$m"
    val MIRROR_UNTYPED: NameType           = "$m$untyped"
    val REIFY_FREE_PREFIX: NameType        = "free$"
    val REIFY_FREE_THIS_SUFFIX: NameType   = "$this"
    val REIFY_FREE_VALUE_SUFFIX: NameType  = "$value"
    val REIFY_SYMDEF_PREFIX: NameType      = "symdef$"
    val MIXIN_CONSTRUCTOR: NameType        = "$init$"
    val MODULE_INSTANCE_FIELD: NameType    = NameTransformer.MODULE_INSTANCE_NAME  // "MODULE$"
    val OUTER: NameType                    = "$outer"
    val OUTER_LOCAL: NameType              = OUTER.localName
    val OUTER_SYNTH: NameType              = "<outer>" // emitted by virtual pattern matcher, replaced by outer accessor in explicitouter
    val ROOTPKG: NameType                  = "_root_"
    val SELECTOR_DUMMY: NameType           = "<unapply-selector>"
    val SELF: NameType                     = "$this"
    val SETTER_SUFFIX: NameType            = NameTransformer.SETTER_SUFFIX_STRING
    val SPECIALIZED_INSTANCE: NameType     = "specInstance$"
    val STAR: NameType                     = "*"
    val THIS: NameType                     = "_$this"

    def isConstructorName(name: Name)       = name == CONSTRUCTOR || name == MIXIN_CONSTRUCTOR
    def isExceptionResultName(name: Name)   = name startsWith EXCEPTION_RESULT_PREFIX
    def isImplClassName(name: Name)         = name endsWith IMPL_CLASS_SUFFIX
    def isLocalDummyName(name: Name)        = name startsWith LOCALDUMMY_PREFIX
    def isLocalName(name: Name)             = name endsWith LOCAL_SUFFIX_STRING
    def isLoopHeaderLabel(name: Name)       = (name startsWith WHILE_PREFIX) || (name startsWith DO_WHILE_PREFIX)
    def isProtectedAccessorName(name: Name) = name startsWith PROTECTED_PREFIX
    def isReplWrapperName(name: Name)       = name containsName INTERPRETER_IMPORT_WRAPPER
    def isSetterName(name: Name)            = name endsWith SETTER_SUFFIX
    def isTraitSetterName(name: Name)       = isSetterName(name) && (name containsName TRAIT_SETTER_SEPARATOR_STRING)
    def isSingletonName(name: Name)         = name endsWith SINGLETON_SUFFIX
    def isModuleName(name: Name)            = name endsWith MODULE_SUFFIX_NAME

    /** Is name a variable name? */
    def isVariableName(name: Name): Boolean = {
      val first = name.startChar
      (    ((first.isLower && first.isLetter) || first == '_')
        && (name != nme.false_)
        && (name != nme.true_)
        && (name != nme.null_)
      )
    }

    def isOpAssignmentName(name: Name) = name match {
      case raw.NE | raw.LE | raw.GE | EMPTY => false
      case _                                =>
      name.endChar == '=' && name.startChar != '=' && isOperatorPart(name.startChar)
    }

    private def expandedNameInternal(name: TermName, base: Symbol, separator: String): TermName =
      newTermNameCached(base.fullName('$') + separator + name)

    /** The expanded name of `name` relative to this class `base`
     */
    def expandedName(name: TermName, base: Symbol) = expandedNameInternal(name, base, EXPAND_SEPARATOR_STRING)

    /** The expanded setter name of `name` relative to this class `base`
    */
    def expandedSetterName(name: TermName, base: Symbol) = expandedNameInternal(name, base, TRAIT_SETTER_SEPARATOR_STRING)

<<<<<<< HEAD
    /** If `name` is an expandedName name, the original (unexpanded) name.
     *  Otherwise `name` itself.
     *  Look backward from the end of the string for "$$", and take the
     *  part of the string after that; but if the string is "$$$" or longer,
     *  be sure to retain the extra dollars.
     */
    def unexpandedName(name: Name): Name = name lastIndexOf "$$" match {
      case -1  => name
=======
    /** If `name` is an expandedName name, the original name.
    *  Otherwise `name` itself.
    */
    def originalName(name: Name): Name = name.toString lastIndexOf "$$" match {
      case -1 | 0 => name
>>>>>>> 53e031f5
      case idx0 =>
        // Sketchville - We've found $$ but if it's part of $$$ or $$$$
        // or something we need to keep the bonus dollars, so e.g. foo$$$outer
        // has an original name of $outer.
        var idx = idx0
        while (idx > 0 && name.charAt(idx - 1) == '$')
          idx -= 1
        name drop idx + 2
    }

    @deprecated("Use SPECIALIZED_SUFFIX", "2.10.0")
    def SPECIALIZED_SUFFIX_STRING = SPECIALIZED_SUFFIX.toString
    @deprecated("Use SPECIALIZED_SUFFIX", "2.10.0")
    def SPECIALIZED_SUFFIX_NAME: TermName = SPECIALIZED_SUFFIX.toTermName

    @deprecated("Use unexpandedName", "2.11.0") def originalName(name: Name): Name            = unexpandedName(name)
    @deprecated("Use Name#dropModule", "2.11.0") def stripModuleSuffix(name: Name): Name      = name.dropModule
    @deprecated("Use Name#dropLocal", "2.11.0") def localToGetter(name: TermName): TermName   = name.dropLocal
    @deprecated("Use Name#dropLocal", "2.11.0") def dropLocalSuffix(name: Name): TermName     = name.dropLocal
    @deprecated("Use Name#localName", "2.11.0") def getterToLocal(name: TermName): TermName   = name.localName
    @deprecated("Use Name#setterName", "2.11.0") def getterToSetter(name: TermName): TermName = name.setterName
    @deprecated("Use Name#getterName", "2.11.0") def getterName(name: TermName): TermName     = name.getterName
    @deprecated("Use Name#getterName", "2.11.0") def setterToGetter(name: TermName): TermName = name.getterName

    def unspecializedName(name: Name): Name = (
      if (name endsWith SPECIALIZED_SUFFIX)
        name.subName(0, name.lastIndexOf('m') - 1)
      else name
    )

    /** Return the original name and the types on which this name
    *  is specialized. For example,
    *  {{{
    *     splitSpecializedName("foo$mIcD$sp") == ('foo', "I", "D")
    *  }}}
    *  `foo$mIcD$sp` is the name of a method specialized on two type
    *  parameters, the first one belonging to the method itself, on Int,
    *  and another one belonging to the enclosing class, on Double.
    */
    def splitSpecializedName(name: Name): (Name, String, String) =
    if (name endsWith SPECIALIZED_SUFFIX) {
      val name1 = name dropRight SPECIALIZED_SUFFIX.length
      val idxC  = name1 lastIndexOf 'c'
      val idxM  = name1 lastIndexOf 'm'

      (name1.subName(0, idxM - 1),
      name1.subName(idxC + 1, name1.length).toString,
      name1.subName(idxM + 1, idxC).toString)
    } else
    (name, "", "")

    // Nominally, name$default$N, encoded for <init>
    def defaultGetterName(name: Name, pos: Int): TermName = (
      if (isConstructorName(name))
        DEFAULT_GETTER_INIT_STRING + pos
      else
        name + DEFAULT_GETTER_STRING + pos
    )
    // Nominally, name from name$default$N, CONSTRUCTOR for <init>
    def defaultGetterToMethod(name: Name): TermName = (
      if (name startsWith DEFAULT_GETTER_INIT_STRING)
        nme.CONSTRUCTOR
      else name indexOf DEFAULT_GETTER_STRING match {
        case -1  => name.toTermName
        case idx => name.toTermName take idx
      }
    )

    def localDummyName(clazz: Symbol): TermName = newTermName(LOCALDUMMY_PREFIX + clazz.name + ">")
    def superName(name: Name): TermName         = newTermName(SUPER_PREFIX_STRING + name)

    /** The name of an accessor for protected symbols. */
    def protName(name: Name): TermName = newTermName(PROTECTED_PREFIX + name)

    /** The name of a setter for protected symbols. Used for inherited Java fields. */
    def protSetterName(name: Name): TermName = newTermName(PROTECTED_SET_PREFIX + name)

    final val Nil: NameType                 = "Nil"
    final val Predef: NameType              = "Predef"

    val _1 : NameType  = "_1"
    val _2 : NameType  = "_2"
    val _3 : NameType  = "_3"
    val _4 : NameType  = "_4"
    val _5 : NameType  = "_5"
    val _6 : NameType  = "_6"
    val _7 : NameType  = "_7"
    val _8 : NameType  = "_8"
    val _9 : NameType  = "_9"
    val _10 : NameType = "_10"
    val _11 : NameType = "_11"
    val _12 : NameType = "_12"
    val _13 : NameType = "_13"
    val _14 : NameType = "_14"
    val _15 : NameType = "_15"
    val _16 : NameType = "_16"
    val _17 : NameType = "_17"
    val _18 : NameType = "_18"
    val _19 : NameType = "_19"
    val _20 : NameType = "_20"
    val _21 : NameType = "_21"
    val _22 : NameType = "_22"

    val x_0 : NameType  = "x$0"
    val x_1 : NameType  = "x$1"
    val x_2 : NameType  = "x$2"
    val x_3 : NameType  = "x$3"
    val x_4 : NameType  = "x$4"
    val x_5 : NameType  = "x$5"
    val x_6 : NameType  = "x$6"
    val x_7 : NameType  = "x$7"
    val x_8 : NameType  = "x$8"
    val x_9 : NameType  = "x$9"

    @switch def syntheticParamName(i: Int): TermName = i match {
      case 0  => nme.x_0
      case 1  => nme.x_1
      case 2  => nme.x_2
      case 3  => nme.x_3
      case 4  => nme.x_4
      case 5  => nme.x_5
      case 6  => nme.x_6
      case 7  => nme.x_7
      case 8  => nme.x_8
      case 9  => nme.x_9
      case _  => newTermName("x$" + i)
    }

    @switch def productAccessorName(j: Int): TermName = j match {
      case 1  => nme._1
      case 2  => nme._2
      case 3  => nme._3
      case 4  => nme._4
      case 5  => nme._5
      case 6  => nme._6
      case 7  => nme._7
      case 8  => nme._8
      case 9  => nme._9
      case 10 => nme._10
      case 11 => nme._11
      case 12 => nme._12
      case 13 => nme._13
      case 14 => nme._14
      case 15 => nme._15
      case 16 => nme._16
      case 17 => nme._17
      case 18 => nme._18
      case 19 => nme._19
      case 20 => nme._20
      case 21 => nme._21
      case 22 => nme._22
      case _  => newTermName("_" + j)
    }

    val ??? = encode("???")

    val wrapRefArray: NameType     = "wrapRefArray"
    val wrapByteArray: NameType    = "wrapByteArray"
    val wrapShortArray: NameType   = "wrapShortArray"
    val wrapCharArray: NameType    = "wrapCharArray"
    val wrapIntArray: NameType     = "wrapIntArray"
    val wrapLongArray: NameType    = "wrapLongArray"
    val wrapFloatArray: NameType   = "wrapFloatArray"
    val wrapDoubleArray: NameType  = "wrapDoubleArray"
    val wrapBooleanArray: NameType = "wrapBooleanArray"
    val wrapUnitArray: NameType    = "wrapUnitArray"
    val genericWrapArray: NameType = "genericWrapArray"

    // Compiler utilized names

    val AnnotatedType: NameType        = "AnnotatedType"
    val Annotation: NameType           = "Annotation"
    val Any: NameType                  = "Any"
    val AnyVal: NameType               = "AnyVal"
    val ArrayAnnotArg: NameType        = "ArrayAnnotArg"
    val ConstantType: NameType         = "ConstantType"
    val EmptyPackage: NameType         = "EmptyPackage"
    val EmptyPackageClass: NameType    = "EmptyPackageClass"
    val Flag : NameType                = "Flag"
    val Ident: NameType                = "Ident"
    val Import: NameType               = "Import"
    val Literal: NameType              = "Literal"
    val LiteralAnnotArg: NameType      = "LiteralAnnotArg"
    val Modifiers: NameType            = "Modifiers"
    val NestedAnnotArg: NameType       = "NestedAnnotArg"
    val NoFlags: NameType              = "NoFlags"
    val NoSymbol: NameType             = "NoSymbol"
    val Nothing: NameType              = "Nothing"
    val Null: NameType                 = "Null"
    val Object: NameType               = "Object"
    val RootPackage: NameType          = "RootPackage"
    val RootClass: NameType            = "RootClass"
    val Select: NameType               = "Select"
    val SelectFromTypeTree: NameType   = "SelectFromTypeTree"
    val StringContext: NameType        = "StringContext"
    val This: NameType                 = "This"
    val ThisType: NameType             = "ThisType"
    val Tuple2: NameType               = "Tuple2"
    val TYPE_ : NameType               = "TYPE"
    val TypeRef: NameType              = "TypeRef"
    val TypeTree: NameType             = "TypeTree"
    val UNIT : NameType                = "UNIT"
    val add_ : NameType                = "add"
    val annotation: NameType           = "annotation"
    val anyValClass: NameType          = "anyValClass"
    val apply: NameType                = "apply"
    val applyDynamic: NameType         = "applyDynamic"
    val applyDynamicNamed: NameType    = "applyDynamicNamed"
    val applyOrElse: NameType          = "applyOrElse"
    val args : NameType                = "args"
    val argv : NameType                = "argv"
    val arrayClass: NameType           = "arrayClass"
    val array_apply : NameType         = "array_apply"
    val array_clone : NameType         = "array_clone"
    val array_length : NameType        = "array_length"
    val array_update : NameType        = "array_update"
    val asModule: NameType             = "asModule"
    val asType: NameType               = "asType"
    val asInstanceOf_ : NameType       = "asInstanceOf"
    val asInstanceOf_Ob : NameType     = "$asInstanceOf"
    val box: NameType                  = "box"
    val build : NameType               = "build"
    val bytes: NameType                = "bytes"
    val canEqual_ : NameType           = "canEqual"
    val checkInitialized: NameType     = "checkInitialized"
    val classOf: NameType              = "classOf"
    val clone_ : NameType              = "clone"
    val conforms: NameType             = "conforms"
    val copy: NameType                 = "copy"
    val currentMirror: NameType        = "currentMirror"
    val delayedInit: NameType          = "delayedInit"
    val delayedInitArg: NameType       = "delayedInit$body"
    val drop: NameType                 = "drop"
    val elem: NameType                 = "elem"
    val emptyValDef: NameType          = "emptyValDef"
    val ensureAccessible : NameType    = "ensureAccessible"
    val eq: NameType                   = "eq"
    val equalsNumChar : NameType       = "equalsNumChar"
    val equalsNumNum : NameType        = "equalsNumNum"
    val equalsNumObject : NameType     = "equalsNumObject"
    val equals_ : NameType             = "equals"
    val error: NameType                = "error"
    val ex: NameType                   = "ex"
    val experimental: NameType         = "experimental"
    val f: NameType                    = "f"
    val false_ : NameType              = "false"
    val filter: NameType               = "filter"
    val finalize_ : NameType           = "finalize"
    val find_ : NameType               = "find"
    val flagsFromBits : NameType       = "flagsFromBits"
    val flatMap: NameType              = "flatMap"
    val foreach: NameType              = "foreach"
    val get: NameType                  = "get"
    val hashCode_ : NameType           = "hashCode"
    val hash_ : NameType               = "hash"
    val implicitly: NameType           = "implicitly"
    val in: NameType                   = "in"
    val inlinedEquals: NameType        = "inlinedEquals"
    val isArray: NameType              = "isArray"
    val isDefinedAt: NameType          = "isDefinedAt"
    val isEmpty: NameType              = "isEmpty"
    val isInstanceOf_ : NameType       = "isInstanceOf"
    val isInstanceOf_Ob : NameType     = "$isInstanceOf"
    val java: NameType                 = "java"
    val key: NameType                  = "key"
    val lang: NameType                 = "lang"
    val length: NameType               = "length"
    val lengthCompare: NameType        = "lengthCompare"
    val macroContext : NameType        = "c"
    val main: NameType                 = "main"
    val manifestToTypeTag: NameType    = "manifestToTypeTag"
    val map: NameType                  = "map"
    val materializeClassTag: NameType  = "materializeClassTag"
    val materializeWeakTypeTag: NameType = "materializeWeakTypeTag"
    val materializeTypeTag: NameType   = "materializeTypeTag"
    val moduleClass : NameType         = "moduleClass"
    val ne: NameType                   = "ne"
    val newArray: NameType             = "newArray"
    val newFreeTerm: NameType          = "newFreeTerm"
    val newFreeType: NameType          = "newFreeType"
    val newNestedSymbol: NameType      = "newNestedSymbol"
    val newScopeWith: NameType         = "newScopeWith"
    val notifyAll_ : NameType          = "notifyAll"
    val notify_ : NameType             = "notify"
    val null_ : NameType               = "null"
    val pendingSuperCall: NameType     = "pendingSuperCall"
    val prefix : NameType              = "prefix"
    val productArity: NameType         = "productArity"
    val productElement: NameType       = "productElement"
    val productIterator: NameType      = "productIterator"
    val productPrefix: NameType        = "productPrefix"
    val readResolve: NameType          = "readResolve"
    val reify : NameType               = "reify"
    val rootMirror : NameType          = "rootMirror"
    val runtime: NameType              = "runtime"
    val runtimeClass: NameType         = "runtimeClass"
    val runtimeMirror: NameType        = "runtimeMirror"
    val scala_ : NameType              = "scala"
    val selectDynamic: NameType        = "selectDynamic"
    val selectOverloadedMethod: NameType = "selectOverloadedMethod"
    val selectTerm: NameType           = "selectTerm"
    val selectType: NameType           = "selectType"
    val self: NameType                 = "self"
    val setAnnotations: NameType       = "setAnnotations"
    val setSymbol: NameType            = "setSymbol"
    val setType: NameType              = "setType"
    val setTypeSignature: NameType     = "setTypeSignature"
    val splice: NameType               = "splice"
    val staticClass : NameType         = "staticClass"
    val staticModule : NameType        = "staticModule"
    val staticPackage : NameType       = "staticPackage"
    val synchronized_ : NameType       = "synchronized"
    val TermName: NameType             = "TermName"
    val this_ : NameType               = "this"
    val thisPrefix : NameType          = "thisPrefix"
    val toArray: NameType              = "toArray"
    val toObjectArray : NameType       = "toObjectArray"
    val toString_ : NameType           = "toString"
    val toTypeConstructor: NameType    = "toTypeConstructor"
    val tpe : NameType                 = "tpe"
    val tree : NameType                = "tree"
    val true_ : NameType               = "true"
    val typedProductIterator: NameType = "typedProductIterator"
    val TypeName: NameType             = "TypeName"
    val typeTagToManifest: NameType    = "typeTagToManifest"
    val unapply: NameType              = "unapply"
    val unapplySeq: NameType           = "unapplySeq"
    val unbox: NameType                = "unbox"
    val universe: NameType             = "universe"
    val update: NameType               = "update"
    val updateDynamic: NameType        = "updateDynamic"
    val value: NameType                = "value"
    val valueOf : NameType             = "valueOf"
    val values : NameType              = "values"
    val view_ : NameType               = "view"
    val wait_ : NameType               = "wait"
    val withFilter: NameType           = "withFilter"

    // unencoded operators
    object raw {
      final val BANG : NameType  = "!"
      final val BAR  : NameType  = "|"
      final val DOLLAR: NameType = "$"
      final val GE: NameType     = ">="
      final val LE: NameType     = "<="
      final val MINUS: NameType  = "-"
      final val NE: NameType     = "!="
      final val PLUS : NameType  = "+"
      final val STAR : NameType  = "*"
      final val TILDE: NameType  = "~"

      final val isUnary: Set[Name] = Set(MINUS, PLUS, TILDE, BANG)
    }

    // value-conversion methods
    val toByte: NameType   = "toByte"
    val toShort: NameType  = "toShort"
    val toChar: NameType   = "toChar"
    val toInt: NameType    = "toInt"
    val toLong: NameType   = "toLong"
    val toFloat: NameType  = "toFloat"
    val toDouble: NameType = "toDouble"

    // primitive operation methods for structual types mostly
    // overlap with the above, but not for these two.
    val toCharacter: NameType = "toCharacter"
    val toInteger: NameType   = "toInteger"

    def newLazyValSlowComputeName(lzyValName: Name) = lzyValName append LAZY_SLOW_SUFFIX

    // ASCII names for operators
    val ADD      = encode("+")
    val AND      = encode("&")
    val ASR      = encode(">>")
    val DIV      = encode("/")
    val EQ       = encode("==")
    val EQL      = encode("=")
    val GE       = encode(">=")
    val GT       = encode(">")
    val HASHHASH = encode("##")
    val LE       = encode("<=")
    val LSL      = encode("<<")
    val LSR      = encode(">>>")
    val LT       = encode("<")
    val MINUS    = encode("-")
    val MOD      = encode("%")
    val MUL      = encode("*")
    val NE       = encode("!=")
    val OR       = encode("|")
    val PLUS     = ADD    // technically redundant, but ADD looks funny with MINUS
    val SUB      = MINUS  // ... as does SUB with PLUS
    val XOR      = encode("^")
    val ZAND     = encode("&&")
    val ZOR      = encode("||")

    // unary operators
    val UNARY_~ = encode("unary_~")
    val UNARY_+ = encode("unary_+")
    val UNARY_- = encode("unary_-")
    val UNARY_! = encode("unary_!")

    // Grouped here so Cleanup knows what tests to perform.
    val CommonOpNames   = Set[Name](OR, XOR, AND, EQ, NE)
    val BooleanOpNames  = Set[Name](ZOR, ZAND, UNARY_!) ++ CommonOpNames

    val add: NameType                    = "add"
    val complement: NameType             = "complement"
    val divide: NameType                 = "divide"
    val multiply: NameType               = "multiply"
    val negate: NameType                 = "negate"
    val positive: NameType               = "positive"
    val shiftLogicalRight: NameType      = "shiftLogicalRight"
    val shiftSignedLeft: NameType        = "shiftSignedLeft"
    val shiftSignedRight: NameType       = "shiftSignedRight"
    val subtract: NameType               = "subtract"
    val takeAnd: NameType                = "takeAnd"
    val takeConditionalAnd: NameType     = "takeConditionalAnd"
    val takeConditionalOr: NameType      = "takeConditionalOr"
    val takeModulo: NameType             = "takeModulo"
    val takeNot: NameType                = "takeNot"
    val takeOr: NameType                 = "takeOr"
    val takeXor: NameType                = "takeXor"
    val testEqual: NameType              = "testEqual"
    val testGreaterOrEqualThan: NameType = "testGreaterOrEqualThan"
    val testGreaterThan: NameType        = "testGreaterThan"
    val testLessOrEqualThan: NameType    = "testLessOrEqualThan"
    val testLessThan: NameType           = "testLessThan"
    val testNotEqual: NameType           = "testNotEqual"

    def toUnaryName(name: TermName): TermName = name match {
      case raw.MINUS => UNARY_-
      case raw.PLUS  => UNARY_+
      case raw.TILDE => UNARY_~
      case raw.BANG  => UNARY_!
      case _         => name
    }
    /** The name of a method which stands in for a primitive operation
     *  during structural type dispatch.
     */
    def primitiveInfixMethodName(name: Name): TermName = name match {
      case OR   => takeOr
      case XOR  => takeXor
      case AND  => takeAnd
      case EQ   => testEqual
      case NE   => testNotEqual
      case ADD  => add
      case SUB  => subtract
      case MUL  => multiply
      case DIV  => divide
      case MOD  => takeModulo
      case LSL  => shiftSignedLeft
      case LSR  => shiftLogicalRight
      case ASR  => shiftSignedRight
      case LT   => testLessThan
      case LE   => testLessOrEqualThan
      case GE   => testGreaterOrEqualThan
      case GT   => testGreaterThan
      case ZOR  => takeConditionalOr
      case ZAND => takeConditionalAnd
      case _    => NO_NAME
    }
    /** Postfix/prefix, really.
     */
    def primitivePostfixMethodName(name: Name): TermName = name match {
      case UNARY_!    => takeNot
      case UNARY_+    => positive
      case UNARY_-    => negate
      case UNARY_~    => complement
      case `toByte`   => toByte
      case `toShort`  => toShort
      case `toChar`   => toCharacter
      case `toInt`    => toInteger
      case `toLong`   => toLong
      case `toFloat`  => toFloat
      case `toDouble` => toDouble
      case _          => NO_NAME
    }

    def primitiveMethodName(name: Name): TermName =
      primitiveInfixMethodName(name) match {
        case NO_NAME => primitivePostfixMethodName(name)
        case name => name
      }

    /** Translate a String into a list of simple TypeNames and TermNames.
     *  In all segments before the last, type/term is determined by whether
     *  the following separator char is '.' or '#'.  In the last segment,
     *  the argument "assumeTerm" determines it.  Examples:
     *
     *  package foo {
     *    object Lorax { object Wog ; class Wog }
     *    class Lorax  { object Zax ; class Zax }
     *  }
     *
     *  f("foo.Lorax", true)   == List("foo": Term, "Lorax": Term) // object Lorax
     *  f("foo.Lorax", false)  == List("foo": Term, "Lorax": Type) // class Lorax
     *  f("Lorax.Wog", true)   == List("Lorax": Term, "Wog": Term) // object Wog
     *  f("Lorax.Wog", false)  == List("Lorax": Term, "Wog": Type) // class Wog
     *  f("Lorax#Zax", true)   == List("Lorax": Type, "Zax": Term) // object Zax
     *  f("Lorax#Zax", false)  == List("Lorax": Type, "Zax": Type) // class Zax
     *
     *  Note that in actual scala syntax you cannot refer to object Zax without an
     *  instance of Lorax, so Lorax#Zax could only mean the type.  One might think
     *  that Lorax#Zax.type would work, but this is not accepted by the parser.
     *  For the purposes of referencing that object, the syntax is allowed.
     */
    def segments(name: String, assumeTerm: Boolean): List[Name] = {
      def mkName(str: String, term: Boolean): Name =
        if (term) newTermName(str) else newTypeName(str)

      name.indexWhere(ch => ch == '.' || ch == '#') match {
        // it's the last segment: the parameter tells us whether type or term
        case -1     => if (name == "") scala.Nil else scala.List(mkName(name, assumeTerm))
        // otherwise, we can tell based on whether '#' or '.' is the following char.
        case idx    =>
          val (simple, div, rest) = (name take idx, name charAt idx, name drop idx + 1)
          mkName(simple, div == '.') :: segments(rest, assumeTerm)
      }
    }

    def newBitmapName(bitmapPrefix: Name, n: Int) = bitmapPrefix append ("" + n)

    val BITMAP_NORMAL: NameType              = BITMAP_PREFIX + ""           // initialization bitmap for public/protected lazy vals
    val BITMAP_TRANSIENT: NameType           = BITMAP_PREFIX + "trans$"     // initialization bitmap for transient lazy vals
    val BITMAP_CHECKINIT: NameType           = BITMAP_PREFIX + "init$"      // initialization bitmap for checkinit values
    val BITMAP_CHECKINIT_TRANSIENT: NameType = BITMAP_PREFIX + "inittrans$" // initialization bitmap for transient checkinit values
  }

  object tpnme extends TypeNames { }

  /** For fully qualified type names.
   */
  object fulltpnme extends TypeNames {
    val RuntimeNothing: NameType = "scala.runtime.Nothing$"
    val RuntimeNull: NameType    = "scala.runtime.Null$"
  }

  /** Java binary names, like scala/runtime/Nothing$.
   */
  object binarynme {
    def toBinary(name: Name) = name mapName (_.replace('.', '/'))

    val RuntimeNothing = toBinary(fulltpnme.RuntimeNothing).toTypeName
    val RuntimeNull    = toBinary(fulltpnme.RuntimeNull).toTypeName
  }

  val javanme = nme.javaKeywords

  object nme extends TermNames {
    def moduleVarName(name: TermName): TermName =
      newTermNameCached("" + name + MODULE_VAR_SUFFIX)

    def getCause         = sn.GetCause
    def getClass_        = sn.GetClass
    def getMethod_       = sn.GetMethod
    def invoke_          = sn.Invoke

    val isBoxedNumberOrBoolean: NameType = "isBoxedNumberOrBoolean"
    val isBoxedNumber: NameType = "isBoxedNumber"

    val reflPolyCacheName: NameType   = "reflPoly$Cache"
    val reflClassCacheName: NameType  = "reflClass$Cache"
    val reflParamsCacheName: NameType = "reflParams$Cache"
    val reflMethodCacheName: NameType = "reflMethod$Cache"
    val reflMethodName: NameType      = "reflMethod$Method"

    @deprecated("Use a method in tpnme", "2.10.0") def dropSingletonName(name: Name): TypeName = tpnme.dropSingletonName(name)
    @deprecated("Use a method in tpnme", "2.10.0") def singletonName(name: Name): TypeName     = tpnme.singletonName(name)
    @deprecated("Use a method in tpnme", "2.10.0") def implClassName(name: Name): TypeName     = tpnme.implClassName(name)
    @deprecated("Use a method in tpnme", "2.10.0") def interfaceName(implname: Name): TypeName = tpnme.interfaceName(implname)
  }

  class JavaKeywords {
    private val kw = new KeywordSetBuilder

    final val ABSTRACTkw: TermName     = kw("abstract")
    final val ASSERTkw: TermName       = kw("assert")
    final val BOOLEANkw: TermName      = kw("boolean")
    final val BREAKkw: TermName        = kw("break")
    final val BYTEkw: TermName         = kw("byte")
    final val CASEkw: TermName         = kw("case")
    final val CATCHkw: TermName        = kw("catch")
    final val CHARkw: TermName         = kw("char")
    final val CLASSkw: TermName        = kw("class")
    final val CONSTkw: TermName        = kw("const")
    final val CONTINUEkw: TermName     = kw("continue")
    final val DEFAULTkw: TermName      = kw("default")
    final val DOkw: TermName           = kw("do")
    final val DOUBLEkw: TermName       = kw("double")
    final val ELSEkw: TermName         = kw("else")
    final val ENUMkw: TermName         = kw("enum")
    final val EXTENDSkw: TermName      = kw("extends")
    final val FINALkw: TermName        = kw("final")
    final val FINALLYkw: TermName      = kw("finally")
    final val FLOATkw: TermName        = kw("float")
    final val FORkw: TermName          = kw("for")
    final val IFkw: TermName           = kw("if")
    final val GOTOkw: TermName         = kw("goto")
    final val IMPLEMENTSkw: TermName   = kw("implements")
    final val IMPORTkw: TermName       = kw("import")
    final val INSTANCEOFkw: TermName   = kw("instanceof")
    final val INTkw: TermName          = kw("int")
    final val INTERFACEkw: TermName    = kw("interface")
    final val LONGkw: TermName         = kw("long")
    final val NATIVEkw: TermName       = kw("native")
    final val NEWkw: TermName          = kw("new")
    final val PACKAGEkw: TermName      = kw("package")
    final val PRIVATEkw: TermName      = kw("private")
    final val PROTECTEDkw: TermName    = kw("protected")
    final val PUBLICkw: TermName       = kw("public")
    final val RETURNkw: TermName       = kw("return")
    final val SHORTkw: TermName        = kw("short")
    final val STATICkw: TermName       = kw("static")
    final val STRICTFPkw: TermName     = kw("strictfp")
    final val SUPERkw: TermName        = kw("super")
    final val SWITCHkw: TermName       = kw("switch")
    final val SYNCHRONIZEDkw: TermName = kw("synchronized")
    final val THISkw: TermName         = kw("this")
    final val THROWkw: TermName        = kw("throw")
    final val THROWSkw: TermName       = kw("throws")
    final val TRANSIENTkw: TermName    = kw("transient")
    final val TRYkw: TermName          = kw("try")
    final val VOIDkw: TermName         = kw("void")
    final val VOLATILEkw: TermName     = kw("volatile")
    final val WHILEkw: TermName        = kw("while")

    final val keywords = kw.result
  }

  sealed abstract class SymbolNames {
    protected val stringToTermName = null
    protected val stringToTypeName = null
    protected implicit def createNameType(s: String): TypeName = newTypeNameCached(s)

    final val BoxedBoolean: TypeName       = "java.lang.Boolean"
    final val BoxedByte: TypeName          = "java.lang.Byte"
    final val BoxedCharacter: TypeName     = "java.lang.Character"
    final val BoxedDouble: TypeName        = "java.lang.Double"
    final val BoxedFloat: TypeName         = "java.lang.Float"
    final val BoxedInteger: TypeName       = "java.lang.Integer"
    final val BoxedLong: TypeName          = "java.lang.Long"
    final val BoxedNumber: TypeName        = "java.lang.Number"
    final val BoxedShort: TypeName         = "java.lang.Short"
    final val IOOBException: TypeName      = "java.lang.IndexOutOfBoundsException"
    final val InvTargetException: TypeName = "java.lang.reflect.InvocationTargetException"
    final val MethodAsObject: TypeName     = "java.lang.reflect.Method"
    final val NPException: TypeName        = "java.lang.NullPointerException"
    final val Object: TypeName             = "java.lang.Object"
    final val Throwable: TypeName          = "java.lang.Throwable"

    final val GetCause: TermName         = newTermName("getCause")
    final val GetClass: TermName         = newTermName("getClass")
    final val GetClassLoader: TermName   = newTermName("getClassLoader")
    final val GetMethod: TermName        = newTermName("getMethod")
    final val Invoke: TermName           = newTermName("invoke")
    final val JavaLang: TermName         = newTermName("java.lang")

    val Boxed = immutable.Map[TypeName, TypeName](
      tpnme.Boolean -> BoxedBoolean,
      tpnme.Byte    -> BoxedByte,
      tpnme.Char    -> BoxedCharacter,
      tpnme.Short   -> BoxedShort,
      tpnme.Int     -> BoxedInteger,
      tpnme.Long    -> BoxedLong,
      tpnme.Float   -> BoxedFloat,
      tpnme.Double  -> BoxedDouble
    )
  }

  lazy val sn: SymbolNames = new SymbolNames { }
}<|MERGE_RESOLUTION|>--- conflicted
+++ resolved
@@ -36,7 +36,7 @@
       result
     }
     def result: Set[TermName] = try kws finally kws = null
-  }
+    }
 
   private final object compactify extends (String => String) {
     val md5 = MessageDigest.getInstance("MD5")
@@ -86,7 +86,7 @@
     def flattenedName(segments: Name*): NameType =
       compactify(segments mkString NAME_JOIN_STRING)
 
-    val NAME_JOIN_STRING: String              = NameTransformer.NAME_JOIN_STRING
+    val NAME_JOIN_STRING: String     = NameTransformer.NAME_JOIN_STRING
     val MODULE_SUFFIX_STRING: String          = NameTransformer.MODULE_SUFFIX_STRING
     val SETTER_SUFFIX_STRING: String          = NameTransformer.SETTER_SUFFIX_STRING
     val LOCAL_SUFFIX_STRING: String           = NameTransformer.LOCAL_SUFFIX_STRING
@@ -352,22 +352,14 @@
     */
     def expandedSetterName(name: TermName, base: Symbol) = expandedNameInternal(name, base, TRAIT_SETTER_SEPARATOR_STRING)
 
-<<<<<<< HEAD
     /** If `name` is an expandedName name, the original (unexpanded) name.
-     *  Otherwise `name` itself.
+    *  Otherwise `name` itself.
      *  Look backward from the end of the string for "$$", and take the
      *  part of the string after that; but if the string is "$$$" or longer,
      *  be sure to retain the extra dollars.
-     */
-    def unexpandedName(name: Name): Name = name lastIndexOf "$$" match {
-      case -1  => name
-=======
-    /** If `name` is an expandedName name, the original name.
-    *  Otherwise `name` itself.
     */
-    def originalName(name: Name): Name = name.toString lastIndexOf "$$" match {
+    def unexpandedName(name: Name): Name = name lastIndexOf EXPAND_SEPARATOR_STRING match {
       case -1 | 0 => name
->>>>>>> 53e031f5
       case idx0 =>
         // Sketchville - We've found $$ but if it's part of $$$ or $$$$
         // or something we need to keep the bonus dollars, so e.g. foo$$$outer
@@ -394,7 +386,7 @@
 
     def unspecializedName(name: Name): Name = (
       if (name endsWith SPECIALIZED_SUFFIX)
-        name.subName(0, name.lastIndexOf('m') - 1)
+      name.subName(0, name.lastIndexOf('m') - 1)
       else name
     )
 
@@ -433,7 +425,7 @@
       else name indexOf DEFAULT_GETTER_STRING match {
         case -1  => name.toTermName
         case idx => name.toTermName take idx
-      }
+    }
     )
 
     def localDummyName(clazz: Symbol): TermName = newTermName(LOCALDUMMY_PREFIX + clazz.name + ">")
@@ -1038,4 +1030,4 @@
   }
 
   lazy val sn: SymbolNames = new SymbolNames { }
-}+  }