/* NSC -- new Scala compiler
 * Copyright 2005-2013 LAMP/EPFL
 * @author  Martin Odersky
 */

package scala
package reflect
package internal

import Flags._
import pickling.PickleFormat._
import scala.collection.{ mutable, immutable }
import util.Statistics

trait Trees extends api.Trees {
  self: SymbolTable =>

  private[scala] var nodeCount = 0

  protected def treeLine(t: Tree): String =
    if (t.pos.isDefined && t.pos.isRange) t.pos.lineContent.drop(t.pos.column - 1).take(t.pos.end - t.pos.start + 1)
    else t.summaryString

  protected def treeStatus(t: Tree, enclosingTree: Tree = null) = {
    val parent = if (enclosingTree eq null) "        " else " P#%5s".format(enclosingTree.id)

    "[L%4s%8s] #%-6s %-15s %-10s // %s".format(t.pos.line, parent, t.id, t.pos.show, t.shortClass, treeLine(t))
  }
  protected def treeSymStatus(t: Tree) = {
    val line = if (t.pos.isDefined) "line %-4s".format(t.pos.line) else "         "
    "#%-5s %s %-10s // %s".format(t.id, line, t.shortClass,
      if (t.symbol ne NoSymbol) "(" + t.symbol.fullLocationString + ")"
      else treeLine(t)
    )
  }

  abstract class Tree extends TreeContextApiImpl with Attachable with Product {
    val id = nodeCount // TODO: add to attachment?
    nodeCount += 1

    if (Statistics.canEnable) Statistics.incCounter(TreesStats.nodeByType, getClass)

    final override def pos: Position = rawatt.pos

    private[this] var rawtpe: Type = _
    final def tpe = rawtpe
    @deprecated("Use setType", "2.11.0") def tpe_=(t: Type): Unit = setType(t)

    def clearType(): this.type = this setType null
    def setType(tp: Type): this.type = { rawtpe = tp; this }
    def defineType(tp: Type): this.type = setType(tp)

    def symbol: Symbol = null //!!!OPT!!! symbol is about 3% of hot compile times -- megamorphic dispatch?
    def symbol_=(sym: Symbol) { throw new UnsupportedOperationException("symbol_= inapplicable for " + this) }
    def setSymbol(sym: Symbol): this.type = { symbol = sym; this }
    def hasSymbolField = false
    @deprecated("Use hasSymbolField", "2.11.0") def hasSymbol = hasSymbolField

    def isDef = false

    def isEmpty = false
    def nonEmpty = !isEmpty

    def canHaveAttrs = true

    /** The canonical way to test if a Tree represents a term.
     */
    def isTerm: Boolean = this match {
      case _: TermTree       => true
      case Bind(name, _)     => name.isTermName
      case Select(_, name)   => name.isTermName
      case Ident(name)       => name.isTermName
      case Annotated(_, arg) => arg.isTerm
      case _                 => false
    }

    /** The canonical way to test if a Tree represents a type.
     */
    def isType: Boolean = this match {
      case _: TypTree        => true
      case Bind(name, _)     => name.isTypeName
      case Select(_, name)   => name.isTypeName
      case Ident(name)       => name.isTypeName
      case Annotated(_, arg) => arg.isType
      case _                 => false
    }

    private[scala] def copyAttrs(tree: Tree): this.type = {
      rawatt = tree.rawatt
      tpe = tree.tpe
      if (hasSymbolField) symbol = tree.symbol
      this
    }

    override def hashCode(): Int = System.identityHashCode(this)
    override def equals(that: Any) = this eq that.asInstanceOf[AnyRef]

    override def duplicate: this.type =
      (duplicator transform this).asInstanceOf[this.type]
  }

  abstract class TreeContextApiImpl extends TreeContextApi { this: Tree =>

    override def orElse    (alt:     => Tree            )               = if (!isEmpty) this else alt
    override def foreach   ( f: Tree => Unit            )                 {new ForeachTreeTraverser(f).traverse(this)}
    override def filter    ( f: Tree => Boolean         ):   List[Tree] = withFilter(f)
    override def withFilter( f: Tree => Boolean         ):   List[Tree] = {val  ft = new  FilterTreeTraverser   ( f);  ft.traverse(this);  ft.   hits.toList}
    override def collect[T](pf: PartialFunction[Tree, T]):   List[T]    = {val ctt = new CollectTreeTraverser[T](pf); ctt.traverse(this); ctt.results.toList}
    override def find      (p : Tree => Boolean         ): Option[Tree] = {val  ft = new    FindTreeTraverser   (p );  ft.traverse(this);  ft.result}
    override def exists    (p : Tree => Boolean         ): Boolean      = !find( p   ).isEmpty
    override def forAll    (p : Tree => Boolean         ): Boolean      =  find(!p(_)).isEmpty
    override def equalsStructure(that : Tree            )               = correspondsStructure(that)(_ eq _)

    def correspondsStructure(that: Tree)(f: (Tree,Tree) => Boolean): Boolean =
      f(this, that) || ((productArity == that.productArity) && {
        def equals0(this0: Any, that0: Any): Boolean = (this0, that0) match {
          case (x: Tree, y: Tree)         => f(x, y) || (x correspondsStructure y)(f)
          case (xs: List[_], ys: List[_]) => (xs corresponds ys)(equals0)
          case _                          => this0 == that0
        }
        def compareOriginals() = (this, that) match {
          case (x: TypeTree, y: TypeTree) if x.original != null && y.original != null =>
            (x.original correspondsStructure y.original)(f)
          case _                          =>
            true
        }

        (productIterator zip that.productIterator forall { case (x, y) => equals0(x, y) }) && compareOriginals()
      })

    override def children: List[Tree] = {
      def subtrees(x: Any): List[Tree] = x match {
        case EmptyTree   => Nil
        case t: Tree     => List(t)
        case xs: List[_] => xs flatMap subtrees
        case _           => Nil
      }
      productIterator.toList flatMap subtrees
    }

    override def freeTerms: List[FreeTermSymbol] = freeSyms[FreeTermSymbol](_.isFreeTerm, _.termSymbol)
    override def freeTypes: List[FreeTypeSymbol] = freeSyms[FreeTypeSymbol](_.isFreeType, _.typeSymbol)

    private def freeSyms[S <: Symbol](isFree: Symbol => Boolean, symOfType: Type => Symbol): List[S] = {
      val s = mutable.LinkedHashSet[S]()
      def addIfFree(sym: Symbol): Unit = if (sym != null && isFree(sym)) s += sym.asInstanceOf[S]
      for (t <- this) {
        addIfFree(t.symbol)
        if (t.tpe != null) {
          for (tp <- t.tpe) {
            addIfFree(symOfType(tp))
          }
        }
      }
      s.toList
    }

    override def substituteSymbols(from: List[Symbol], to: List[Symbol]): Tree = new TreeSymSubstituter (from, to)(this)
    override def substituteTypes  (from: List[Symbol], to: List[Type  ]): Tree = new TreeTypeSubstituter(from, to)(this)
    override def substituteThis   (clazz:     Symbol , to:      Tree   ): Tree = new ThisSubstituter   (clazz, to) transform this

<<<<<<< HEAD
    def hasSymbolWhich(f: Symbol => Boolean) = (symbol ne null) && (symbol ne NoSymbol) && f(symbol)
=======
    def hasExistingSymbol = (symbol ne null) && (symbol ne NoSymbol)
    def hasSymbolWhich(f: Symbol => Boolean) = hasExistingSymbol && f(symbol)
>>>>>>> b2bf66a4

    def isErroneous = (tpe ne null) && tpe.isErroneous
    def isTyped     = (tpe ne null) && !tpe.isErroneous

    /** Sets the tree's type to the result of the given function.
     *  If the type is null, it remains null - the function is not called.
     */
    def modifyType(f: Type => Type): Tree = if (tpe eq null) this else this setType f(tpe)

    /** If `pf` is defined for a given subtree, call super.traverse(pf(tree)),
     *  otherwise super.traverse(tree).
     */
    def foreachPartial(pf: PartialFunction[Tree, Tree]) {new ForeachPartialTreeTraverser(pf).traverse(this)}

    def changeOwner(pairs: (Symbol, Symbol)*): Tree = {
      pairs.foldLeft(this) { case (t, (oldOwner, newOwner)) =>
        new ChangeOwnerTraverser(oldOwner, newOwner) apply t
      }
    }

    def shallowDuplicate: Tree   = new ShallowDuplicator(this) transform this
    def shortClass      : String = (getClass.getName split "[.$]").last
    def isErrorTyped             = (tpe ne null) && tpe.isError

    /** When you want to know a little more than the class, but a lot
     *  less than the whole tree.
     */
    def summaryString: String = this match {
      case Literal(const)     => "Literal(" + const + ")"
      case Ident(name)        => "Ident(%s)".format(name.decode)
      case Select(qual, name) => "Select(%s, %s)".format(qual.summaryString, name.decode)
      case t: NameTree        => t.name.longString
      case t                  =>
        t.shortClass + (
          if (t.symbol != null && t.symbol != NoSymbol) "(" + t.symbol + ")"
          else ""
        )
    }
  }

  trait TermTree extends Tree with TermTreeApi
  trait  TypTree extends Tree with  TypTreeApi

  abstract class SymTree extends Tree with SymTreeContextApi {
    override def hasSymbolField = true
    override var symbol: Symbol = NoSymbol
  }

<<<<<<< HEAD
  trait NameTree extends    Tree with NameTreeApi {def name: Name}
  trait  RefTree extends SymTree with NameTree with RefTreeApi {
=======
  trait NameTree extends Tree with NameTreeApi {
    def name: Name
    def getterName: TermName = name.getterName
    def setterName: TermName = name.setterName
    def localName: TermName = name.localName
  }

  trait RefTree extends SymTree with NameTree with RefTreeApi {
>>>>>>> b2bf66a4
    def qualifier: Tree    // empty for Idents
    def name: Name
  }

  object RefTree extends RefTreeExtractor {
    def apply(qualifier: Tree, name: Name): RefTree = qualifier match {
      case EmptyTree =>
        Ident(name)
      case qual if qual.isTerm =>
        Select(qual, name)
      case qual if qual.isType =>
        assert(name.isTypeName, s"qual = $qual, name = $name")
        SelectFromTypeTree(qual, name.toTypeName)
    }
    def unapply(refTree: RefTree): Option[(Tree, Name)] = Some((refTree.qualifier, refTree.name))
  }

  abstract class DefTree extends SymTree with NameTree with DefTreeApi {
             def name: Name
    override def isDef = true
  }

  abstract class MemberDef extends DefTree with MemberDefApi {
    def mods: Modifiers
    def keyword: String = this match {
      case TypeDef(_, _, _, _)      => "type"
      case ClassDef(mods, _, _, _)  => if (mods hasFlag TRAIT) "trait" else "class"
      case DefDef(_, _, _, _, _, _) => "def"
      case ModuleDef(_, _, _)       => "object"
      case PackageDef(_, _)         => "package"
      case ValDef(mods, _, _, _)    => if (mods hasFlag MUTABLE) "var" else "val"
      case _ => ""
    }
  }

  case class PackageDef(pid: RefTree, stats: List[Tree])
       extends MemberDef with PackageDefApi {
    def name = pid.name
    def mods = NoMods
  }

  abstract class ImplDef extends MemberDef with ImplDefApi {def impl: Template}

  case class ClassDef (mods: Modifiers, name: TypeName, tparams: List[TypeDef], impl: Template) extends ImplDef with  ClassDefApi
  case class ModuleDef(mods: Modifiers, name: TermName,                         impl: Template) extends ImplDef with ModuleDefApi

  abstract class ValOrDefDef extends MemberDef with ValOrDefDefApi {
    def name: Name
    def tpt: Tree
    def rhs: Tree
  }

<<<<<<< HEAD
  case class ValDef        (mods: Modifiers, name: TermName,                              tpt: Tree, rhs: Tree) extends ValOrDefDef with ValDefApi
  case class DefDef        (mods: Modifiers, name:     Name, tparams: List[TypeDef],
                                                            vparamss: List[List[ValDef]], tpt: Tree, rhs: Tree) extends ValOrDefDef with DefDefApi
  case class TypeDef       (mods: Modifiers, name: TypeName, tparams: List[TypeDef],                 rhs: Tree) extends   MemberDef with TypeDefApi
  case class LabelDef      (                 name: TermName,  params: List[Ident  ],                 rhs: Tree) extends     DefTree with TermTree with LabelDefApi
  case class ImportSelector(                 name: Name, namePos: Int, rename: Name, renamePos: Int           ) extends ImportSelectorApi
  case class Import        (           expr: Tree, selectors: List[ImportSelector]                            ) extends     SymTree with ImportApi
  case class Template      (                         parents: List[Tree], self: ValDef, body: List[Tree]      ) extends     SymTree with TemplateApi
  case class Block         (                           stats: List[Tree], expr: Tree                          ) extends    TermTree with BlockApi
  case class CaseDef       (pat: Tree, guard: Tree, body: Tree                                                ) extends        Tree with CaseDefApi
  case class Alternative   (                           trees: List[Tree]                                      ) extends    TermTree with AlternativeApi
  case class Star          (               elem: Tree                                                         ) extends    TermTree with StarApi
  case class Bind          (   name: Name, body: Tree                                                         ) extends     DefTree with BindApi
  case class UnApply       (                fun: Tree,  args: List[Tree]                                      ) extends    TermTree with UnApplyApi
=======
  object ValOrDefDef {
    def unapply(tree: Tree): Option[(Modifiers, TermName, Tree, Tree)] = tree match {
      case ValDef(mods, name, tpt, rhs)       => Some((mods, name, tpt, rhs))
      case DefDef(mods, name, _, _, tpt, rhs) => Some((mods, name, tpt, rhs))
      case _                                  => None
    }
  }

  case class ValDef(mods: Modifiers, name: TermName, tpt: Tree, rhs: Tree) extends ValOrDefDef with ValDefApi
  object ValDef extends ValDefExtractor

  case class DefDef(mods: Modifiers, name: TermName, tparams: List[TypeDef],
                    vparamss: List[List[ValDef]], tpt: Tree, rhs: Tree) extends ValOrDefDef with DefDefApi
  object DefDef extends DefDefExtractor

  case class TypeDef(mods: Modifiers, name: TypeName, tparams: List[TypeDef], rhs: Tree)
       extends MemberDef with TypeDefApi
  object TypeDef extends TypeDefExtractor

  case class LabelDef(name: TermName, params: List[Ident], rhs: Tree)
       extends DefTree with TermTree with LabelDefApi
  object LabelDef extends LabelDefExtractor

  case class ImportSelector(name: Name, namePos: Int, rename: Name, renamePos: Int) extends ImportSelectorApi
  object ImportSelector extends ImportSelectorExtractor {
    val wild     = ImportSelector(nme.WILDCARD, -1, null, -1)
    val wildList = List(wild) // OPT This list is shared for performance.
  }

  case class Import(expr: Tree, selectors: List[ImportSelector])
       extends SymTree with ImportApi
  object Import extends ImportExtractor

  case class Template(parents: List[Tree], self: ValDef, body: List[Tree])
       extends SymTree with TemplateApi
  object Template extends TemplateExtractor

  case class Block(stats: List[Tree], expr: Tree)
       extends TermTree with BlockApi
  object Block extends BlockExtractor

  case class CaseDef(pat: Tree, guard: Tree, body: Tree)
       extends Tree with CaseDefApi
  object CaseDef extends CaseDefExtractor

  case class Alternative(trees: List[Tree])
       extends TermTree with AlternativeApi
  object Alternative extends AlternativeExtractor

  case class Star(elem: Tree)
       extends TermTree with StarApi
  object Star extends StarExtractor

  case class Bind(name: Name, body: Tree)
       extends DefTree with BindApi
  object Bind extends BindExtractor

  case class UnApply(fun: Tree, args: List[Tree])
       extends TermTree with UnApplyApi
  object UnApply extends UnApplyExtractor
>>>>>>> b2bf66a4

  /** An array of expressions. This AST node needs to be translated in backend.
   *  It is used to pass arguments to vararg arguments.
   *  Introduced by compiler phase uncurry.
   *
   *  This AST node does not have direct correspondence to Scala code,
   *  and is used to pass arguments to vararg arguments. For instance:
   *
   *    printf("%s%d", foo, 42)
   *
   *  Is translated to after compiler phase uncurry to:
   *
   *    Apply(
   *      Ident("printf"),
   *      Literal("%s%d"),
   *      ArrayValue(<Any>, List(Ident("foo"), Literal(42))))
   */
  case class ArrayValue      (elemtpt: Tree, elems: List[Tree]                    ) extends TermTree
  case class Function        (vparams: List[ValDef], body: Tree                   ) extends  SymTree with TermTree with FunctionApi
  case class Assign          ( lhs: Tree,   rhs: Tree                             ) extends TermTree with AssignApi
  case class AssignOrNamedArg( lhs: Tree,   rhs: Tree                             ) extends TermTree with AssignOrNamedArgApi
  case class If              (cond: Tree, thenp: Tree, elsep: Tree                ) extends TermTree with IfApi
  case class Match           (selector: Tree, cases: List[CaseDef]                ) extends TermTree with MatchApi
  case class Return          ( expr: Tree                                         ) extends  SymTree with TermTree with ReturnApi
  case class Try             (block: Tree, catches: List[CaseDef], finalizer: Tree) extends TermTree with TryApi
  case class Throw           ( expr: Tree                                         ) extends TermTree with ThrowApi
  case class New             (             tpt: Tree                              ) extends TermTree with NewApi
  case class Typed           ( expr: Tree, tpt: Tree                              ) extends TermTree with TypedApi

  abstract class GenericApply extends TermTree with GenericApplyApi {
    val fun: Tree
    val args: List[Tree]
  }
  case class TypeApply(fun: Tree, args: List[Tree])       extends GenericApply with TypeApplyApi {
    assert(fun.isTerm, fun)
    override def symbol: Symbol = fun.symbol
    override def symbol_=(sym: Symbol) { fun.symbol = sym }
  }
  case class     Apply(fun: Tree, args: List[Tree])       extends GenericApply with ApplyApi {
    override def symbol: Symbol = fun.symbol
    override def symbol_=(sym: Symbol) { fun.symbol = sym }
  }
  case class     ScriptApply(fun: Tree, args: List[Tree])       extends GenericApply with ScriptApplyApi {
    override def symbol: Symbol = fun.symbol
    override def symbol_=(sym: Symbol) { fun.symbol = sym }
  }

  // TODO remove this class, add a tree attachment to Apply to track whether implicits were involved
  // copying trees will all too easily forget to distinguish subclasses
  class ApplyToImplicitArgs(fun: Tree, args: List[Tree]) extends Apply(fun, args)

  // TODO remove this class, add a tree attachment to Apply to track whether implicits were involved
  // copying trees will all too easily forget to distinguish subclasses
  class ApplyImplicitView(fun: Tree, args: List[Tree]) extends Apply(fun, args)

  // TODO remove this class, add a tree attachment to ScriptApply to track whether implicits were involved
  // copying trees will all too easily forget to distinguish subclasses
  class ScriptApplyToImplicitArgs(fun: Tree, args: List[Tree]) extends ScriptApply(fun, args)

  // TODO remove this class, add a tree attachment to ScriptApply to track whether implicits were involved
  // copying trees will all too easily forget to distinguish subclasses
  class ScriptApplyImplicitView(fun: Tree, args: List[Tree]) extends ScriptApply(fun, args)

  def ApplyConstructor(tpt: Tree, args: List[Tree]) = Apply(Select(New(tpt), nme.CONSTRUCTOR), args)
  def ScriptApplyConstructor(tpt: Tree, args: List[Tree]) = ScriptApply(Select(New(tpt), nme.CONSTRUCTOR), args)

  // Creates a constructor call from the constructor symbol.  This is
  // to avoid winding up with an OverloadedType for the constructor call.
  def NewFromConstructor(constructor: Symbol, args: Tree*) = {
    assert(constructor.isConstructor, constructor)
    val instance = New(TypeTree(constructor.owner.tpe))
    val init     = Select(instance, nme.CONSTRUCTOR) setSymbol constructor

    Apply(init, args.toList)
  }

  case class ApplyDynamic(qual: Tree, args: List[Tree]) extends SymTree with TermTree
  case class Super(qual: Tree, mix: TypeName) extends TermTree with SuperApi {
    override def symbol: Symbol = qual.symbol
    override def symbol_=(sym: Symbol) { qual.symbol = sym }
  }

  case class This(qual: TypeName)        extends SymTree with TermTree with ThisApi
  case class Select(qualifier: Tree, name: Name)       extends RefTree with SelectApi {
    // !!! assert disabled due to test case pos/annotDepMethType.scala triggering it.
    // assert(qualifier.isTerm, qualifier)
  }

  case class Ident(name: Name) extends RefTree with IdentContextApi {
    def qualifier: Tree = EmptyTree
    def isBackquoted = this.hasAttachment[BackquotedIdentifierAttachment.type]
  }
  case class ReferenceToBoxed(ident: Ident) extends TermTree with ReferenceToBoxedApi {
    override def symbol: Symbol = ident.symbol
    override def symbol_=(sym: Symbol) { ident.symbol = sym }
  }

  case class Literal(value: Constant)        extends TermTree with LiteralApi {assert(value ne null)}

//  @deprecated("will be removed and then be re-introduced with changed semantics, use Literal(Constant(x)) instead")
//  def Literal(x: Any) = new Literal(Constant(x))

  case class Annotated         (    annot: Tree,  arg: Tree    ) extends    Tree with AnnotatedApi
  case class  SingletonTypeTree(      ref: Tree                ) extends TypTree with SingletonTypeTreeApi
  case class SelectFromTypeTree(qualifier: Tree, name: TypeName) extends RefTree with TypTree with SelectFromTypeTreeApi {assert(qualifier.isType, qualifier)}
  case class   CompoundTypeTree(  templ: Template              ) extends TypTree with CompoundTypeTreeApi
  case class    AppliedTypeTree(    tpt: Tree, args: List[Tree]) extends TypTree with AppliedTypeTreeApi {
    assert(tpt.isType, tpt)
    override def symbol: Symbol = tpt.symbol
    override def symbol_=(sym: Symbol) { tpt.symbol = sym }
  }
  case class      TypeBoundsTree( lo: Tree, hi: Tree                ) extends TypTree with TypeBoundsTreeApi
  case class ExistentialTypeTree(tpt: Tree, whereClauses: List[Tree]) extends TypTree with ExistentialTypeTreeApi
  
  object PackageDef          extends          PackageDefExtractor
  object ClassDef            extends            ClassDefExtractor
  object ModuleDef           extends           ModuleDefExtractor
  object ValDef              extends              ValDefExtractor
  object DefDef              extends              DefDefExtractor
  object TypeDef             extends             TypeDefExtractor
  object LabelDef            extends            LabelDefExtractor
  object ImportSelector      extends      ImportSelectorExtractor {val wild = ImportSelector(nme.WILDCARD, -1, null, -1); val wildList = List(wild)}
  object Import              extends              ImportExtractor
  object Template            extends            TemplateExtractor
  object Block               extends               BlockExtractor
  object CaseDef             extends             CaseDefExtractor
  object Alternative         extends         AlternativeExtractor
  object Star                extends                StarExtractor
  object Bind                extends                BindExtractor
  object UnApply             extends             UnApplyExtractor
  object Function            extends            FunctionExtractor
  object Assign              extends              AssignExtractor
  object AssignOrNamedArg    extends    AssignOrNamedArgExtractor
  object If                  extends                  IfExtractor
  object Match               extends               MatchExtractor
  object Return              extends              ReturnExtractor
  object Try                 extends                 TryExtractor
  object Throw               extends               ThrowExtractor
  object New                 extends                 NewExtractor
  object Typed               extends               TypedExtractor
  object TypeApply           extends           TypeApplyExtractor
  object Apply               extends               ApplyExtractor
  object ScriptApply         extends         ScriptApplyExtractor
  object Super               extends               SuperExtractor
  object This                extends                ThisExtractor
  object Select              extends              SelectExtractor
  object Ident               extends               IdentExtractor
  object ReferenceToBoxed    extends    ReferenceToBoxedExtractor
  object Literal             extends             LiteralExtractor
  object Annotated           extends           AnnotatedExtractor
  object   SingletonTypeTree extends   SingletonTypeTreeExtractor
  object  SelectFromTypeTree extends  SelectFromTypeTreeExtractor
  object    CompoundTypeTree extends    CompoundTypeTreeExtractor
  object     AppliedTypeTree extends     AppliedTypeTreeExtractor
  object      TypeBoundsTree extends      TypeBoundsTreeExtractor
  object ExistentialTypeTree extends ExistentialTypeTreeExtractor

  case class TypeTree() extends TypTree with TypeTreeContextApi {
    private var orig: Tree = null
    /** Was this type tree originally empty? That is, does it now contain
      * an inferred type that must be forgotten in `resetAttrs` to
      * enable retyping.
      */
    private[scala] var wasEmpty: Boolean = false

    override def symbol  = typeTreeSymbol(this) // if (tpe == null) null else tpe.typeSymbol
    override def isEmpty = (tpe eq null) || tpe == NoType

    def original: Tree = orig
    def setOriginal(tree: Tree): this.type = {
      def followOriginal(t: Tree): Tree = t match {
        case tt: TypeTree => followOriginal(tt.original)
        case t => t
      }
<<<<<<< HEAD
      orig = followOriginal(tree); setPos(tree.pos);
=======

      orig = followOriginal(tree); setPos(tree.pos)
>>>>>>> b2bf66a4
      this
    }

    override def defineType(tp: Type): this.type = {
      wasEmpty = isEmpty
      setType(tp)
    }

    override private[scala] def copyAttrs(tree: Tree) = {
      super.copyAttrs(tree)
      tree match {
        case other: TypeTree =>
          // SI-6648 Critical for correct operation of `resetAttrs`.
          wasEmpty = other.wasEmpty
          if (other.orig != null)
            orig = other.orig.duplicate
        case _ =>
      }
      this
    }
  }
  object TypeTree extends TypeTreeExtractor

  def TypeTree(tp: Type): TypeTree = TypeTree() setType tp
  private def TypeTreeMemberType(sym: Symbol): TypeTree = {
    // Needed for pos/t4970*.scala. See SI-7853
    val resType = (if (sym.isLocal) sym.tpe else (sym.owner.thisType memberType sym)).finalResultType
    atPos(sym.pos.focus)(TypeTree(resType))
  }

  def TypeBoundsTree(bounds: TypeBounds): TypeBoundsTree = TypeBoundsTree(TypeTree(bounds.lo), TypeTree(bounds.hi))
  def TypeBoundsTree(sym: Symbol): TypeBoundsTree        = atPos(sym.pos)(TypeBoundsTree(sym.info.bounds))

  override type TreeCopier <: InternalTreeCopierOps
  abstract class InternalTreeCopierOps extends TreeCopierOps {
    def ApplyDynamic(tree: Tree, qual: Tree, args: List[Tree]): ApplyDynamic
    def ArrayValue(tree: Tree, elemtpt: Tree, trees: List[Tree]): ArrayValue
  }

  class StrictTreeCopier extends InternalTreeCopierOps {
    def         ClassDef(tree: Tree, mods: Modifiers, name: Name, tparams: List[TypeDef], 
                                                                                     impl: Template) = new   ClassDef      (mods, name.toTypeName, tparams, impl              ).copyAttrs(tree)
    def       PackageDef(tree: Tree,                   pid: RefTree, stats: List[Tree]             ) = new PackageDef      (pid, stats                                        ).copyAttrs(tree)
    def        ModuleDef(tree: Tree, mods: Modifiers, name: Name, impl: Template                   ) = new  ModuleDef      (mods, name.toTermName, impl                       ).copyAttrs(tree)
    def           ValDef(tree: Tree, mods: Modifiers, name: Name,  tpt: Tree, rhs: Tree            ) = new     ValDef      (mods, name.toTermName, tpt,                    rhs).copyAttrs(tree)
    def           DefDef(tree: Tree, mods: Modifiers, name: Name, tparams: List[TypeDef],                                  
                                                 vparamss: List[List[ValDef]], tpt: Tree, rhs: Tree) = new     DefDef      (mods, name.toTermName, tparams, vparamss, tpt, rhs).copyAttrs(tree)
    def          TypeDef(tree: Tree, mods: Modifiers, name: Name, tparams: List[TypeDef], rhs: Tree) = new    TypeDef      (mods, name.toTypeName, tparams,                rhs).copyAttrs(tree)
    def         LabelDef(tree: Tree, name: Name,                   params: List[Ident  ], rhs: Tree) = new   LabelDef      (      name.toTermName,  params,                rhs).copyAttrs(tree)
    def Import          (tree: Tree, expr: Tree, selectors: List[ImportSelector]                   ) = new Import          (expr, selectors                                   ).copyAttrs(tree)
    def Template        (tree: Tree, parents: List[Tree], self: ValDef, body: List[Tree]           ) = new Template        (parents, self, body                               ).copyAttrs(tree)
    def Block           (tree: Tree, stats  : List[Tree], expr: Tree                               ) = new Block           (stats, expr                                       ).copyAttrs(tree)
    def CaseDef         (tree: Tree, pat: Tree, guard: Tree, body: Tree                            ) = new CaseDef         (pat, guard, body                                  ).copyAttrs(tree)
    def Alternative     (tree: Tree, trees: List[Tree]                                             ) = new Alternative     (trees                                             ).copyAttrs(tree)
    def Star            (tree: Tree,     elem: Tree                                                ) = new Star            (elem                                              ).copyAttrs(tree)
    def Bind            (tree: Tree,     name: Name,         body: Tree                            ) = new Bind            (name, body                                        ).copyAttrs(tree)
    def UnApply         (tree: Tree,      fun: Tree,    args: List[Tree]                           ) = new UnApply         (fun , args                                        ).copyAttrs(tree)
    def ArrayValue      (tree: Tree,  elemtpt: Tree,   trees: List[Tree]                           ) = new ArrayValue      (elemtpt, trees                                    ).copyAttrs(tree)
    def Function        (tree: Tree,  vparams: List[ValDef], body: Tree                            ) = new Function        (vparams, body                                     ).copyAttrs(tree)
    def Assign          (tree: Tree,      lhs: Tree, rhs: Tree                                     ) = new Assign          (lhs, rhs                                          ).copyAttrs(tree)
    def AssignOrNamedArg(tree: Tree,      lhs: Tree, rhs: Tree                                     ) = new AssignOrNamedArg(lhs, rhs                                          ).copyAttrs(tree)
    def If              (tree: Tree,     cond: Tree, thenp: Tree, elsep: Tree                      ) = new If              (cond    , thenp, elsep                            ).copyAttrs(tree)
    def Match           (tree: Tree, selector: Tree, cases: List[CaseDef]                          ) = new Match           (selector, cases                                   ).copyAttrs(tree)
    def Return          (tree: Tree,    expr : Tree                                                ) = new Return          (expr                                              ).copyAttrs(tree)
    def Try             (tree: Tree,    block: Tree, catches: List[CaseDef], finalizer: Tree       ) = new Try             (block, catches, finalizer                         ).copyAttrs(tree)
    def Throw           (tree: Tree,    expr : Tree                                                ) = new Throw           (expr                                              ).copyAttrs(tree)
    def New             (tree: Tree,    tpt  : Tree                                                ) = new New             (tpt                                               ).copyAttrs(tree)
    def Typed           (tree: Tree,    expr : Tree,  tpt:      Tree                               ) = new Typed           (expr, tpt                                         ).copyAttrs(tree)
    def TypeApply       (tree: Tree,    fun  : Tree, args: List[Tree]                              ) = new TypeApply       (fun , args                                        ).copyAttrs(tree)
    def Apply           (tree: Tree,    fun  : Tree, args: List[Tree]                              ) =
      (tree match { // TODO: use a tree attachment to track whether this is an apply to implicit args or a view
        case _: ApplyToImplicitArgs => new ApplyToImplicitArgs(fun, args)
        case _: ApplyImplicitView   => new ApplyImplicitView  (fun, args)
        //TODO: ApplyConstructor ???
        case self.pendingSuperCall  => self.pendingSuperCall
        case _                      => new Apply(fun, args)
      }).copyAttrs(tree)
    def ScriptApply    (tree: Tree,    fun  : Tree, args: List[Tree]                              ) =
      (tree match { // TODO: the same as for Apply
        case _: ScriptApplyToImplicitArgs => new ScriptApplyToImplicitArgs(fun, args)
        case _: ScriptApplyImplicitView   => new ScriptApplyImplicitView  (fun, args)
      //case self.pendingSuperCall  => self.pendingSuperCall
        case _                      => new ScriptApply(fun, args)
      }).copyAttrs(tree)
    def ApplyDynamic       (tree: Tree, qual     : Tree, args: List[Tree]                          ) = new ApplyDynamic       (qual, args                                     ).copyAttrs(tree)
    def Super              (tree: Tree, qual     : Tree, mix: TypeName                             ) = new Super              (qual, mix                                      ).copyAttrs(tree)
    def This               (tree: Tree, qual     : Name                                            ) = new This               (qual.toTypeName                                ).copyAttrs(tree)
    def Select             (tree: Tree, qualifier: Tree, selector: Name                            ) = new Select             (qualifier, selector                            ).copyAttrs(tree)
    def Ident              (tree: Tree,      name: Name                                            ) = new Ident              (name                                           ) copyAttrs tree
    def ReferenceToBoxed   (tree: Tree,       idt: Ident                                           ) = new ReferenceToBoxed   (idt                                            ).copyAttrs(tree)
    def Literal            (tree: Tree,     value: Constant                                        ) = new Literal            (value                                          ).copyAttrs(tree)
    def Annotated          (tree: Tree,     annot: Tree, arg: Tree                                 ) = new Annotated          (annot, arg                                     ).copyAttrs(tree)
    def            TypeTree(tree: Tree                                                             ) = new            TypeTree(                                               ).copyAttrs(tree)
    def   SingletonTypeTree(tree: Tree,       ref: Tree                                            ) = new   SingletonTypeTree(ref                                            ).copyAttrs(tree)
    def  SelectFromTypeTree(tree: Tree, qualifier: Tree, selector: Name                            ) = new  SelectFromTypeTree(qualifier, selector.toTypeName                 ).copyAttrs(tree)
    def    CompoundTypeTree(tree: Tree,     templ: Template                                        ) = new    CompoundTypeTree(templ                                          ).copyAttrs(tree)
    def     AppliedTypeTree(tree: Tree,       tpt: Tree,         args: List[Tree]                  ) = new     AppliedTypeTree(tpt      , args                                ).copyAttrs(tree)
    def      TypeBoundsTree(tree: Tree,        lo: Tree,           hi:      Tree                   ) = new      TypeBoundsTree(lo       , hi                                  ).copyAttrs(tree)
    def ExistentialTypeTree(tree: Tree,       tpt: Tree, whereClauses: List[Tree]                  ) = new ExistentialTypeTree(tpt      , whereClauses                        ).copyAttrs(tree)
  }

  class LazyTreeCopier extends InternalTreeCopierOps {
    val treeCopy: TreeCopier = newStrictTreeCopier
    def ClassDef(tree: Tree, mods: Modifiers, name: Name, tparams: List[TypeDef], impl: Template) = tree match {
      case t @ ClassDef(mods0, name0, tparams0, impl0)
      if (mods0 == mods) && (name0 == name) && (tparams0 == tparams) && (impl0 == impl) => t
      case _ => treeCopy.ClassDef(tree, mods, name, tparams, impl)
    }
    def PackageDef(tree: Tree, pid: RefTree, stats: List[Tree]) = tree match {
      case t @ PackageDef(pid0, stats0)      if (pid0 == pid) && (stats0 == stats) => t
      case _ => treeCopy.PackageDef(tree, pid, stats)
    }
    def ModuleDef(tree: Tree, mods: Modifiers, name: Name, impl: Template) = tree match {
      case t @ ModuleDef(mods0, name0, impl0)
      if (mods0 == mods) && (name0 == name) && (impl0 == impl) => t
      case _ => treeCopy.ModuleDef(tree, mods, name, impl)
    }
    def ValDef(tree: Tree, mods: Modifiers, name: Name, tpt: Tree, rhs: Tree) = tree match {
      case t @ ValDef(mods0, name0, tpt0, rhs0)
      if (mods0 == mods) && (name0 == name) && (tpt0 == tpt) && (rhs0 == rhs) => t
      case _ => treeCopy.ValDef(tree, mods, name, tpt, rhs)
    }
    def DefDef(tree: Tree, mods: Modifiers, name: Name, tparams: List[TypeDef], vparamss: List[List[ValDef]], tpt: Tree, rhs: Tree) = tree match {
      case t @ DefDef(mods0, name0, tparams0, vparamss0, tpt0, rhs0)
      if (mods0 == mods) && (name0 == name) && (tparams0 == tparams) &&
         (vparamss0 == vparamss) && (tpt0 == tpt) && (rhs == rhs0) => t
      case _ => treeCopy.DefDef(tree, mods, name, tparams, vparamss, tpt, rhs)
    }
    def TypeDef(tree: Tree, mods: Modifiers, name: Name, tparams: List[TypeDef], rhs: Tree) = tree match {
      case t @ TypeDef(mods0, name0, tparams0, rhs0)
      if (mods0 == mods) && (name0 == name) && (tparams0 == tparams) && (rhs0 == rhs) => t
      case _ => treeCopy.TypeDef(tree, mods, name, tparams, rhs)
    }
    def LabelDef(tree: Tree, name: Name, params: List[Ident], rhs: Tree) = tree match {
      case t @ LabelDef(name0, params0, rhs0)
      if (name0 == name) && (params0 == params) && (rhs0 == rhs) => t
      case _ => treeCopy.LabelDef(tree, name, params, rhs)
    }
    def Import(tree: Tree, expr: Tree, selectors: List[ImportSelector]) = tree match {
      case t @ Import(expr0, selectors0)
      if (expr0 == expr) && (selectors0 == selectors) => t
      case _ => treeCopy.Import(tree, expr, selectors)
    }
    def Template(tree: Tree, parents: List[Tree], self: ValDef, body: List[Tree]) = tree match {
      case t @ Template(parents0, self0, body0)
      if (parents0 == parents) && (self0 == self) && (body0 == body) => t
      case _ => treeCopy.Template(tree, parents, self, body)
    }
    def Block(tree: Tree, stats: List[Tree], expr: Tree) = tree match {
      case t @ Block(stats0, expr0)
      if ((stats0 == stats) && (expr0 == expr)) => t
      case _ => treeCopy.Block(tree, stats, expr)
    }
    def CaseDef(tree: Tree, pat: Tree, guard: Tree, body: Tree) = tree match {
      case t @ CaseDef(pat0, guard0, body0)
      if (pat0 == pat) && (guard0 == guard) && (body0 == body) => t
      case _ => treeCopy.CaseDef(tree, pat, guard, body)
    }
    def Alternative(tree: Tree, trees: List[Tree]) = tree match {
      case t @ Alternative(trees0)
      if trees0 == trees => t
      case _ => treeCopy.Alternative(tree, trees)
    }
    def Star(tree: Tree, elem: Tree) = tree match {
      case t @ Star(elem0)
      if elem0 == elem => t
      case _ => treeCopy.Star(tree, elem)
    }
    def Bind(tree: Tree, name: Name, body: Tree) = tree match {
      case t @ Bind(name0, body0)
      if (name0 == name) && (body0 == body) => t
      case _ => treeCopy.Bind(tree, name, body)
    }
    def UnApply(tree: Tree, fun: Tree, args: List[Tree]) = tree match {
      case t @ UnApply(fun0, args0)
      if (fun0 == fun) && (args0 == args) => t
      case _ => treeCopy.UnApply(tree, fun, args)
    }
    def ArrayValue(tree: Tree, elemtpt: Tree, trees: List[Tree]) = tree match {
      case t @ ArrayValue(elemtpt0, trees0)
      if (elemtpt0 == elemtpt) && (trees0 == trees) => t
      case _ => treeCopy.ArrayValue(tree, elemtpt, trees)
    }
    def Function(tree: Tree, vparams: List[ValDef], body: Tree) = tree match {
      case t @ Function(vparams0, body0)
      if (vparams0 == vparams) && (body0 == body) => t
      case _ => treeCopy.Function(tree, vparams, body)
    }
    def Assign(tree: Tree, lhs: Tree, rhs: Tree) = tree match {
      case t @ Assign(lhs0, rhs0)
      if (lhs0 == lhs) && (rhs0 == rhs) => t
      case _ => treeCopy.Assign(tree, lhs, rhs)
    }
    def AssignOrNamedArg(tree: Tree, lhs: Tree, rhs: Tree) = tree match {
      case t @ AssignOrNamedArg(lhs0, rhs0)
      if (lhs0 == lhs) && (rhs0 == rhs) => t
      case _ => treeCopy.AssignOrNamedArg(tree, lhs, rhs)
    }
    def If(tree: Tree, cond: Tree, thenp: Tree, elsep: Tree) = tree match {
      case t @ If(cond0, thenp0, elsep0)
      if (cond0 == cond) && (thenp0 == thenp) && (elsep0 == elsep) => t
      case _ => treeCopy.If(tree, cond, thenp, elsep)
    }
    def Match(tree: Tree, selector: Tree, cases: List[CaseDef]) =  tree match {
      case t @ Match(selector0, cases0)
      if (selector0 == selector) && (cases0 == cases) => t
      case _ => treeCopy.Match(tree, selector, cases)
    }
    def Return(tree: Tree, expr: Tree) = tree match {
      case t @ Return(expr0)
      if expr0 == expr => t
      case _ => treeCopy.Return(tree, expr)
    }
    def Try(tree: Tree, block: Tree, catches: List[CaseDef], finalizer: Tree) = tree match {
      case t @ Try(block0, catches0, finalizer0)
      if (block0 == block) && (catches0 == catches) && (finalizer0 == finalizer) => t
      case _ => treeCopy.Try(tree, block, catches, finalizer)
    }
    def Throw(tree: Tree, expr: Tree) = tree match {
      case t @ Throw(expr0)
      if expr0 == expr => t
      case _ => treeCopy.Throw(tree, expr)
    }
    def New(tree: Tree, tpt: Tree) = tree match {
      case t @ New(tpt0)
      if tpt0 == tpt => t
      case _ => treeCopy.New(tree, tpt)
    }
    def Typed(tree: Tree, expr: Tree, tpt: Tree) = tree match {
      case t @ Typed(expr0, tpt0)
      if (expr0 == expr) && (tpt0 == tpt) => t
      case _ => treeCopy.Typed(tree, expr, tpt)
    }
    def TypeApply(tree: Tree, fun: Tree, args: List[Tree]) = tree match {
      case t @ TypeApply(fun0, args0)
      if (fun0 == fun) && (args0 == args) => t
      case _ => treeCopy.TypeApply(tree, fun, args)
    }
    def Apply(tree: Tree, fun: Tree, args: List[Tree]) = tree match {
      case t @ Apply(fun0, args0)
      if (fun0 == fun) && (args0 == args) => t
      case _ => treeCopy.Apply(tree, fun, args)
    }
    def ScriptApply(tree: Tree, fun: Tree, args: List[Tree]) = tree match {
      case t @ ScriptApply(fun0, args0)
      if (fun0 == fun) && (args0 == args) => t
      case _ => treeCopy.ScriptApply(tree, fun, args)
    }
    def ApplyDynamic(tree: Tree, qual: Tree, args: List[Tree]) = tree match {
      case t @ ApplyDynamic(qual0, args0)
      if (qual0 == qual) && (args0 == args) => t
      case _ => treeCopy.ApplyDynamic(tree, qual, args)
    }
    def Super(tree: Tree, qual: Tree, mix: TypeName) = tree match {
      case t @ Super(qual0, mix0)
      if (qual0 == qual) && (mix0 == mix) => t
      case _ => treeCopy.Super(tree, qual, mix)
    }
    def This(tree: Tree, qual: Name) = tree match {
      case t @ This(qual0)
      if qual0 == qual => t
      case _ => treeCopy.This(tree, qual)
    }
    def Select(tree: Tree, qualifier: Tree, selector: Name) = tree match {
      case t @ Select(qualifier0, selector0)
      if (qualifier0 == qualifier) && (selector0 == selector) => t
      case _ => treeCopy.Select(tree, qualifier, selector)
    }
    def Ident(tree: Tree, name: Name) = tree match {
      case t @ Ident(name0)
      if name0 == name => t
      case _ => treeCopy.Ident(tree, name)
    }
    def ReferenceToBoxed(tree: Tree, idt: Ident) = tree match {
      case t @ ReferenceToBoxed(idt0)
      if (idt0 == idt) => t
      case _ => this.treeCopy.ReferenceToBoxed(tree, idt)
    }
    def Literal(tree: Tree, value: Constant) = tree match {
      case t @ Literal(value0)
      if value0 == value => t
      case _ => treeCopy.Literal(tree, value)
    }
    def TypeTree(tree: Tree) = tree match {
      case t @ TypeTree() => t
      case _ => treeCopy.TypeTree(tree)
    }
    def Annotated(tree: Tree, annot: Tree, arg: Tree) = tree match {
      case t @ Annotated(annot0, arg0)
      if (annot0==annot && arg0==arg) => t
      case _ => treeCopy.Annotated(tree, annot, arg)
    }
    def SingletonTypeTree(tree: Tree, ref: Tree) = tree match {
      case t @ SingletonTypeTree(ref0)
      if ref0 == ref => t
      case _ => treeCopy.SingletonTypeTree(tree, ref)
    }
    def SelectFromTypeTree(tree: Tree, qualifier: Tree, selector: Name) = tree match {
      case t @ SelectFromTypeTree(qualifier0, selector0)
      if (qualifier0 == qualifier) && (selector0 == selector) => t
      case _ => treeCopy.SelectFromTypeTree(tree, qualifier, selector)
    }
    def CompoundTypeTree(tree: Tree, templ: Template) = tree match {
      case t @ CompoundTypeTree(templ0)
      if templ0 == templ => t
      case _ => treeCopy.CompoundTypeTree(tree, templ)
    }
    def AppliedTypeTree(tree: Tree, tpt: Tree, args: List[Tree]) = tree match {
      case t @ AppliedTypeTree(tpt0, args0)
      if (tpt0 == tpt) && (args0 == args) => t
      case _ => treeCopy.AppliedTypeTree(tree, tpt, args)
    }
    def TypeBoundsTree(tree: Tree, lo: Tree, hi: Tree) = tree match {
      case t @ TypeBoundsTree(lo0, hi0)
      if (lo0 == lo) && (hi0 == hi) => t
      case _ => treeCopy.TypeBoundsTree(tree, lo, hi)
    }
    def ExistentialTypeTree(tree: Tree, tpt: Tree, whereClauses: List[Tree]) = tree match {
      case t @ ExistentialTypeTree(tpt0, whereClauses0)
      if (tpt0 == tpt) && (whereClauses0 == whereClauses) => t
      case _ => treeCopy.ExistentialTypeTree(tree, tpt, whereClauses)
    }
  }

  // Belongs in TreeInfo but then I can't reach it from Printers.
  def isReferenceToScalaMember(t: Tree, Id: Name) = t match {
    case Ident(Id)                                          => true
    case Select(Ident(nme.scala_), Id)                      => true
    case Select(Select(Ident(nme.ROOTPKG), nme.scala_), Id) => true
    case _                                                  => false
  }
  /** Is the tree Predef, scala.Predef, or _root_.scala.Predef?
   */
  def isReferenceToPredef(t: Tree) = isReferenceToScalaMember(t, nme.Predef)

  // --- modifiers implementation ---------------------------------------

  /** @param privateWithin the qualifier for a private (a type name)
   *    or tpnme.EMPTY, if none is given.
   *  @param annotations the annotations for the definition.
   *    '''Note:''' the typechecker drops these annotations,
   *    use the AnnotationInfo's (Symbol.annotations) in later phases.
   */
  case class Modifiers(flags: Long,
                       privateWithin: Name,
                       annotations: List[Tree]) extends ModifiersApi with HasFlags {

    var positions: Map[Long, Position] = Map()

    def setPositions(poss: Map[Long, Position]): this.type = {positions = poss; this}

    /* Abstract types from HasFlags. */
    type AccessBoundaryType = Name
    type AnnotationType     = Tree

    def hasAnnotationNamed(name: TypeName) = {
      annotations exists {
        case Apply(Select(New(Ident(`name`)), _), _)     => true
        case Apply(Select(New(Select(_, `name`)), _), _) => true
        case _                                           => false
      }
    }

    def hasAccessBoundary = privateWithin != tpnme.EMPTY
    def hasAllFlags(mask: Long): Boolean = (flags & mask) == mask
    def hasFlag(flag: Long) = (flag & flags) != 0L

<<<<<<< HEAD
    def & (flag: Long): Modifiers = {val flags1 = flags &   flag ; if (flags1 == flags) this else Modifiers(flags1, privateWithin, annotations) setPositions positions}
    def &~(flag: Long): Modifiers = {val flags1 = flags & (~flag); if (flags1 == flags) this else Modifiers(flags1, privateWithin, annotations) setPositions positions}
    def | (flag: Long): Modifiers = {val flags1 = flags |   flag ; if (flags1 == flags) this else Modifiers(flags1, privateWithin, annotations) setPositions positions}
    
    def withAnnotations(annots: List[Tree])     = if (annots.isEmpty) this
                                                  else copy(annotations = annotations ::: annots) setPositions positions
    def withPosition(flag: Long, position: Position) = copy() setPositions positions + (flag -> position)
=======
    def & (flag: Long): Modifiers = {
      val flags1 = flags & flag
      if (flags1 == flags) this
      else Modifiers(flags1, privateWithin, annotations) setPositions positions
    }
    def &~ (flag: Long): Modifiers = {
      val flags1 = flags & (~flag)
      if (flags1 == flags) this
      else Modifiers(flags1, privateWithin, annotations) setPositions positions
    }
    def | (flag: Int): Modifiers = this | flag.toLong
    def | (flag: Long): Modifiers = {
      val flags1 = flags | flag
      if (flags1 == flags) this
      else Modifiers(flags1, privateWithin, annotations) setPositions positions
    }
    def withAnnotations(annots: List[Tree]) =
      if (annots.isEmpty) this
      else copy(annotations = annotations ::: annots) setPositions positions

    def withPosition(flag: Long, position: Position) =
      copy() setPositions positions + (flag -> position)
>>>>>>> b2bf66a4

    override def mapAnnotations(f: List[Tree] => List[Tree]): Modifiers = {
      val newAnns = f(annotations)
      if (annotations == newAnns) this
      else Modifiers(flags, privateWithin, newAnns) setPositions positions
    }

    override def toString = "Modifiers(%s, %s, %s)".format(flagString, annotations mkString ", ", positions)
  }

  object Modifiers extends ModifiersExtractor

  implicit val ModifiersTag = ClassTag[Modifiers](classOf[Modifiers])

  // ---- values and creators ---------------------------------------

  /** @param sym       the class symbol
   *  @param impl      the implementation template
   *  @return          the class definition
   */
  def ClassDef(sym: Symbol, impl: Template): ClassDef =
    atPos(sym.pos) {
      ClassDef(Modifiers(sym.flags),
               sym.name.toTypeName,
               sym.typeParams map TypeDef,
               impl) setSymbol sym
    }

  /** @param sym       the class symbol
   *  @param body      trees that constitute the body of the class
   *  @return          the class definition
   */
  def ClassDef(sym: Symbol, body: List[Tree]): ClassDef =
    ClassDef(sym, Template(sym, body))

  /** @param sym       the template's symbol
   *  @param body      trees that constitute the body of the template
   *  @return          the template
   */
  def Template(sym: Symbol, body: List[Tree]): Template = {
    atPos(sym.pos) {
      Template(sym.info.parents map TypeTree,
               if (sym.thisSym == sym) noSelfType else ValDef(sym),
               body)
    }
  }

  /**
   *  @param sym       the class symbol
   *  @param impl      the implementation template
   */
  def ModuleDef(sym: Symbol, impl: Template): ModuleDef =
    atPos(sym.pos) {
      ModuleDef(Modifiers(sym.flags), sym.name.toTermName, impl) setSymbol sym
    }

  trait CannotHaveAttrs extends Tree {
    super.setPos(NoPosition)
    super.setType(NoType)

    override def canHaveAttrs = false
    override def setPos(pos: Position) = { requireLegal(pos, NoPosition, "pos"); this }
    override def pos_=(pos: Position) = setPos(pos)
    override def setType(t: Type) = { requireLegal(t, NoType, "tpe"); this }
    override def tpe_=(t: Type) = setType(t)

    private def requireLegal(value: Any, allowed: Any, what: String) = (
      if (value != allowed) {
        log(s"can't set $what for $self to value other than $allowed")
        if (settings.debug && settings.developer)
          (new Throwable).printStackTrace
      }
    )
  }

  case object EmptyTree extends TermTree with CannotHaveAttrs { override def isEmpty = true; val asList = List(this) }
  object noSelfType extends ValDef(Modifiers(PRIVATE), nme.WILDCARD, TypeTree(NoType), EmptyTree) with CannotHaveAttrs
  object pendingSuperCall extends Apply(Select(Super(This(tpnme.EMPTY), tpnme.EMPTY), nme.CONSTRUCTOR), List()) with CannotHaveAttrs

<<<<<<< HEAD
  def DefDef(sym: Symbol, mods: Modifiers, vparamss: List[List[ValDef]], rhs: Tree): DefDef =
    atPos(sym.pos) {
      assert(sym != NoSymbol)
      DefDef(mods,
             sym.name.toTermName,
             sym.typeParams map TypeDef,
             vparamss,
             TypeTree(sym.tpe.finalResultType) setPos sym.pos.focus,
             rhs) setSymbol sym
    }

  def DefDef(sym: Symbol, vparamss: List[List[ValDef]], rhs: Tree): DefDef = DefDef(sym, Modifiers(sym.flags), vparamss, rhs)
  def DefDef(sym: Symbol,     mods: Modifiers,          rhs: Tree): DefDef = DefDef(sym, mods, mapParamss(sym)(ValDef), rhs)
  def DefDef(sym: Symbol,                               rhs: Tree): DefDef = DefDef(sym, Modifiers(sym.flags), rhs)
  def DefDef(sym: Symbol,      rhs: List[List[Symbol]] =>    Tree): DefDef = DefDef(sym, rhs(sym.info.paramss))

  /** A TypeDef node which defines given `sym` with given tight hand side `rhs`. */
  def TypeDef(sym: Symbol, rhs: Tree): TypeDef =
    atPos(sym.pos) {
      TypeDef(Modifiers(sym.flags), sym.name.toTypeName, sym.typeParams map TypeDef, rhs) setSymbol sym
    }
=======
  @deprecated("Use `noSelfType` instead", "2.11.0") lazy val emptyValDef = noSelfType

  def newValDef(sym: Symbol, rhs: Tree)(
    mods: Modifiers = Modifiers(sym.flags),
    name: TermName  = sym.name.toTermName,
    tpt: Tree       = TypeTreeMemberType(sym)
  ): ValDef = (
    atPos(sym.pos)(ValDef(mods, name, tpt, rhs)) setSymbol sym
  )

  def newDefDef(sym: Symbol, rhs: Tree)(
    mods: Modifiers              = Modifiers(sym.flags),
    name: TermName               = sym.name.toTermName,
    tparams: List[TypeDef]       = sym.typeParams map TypeDef,
    vparamss: List[List[ValDef]] = mapParamss(sym)(ValDef),
    tpt: Tree                    = TypeTreeMemberType(sym)
  ): DefDef = (
    atPos(sym.pos)(DefDef(mods, name, tparams, vparamss, tpt, rhs)) setSymbol sym
  )

  def newTypeDef(sym: Symbol, rhs: Tree)(
    mods: Modifiers        = Modifiers(sym.flags),
    name: TypeName         = sym.name.toTypeName,
    tparams: List[TypeDef] = sym.typeParams map TypeDef
  ): TypeDef = (
    atPos(sym.pos)(TypeDef(mods, name, tparams, rhs)) setSymbol sym
  )

  def DefDef(sym: Symbol, rhs: Tree): DefDef                                                = newDefDef(sym, rhs)()
  def DefDef(sym: Symbol, vparamss: List[List[ValDef]], rhs: Tree): DefDef                  = newDefDef(sym, rhs)(vparamss = vparamss)
  def DefDef(sym: Symbol, mods: Modifiers, rhs: Tree): DefDef                               = newDefDef(sym, rhs)(mods = mods)
  def DefDef(sym: Symbol, mods: Modifiers, vparamss: List[List[ValDef]], rhs: Tree): DefDef = newDefDef(sym, rhs)(mods = mods, vparamss = vparamss)
  def DefDef(sym: Symbol, rhs: List[List[Symbol]] => Tree): DefDef                          = newDefDef(sym, rhs(sym.info.paramss))()

  def ValDef(sym: Symbol): ValDef            = newValDef(sym, EmptyTree)()
  def ValDef(sym: Symbol, rhs: Tree): ValDef = newValDef(sym, rhs)()
>>>>>>> b2bf66a4

  /** A TypeDef node which defines abstract type or type parameter for given `sym` */
  def TypeDef(sym: Symbol): TypeDef            = newTypeDef(sym, TypeBoundsTree(sym))()
  def TypeDef(sym: Symbol, rhs: Tree): TypeDef = newTypeDef(sym, rhs)()

  def LabelDef(sym: Symbol, params: List[Symbol], rhs: Tree): LabelDef =
    atPos(sym.pos) {
      LabelDef(sym.name.toTermName, params map Ident, rhs) setSymbol sym
    }

  /** casedef shorthand */
  def CaseDef( pat: Tree  , body:   Tree        ): CaseDef = CaseDef(pat, EmptyTree, body)
  def Bind   ( sym: Symbol, body:   Tree        ): Bind    = Bind   (sym.name, body) setSymbol sym
  def Try    (body: Tree  , cases: (Tree, Tree)*): Try     = Try    (body, cases.toList map { case (pat, rhs) => CaseDef(pat, EmptyTree, rhs) }, EmptyTree)
  def Throw  ( tpe: Type  , args:   Tree*       ): Throw   = Throw  (New(tpe, args: _*))
  def Apply  ( sym: Symbol, args:   Tree*       ): Tree    = Apply  (Ident(sym), args.toList)

  /** Factory method for object creation `new tpt(args_1)...(args_n)`
   *  A `New(t, as)` is expanded to: `(new t).<init>(as)`
   */
  def New(tpt: Tree, argss: List[List[Tree]]): Tree = argss match {
    case Nil        => ApplyConstructor(tpt, Nil)
    case xs :: rest => rest.foldLeft(ApplyConstructor(tpt, xs): Tree)(Apply.apply)
  }

  /** 0-1 argument list new, based on a type.
   */
  def New   (tpe: Type,   args:           Tree* ): Tree   = ApplyConstructor(TypeTree(tpe), args.toList)
  def New   (tpe: Type,  argss: List[List[Tree]]): Tree   = New   (          TypeTree(tpe), argss)
  def New   (sym: Symbol, args:           Tree* ): Tree   = New   (sym.tpe, args: _*)
  def Super (sym: Symbol,  mix: TypeName        ): Tree   = Super (This(sym), mix)
  def This  (sym: Symbol                        ): Tree   = This  (        sym.name.toTypeName) setSymbol sym
  def Select(qualifier: Tree, name: String      ): Select = Select(qualifier, newTermName(name))
  def Select(qualifier: Tree,  sym: Symbol      ): Select = Select(qualifier,         sym.name) setSymbol sym
  def Ident (                 name: String      ): Ident  = Ident (           newTermName(name)  )
  def Ident (                  sym: Symbol      ): Ident  = Ident (                   sym.name) setSymbol sym

  /** Block factory that flattens directly nested blocks.
   */
  def Block(stats: Tree*): Block = {
    if (stats.isEmpty) Block(Nil, Literal(Constant(())))
    else stats match {
      case Seq(b @ Block(_, _)) => b
      case Seq(stat) => Block(stats.toList, Literal(Constant(())))
      case Seq(_, rest @ _*) => Block(stats.init.toList, stats.last)
    }
  }


  /** Delegate for a TypeTree symbol. This operation is unsafe because
   *  it may trigger type checking when forcing the type symbol of the
   *  underlying type.
   */
  protected def typeTreeSymbol(tree: TypeTree): Symbol =
    if (tree.tpe == null) null else tree.tpe.typeSymbol

  // --- generic traversers and transformers

  override protected def itraverse(traverser: Traverser, tree: Tree): Unit = {
    import traverser._
<<<<<<< HEAD
    tree match {
      case EmptyTree => ;
      case PackageDef         (pid , stats              ) =>  traverse(pid); 
                                                              atOwner(mclass(tree.symbol)) {traverseTrees(stats)}
      case ClassDef           (mods, name, tparams, impl) =>  atOwner(       tree.symbol)  {traverseTrees(mods.annotations); traverseTrees(tparams); traverse(impl)}
      case ModuleDef          (mods, name,          impl) =>  atOwner(mclass(tree.symbol)) {traverseTrees(mods.annotations); traverse(impl)}
      case ValDef             (mods, name, tpt    , rhs ) =>  atOwner(       tree.symbol)  {traverseTrees(mods.annotations); traverse(tpt); traverse(rhs)}
      case DefDef             (mods, name, tparams,          
                                     vparamss, tpt, rhs ) =>  atOwner(       tree.symbol) {traverseTrees(mods.annotations); traverseTrees(tparams); traverseTreess(vparamss); traverse(tpt); traverse(rhs)}
      case TypeDef            (mods, name, tparams, rhs ) =>  atOwner(       tree.symbol) {traverseTrees(mods.annotations); traverseTrees(tparams); traverse(rhs)}
      case LabelDef           (name,        params, rhs ) =>  traverseTrees(params); traverse(rhs)
      case Import             (expr,        selectors   ) =>  traverse     (expr)
      case Annotated          (annot, arg               ) =>  traverse     (annot); traverse(arg)
      case Template           (parents, self, body      ) =>  traverseTrees(parents); if (self ne emptyValDef) traverse(self); traverseStats(body, tree.symbol)
      case Block              (stats  , expr            ) =>  traverseTrees(stats); traverse(expr)
      case CaseDef            (pat    , guard, body     ) =>  traverse     (pat); traverse(guard); traverse(body)
      case Alternative        (trees                    ) =>  traverseTrees(trees)
      case Star               (elem                     ) =>  traverse     (elem)
      case Bind               (name   , body            ) =>  traverse     (body)
      case UnApply            (fun    , args            ) =>  traverse     (fun    ); traverseTrees(args)
      case ArrayValue         (elemtpt, trees           ) =>  traverse     (elemtpt); traverseTrees(trees)
      case Function           (vparams, body            ) =>  atOwner(tree.symbol) {traverseTrees(vparams); traverse(body)}
      case Assign             (lhs    , rhs             ) =>  traverse(lhs); traverse(rhs)
      case AssignOrNamedArg   (lhs    , rhs             ) =>  traverse(lhs); traverse(rhs)
      case If                 (cond, thenp, elsep       ) =>  traverse(cond); traverse(thenp); traverse(elsep)
      case Match              (selector, cases          ) =>  traverse(selector); traverseTrees(cases)
      case Return             (expr                     ) =>  traverse(expr)
      case Try                (block, catches, finalizer) =>  traverse(block); traverseTrees(catches); traverse(finalizer)
      case Throw              (expr                     ) =>  traverse(expr)
      case New                (tpt                      ) =>  traverse(tpt)
      case Typed              (expr     , tpt           ) =>  traverse(expr); traverse(tpt)
      case TypeApply          (fun      , args          ) =>  traverse(fun); traverseTrees(args)
      case Apply              (fun      , args          ) =>  traverse(fun); traverseTrees(args)
      case ScriptApply        (fun      , args          ) =>  traverse(fun); traverseTrees(args)
      case ApplyDynamic       (qual     , args          ) =>  traverse(qual); traverseTrees(args)
      case Super              (qual     , _             ) =>  traverse(qual)
      case This               (_                        ) =>  ;
      case Select             (qualifier, selector      ) =>  traverse(qualifier)
      case Ident              (_                        ) =>  ;
      case ReferenceToBoxed   (idt                      ) =>  traverse(idt)
      case Literal            (_                        ) =>  ;
      case            TypeTree(                         ) =>  ;
      case   SingletonTypeTree(ref                      ) =>  traverse(ref)
      case  SelectFromTypeTree(qualifier, selector      ) =>  traverse(qualifier)
      case    CompoundTypeTree(templ                    ) =>  traverse(templ)
      case     AppliedTypeTree(tpt      , args          ) =>  traverse(tpt ); traverseTrees(args)
      case      TypeBoundsTree(lo       ,  hi           ) =>  traverse(lo  ); traverse     (hi)
      case ExistentialTypeTree(tpt      , whereClauses  ) =>  traverse(tpt); traverseTrees(whereClauses)
      case _                                              => xtraverse(traverser, tree)
=======

    def traverseMemberDef(md: MemberDef, owner: Symbol): Unit = atOwner(owner) {
      traverseModifiers(md.mods)
      traverseName(md.name)
      md match {
        case ClassDef(_, _, tparams, impl)             => traverseParams(tparams) ; traverse(impl)
        case ModuleDef(_, _, impl)                     => traverse(impl)
        case ValDef(_, _, tpt, rhs)                    => traverseTypeAscription(tpt) ; traverse(rhs)
        case TypeDef(_, _, tparams, rhs)               => traverseParams(tparams) ; traverse(rhs)
        case DefDef(_, _, tparams, vparamss, tpt, rhs) =>
          traverseParams(tparams)
          traverseParamss(vparamss)
          traverseTypeAscription(tpt)
          traverse(rhs)
      }
    }
    def traverseComponents(): Unit = tree match {
      case LabelDef(name, params, rhs) =>
        traverseName(name)
        traverseParams(params)
        traverse(rhs)
      case Import(expr, selectors) =>
        traverse(expr)
        selectors foreach traverseImportSelector
      case Annotated(annot, arg) =>
        traverse(annot)
        traverse(arg)
      case Template(parents, self, body) =>
        traverseParents(parents)
        traverseSelfType(self)
        traverseStats(body, tree.symbol)
      case Block(stats, expr) =>
        traverseTrees(stats)
        traverse(expr)
      case CaseDef(pat, guard, body) =>
        traversePattern(pat)
        traverseGuard(guard)
        traverse(body)
      case Alternative(trees) =>
        traverseTrees(trees)
      case Star(elem) =>
        traverse(elem)
      case Bind(name, body) =>
        traverseName(name)
        traverse(body)
      case UnApply(fun, args) =>
        traverse(fun)
        traverseTrees(args)
      case ArrayValue(elemtpt, trees) =>
        traverse(elemtpt)
        traverseTrees(trees)
      case Assign(lhs, rhs) =>
        traverse(lhs)
        traverse(rhs)
      case AssignOrNamedArg(lhs, rhs) =>
        traverse(lhs)
        traverse(rhs)
      case If(cond, thenp, elsep) =>
        traverse(cond)
        traverse(thenp)
        traverse(elsep)
      case Match(selector, cases) =>
        traverse(selector)
        traverseCases(cases)
      case Return(expr) =>
        traverse(expr)
      case Try(block, catches, finalizer) =>
        traverse(block)
        traverseCases(catches)
        traverse(finalizer)
      case Throw(expr) =>
        traverse(expr)
      case New(tpt) =>
        traverse(tpt)
      case Typed(expr, tpt) =>
        traverse(expr)
        traverseTypeAscription(tpt)
      case TypeApply(fun, args) =>
        traverse(fun)
        traverseTypeArgs(args)
      case Apply(fun, args) =>
        traverse(fun)
        traverseTrees(args)
      case ApplyDynamic(qual, args) =>
        traverse(qual)
        traverseTrees(args)
      case Super(qual, mix) =>
        traverse(qual)
        traverseName(mix)
      case This(qual) =>
        traverseName(qual)
      case Select(qualifier, selector) =>
        traverse(qualifier)
        traverseName(selector)
      case Ident(name) =>
        traverseName(name)
      case ReferenceToBoxed(idt) =>
        traverse(idt)
      case Literal(const) =>
        traverseConstant(const)
      case TypeTree() =>
        ;
      case SingletonTypeTree(ref) =>
        traverse(ref)
      case SelectFromTypeTree(qualifier, selector) =>
        traverse(qualifier)
        traverseName(selector)
      case CompoundTypeTree(templ) =>
        traverse(templ)
      case AppliedTypeTree(tpt, args) =>
        traverse(tpt)
        traverseTypeArgs(args)
      case TypeBoundsTree(lo, hi) =>
        traverse(lo)
        traverse(hi)
      case ExistentialTypeTree(tpt, whereClauses) =>
        traverse(tpt)
        traverseTrees(whereClauses)
      case _ =>
        xtraverse(traverser, tree)
    }

    if (tree.canHaveAttrs) {
      tree match {
        case PackageDef(pid, stats)  => traverse(pid) ; traverseStats(stats, mclass(tree.symbol))
        case md: ModuleDef           => traverseMemberDef(md, mclass(tree.symbol))
        case md: MemberDef           => traverseMemberDef(md, tree.symbol)
        case Function(vparams, body) => atOwner(tree.symbol) { traverseParams(vparams) ; traverse(body) }
        case _                       => traverseComponents()
      }
>>>>>>> b2bf66a4
    }
  }

  //OPT ordered according to frequency to speed it up.
  override protected def itransform(transformer: Transformer, tree: Tree): Tree = {
    import transformer._
    val treeCopy = transformer.treeCopy

    // begin itransform
    tree match {
<<<<<<< HEAD
      case Ident   (name)                                  =>                       treeCopy.Ident              (tree, name)
      case Select  (qualifier, selector)                   =>                       treeCopy.Select             (tree, transform(qualifier), selector)
      case Apply   (fun, args)                             =>                       treeCopy.Apply              (tree, transform(fun), transformTrees(args))
      case ScriptApply(fun, args)                          =>                       treeCopy.ScriptApply        (tree, transform(fun), transformTrees(args))
      case TypeTree()                                      =>                       treeCopy.TypeTree           (tree)
      case Literal (value)                                 =>                       treeCopy.Literal            (tree, value)
      case This    (qual)                                  =>                       treeCopy.This               (tree, qual)
      case ValDef(mods, name, tpt, rhs)                    => atOwner(tree.symbol) {treeCopy.ValDef             (tree, transformModifiers(mods), name, transform(tpt), transform(rhs))}
      case DefDef(mods, name, tparams, vparamss, tpt, rhs) => atOwner(tree.symbol) {treeCopy.DefDef             (tree, transformModifiers(mods), name, transformTypeDefs(tparams), transformValDefss(vparamss),transform(tpt), transform(rhs))}
      case Block      (stats, expr)                        =>                       treeCopy.Block              (tree, transformStats(stats, currentOwner), transform(expr))
      case If         (cond, thenp, elsep)                 =>                       treeCopy.If                 (tree, transform(cond), transform     (thenp), transform(elsep))
      case CaseDef      (pat, guard, body)                 =>                       treeCopy.CaseDef            (tree, transform(pat ), transform     (guard), transform(body))
      case TypeApply       (fun ,    args)                 =>                       treeCopy.TypeApply          (tree, transform(fun ), transformTrees(args))
      case AppliedTypeTree (tpt ,    args)                 =>                       treeCopy.AppliedTypeTree    (tree, transform(tpt ), transformTrees(args))
      case Bind            (name,    body)                 =>                       treeCopy.Bind               (tree, name, transform(body))
      case Function        (vparams, body)                 => atOwner(tree.symbol) {treeCopy.Function           (tree, transformValDefs(vparams), transform(body))}
      case Match           (selector, cases)               =>                       treeCopy.Match              (tree, transform(selector), transformCaseDefs(cases))
      case New             (tpt)                           =>                       treeCopy.New                (tree, transform(tpt  ))
      case Assign          (lhs, rhs)                      =>                       treeCopy.Assign             (tree, transform(lhs  ), transform(rhs))
      case AssignOrNamedArg(lhs, rhs)                      =>                       treeCopy.AssignOrNamedArg   (tree, transform(lhs  ), transform(rhs))
      case Try   (block, catches, finalizer)               =>                       treeCopy.Try                (tree, transform(block), transformCaseDefs(catches), transform(finalizer))
      case EmptyTree                                       =>                                                    tree
      case Throw       (expr)                              =>                       treeCopy.Throw              (tree, transform(expr))
      case Super       (qual, mix)                         =>                       treeCopy.Super              (tree, transform(qual), mix)
      case TypeBoundsTree(lo, hi)                          =>                       treeCopy.TypeBoundsTree     (tree, transform(lo), transform(hi))
      case Typed       (expr, tpt)                         =>                       treeCopy.Typed              (tree, transform(expr), transform(tpt))
      case Import      (expr, selectors)                   =>                       treeCopy.Import             (tree, transform(expr), selectors)
      case Template    (parents, self, body)               =>                       treeCopy.Template           (tree, transformTrees(parents),        transformValDef  (self   ), transformStats   (body, tree.symbol))
      case ClassDef    (mods, name, tparams, impl)         => atOwner(tree.symbol) {treeCopy.ClassDef           (tree, transformModifiers(mods), name, transformTypeDefs(tparams), transformTemplate(impl))}
      case ModuleDef   (mods, name, impl)                  => atOwner(mclass(tree.symbol)) {treeCopy.ModuleDef  (tree, transformModifiers(mods), name, transformTemplate(impl))}
      case TypeDef     (mods, name, tparams, rhs)          => atOwner(tree.symbol) {treeCopy.TypeDef            (tree, transformModifiers(mods), name, transformTypeDefs(tparams), transform(rhs))}
      case LabelDef          (name,  params, rhs)          =>                       treeCopy.LabelDef           (tree, name, transformIdents(params), transform(rhs)) //bq: Martin, once, atOwner(...) works, also change `LamdaLifter.proxy'
      case PackageDef         (pid, stats)                 =>                       treeCopy.PackageDef         (tree, transform(pid).asInstanceOf[RefTree],atOwner(mclass(tree.symbol)) {transformStats(stats, currentOwner)})
      case Annotated          (annot, arg)                 =>                       treeCopy.Annotated          (tree, transform(annot), transform(arg))
      case SingletonTypeTree  (ref)                        =>                       treeCopy.SingletonTypeTree  (tree, transform(ref))
      case SelectFromTypeTree (qualifier, selector)        =>                       treeCopy.SelectFromTypeTree (tree, transform(qualifier), selector)
      case CompoundTypeTree   (templ)                      =>                       treeCopy.CompoundTypeTree   (tree, transformTemplate(templ))
      case ExistentialTypeTree(tpt, whereClauses)          =>                       treeCopy.ExistentialTypeTree(tree, transform(tpt), transformTrees(whereClauses))
      case Return             (expr)                       =>                       treeCopy.Return             (tree, transform(expr))
      case Alternative        (trees)                      =>                       treeCopy.Alternative        (tree, transformTrees(trees))
      case Star               (elem)                       =>                       treeCopy.Star               (tree, transform(elem))
      case UnApply            (fun, args)                  =>                       treeCopy.UnApply            (tree, fun, transformTrees(args)) // bq: see test/.../unapplyContexts2.scala
      case ArrayValue         (elemtpt, trees)             =>                       treeCopy.ArrayValue         (tree, transform(elemtpt), transformTrees(trees))
      case ApplyDynamic       (qual, args)                 =>                       treeCopy.ApplyDynamic       (tree, transform(qual   ), transformTrees(args ))
      case ReferenceToBoxed   (idt)                        =>                       treeCopy.ReferenceToBoxed   (tree, transform(idt) match { case idt1: Ident => idt1 })
      case _                                               => xtransform(transformer, tree)
=======
      case Ident(name) =>
        treeCopy.Ident(tree, name)
      case Select(qualifier, selector) =>
        treeCopy.Select(tree, transform(qualifier), selector)
      case Apply(fun, args) =>
        treeCopy.Apply(tree, transform(fun), transformTrees(args))
      case TypeTree() =>
        treeCopy.TypeTree(tree)
      case Literal(value) =>
        treeCopy.Literal(tree, value)
      case This(qual) =>
        treeCopy.This(tree, qual)
      case ValDef(mods, name, tpt, rhs) =>
        atOwner(tree.symbol) {
          treeCopy.ValDef(tree, transformModifiers(mods),
                          name, transform(tpt), transform(rhs))
        }
      case DefDef(mods, name, tparams, vparamss, tpt, rhs) =>
        atOwner(tree.symbol) {
          treeCopy.DefDef(tree, transformModifiers(mods), name,
                          transformTypeDefs(tparams), transformValDefss(vparamss),
                          transform(tpt), transform(rhs))
        }
      case Block(stats, expr) =>
        treeCopy.Block(tree, transformStats(stats, currentOwner), transform(expr))
      case If(cond, thenp, elsep) =>
        treeCopy.If(tree, transform(cond), transform(thenp), transform(elsep))
      case CaseDef(pat, guard, body) =>
        treeCopy.CaseDef(tree, transform(pat), transform(guard), transform(body))
      case TypeApply(fun, args) =>
        treeCopy.TypeApply(tree, transform(fun), transformTrees(args))
      case AppliedTypeTree(tpt, args) =>
        treeCopy.AppliedTypeTree(tree, transform(tpt), transformTrees(args))
      case Bind(name, body) =>
        treeCopy.Bind(tree, name, transform(body))
      case Function(vparams, body) =>
        atOwner(tree.symbol) {
          treeCopy.Function(tree, transformValDefs(vparams), transform(body))
        }
      case Match(selector, cases) =>
        treeCopy.Match(tree, transform(selector), transformCaseDefs(cases))
      case New(tpt) =>
        treeCopy.New(tree, transform(tpt))
      case Assign(lhs, rhs) =>
        treeCopy.Assign(tree, transform(lhs), transform(rhs))
      case AssignOrNamedArg(lhs, rhs) =>
        treeCopy.AssignOrNamedArg(tree, transform(lhs), transform(rhs))
      case Try(block, catches, finalizer) =>
        treeCopy.Try(tree, transform(block), transformCaseDefs(catches), transform(finalizer))
      case EmptyTree =>
        tree
      case Throw(expr) =>
        treeCopy.Throw(tree, transform(expr))
      case Super(qual, mix) =>
        treeCopy.Super(tree, transform(qual), mix)
      case TypeBoundsTree(lo, hi) =>
        treeCopy.TypeBoundsTree(tree, transform(lo), transform(hi))
      case Typed(expr, tpt) =>
        treeCopy.Typed(tree, transform(expr), transform(tpt))
      case Import(expr, selectors) =>
        treeCopy.Import(tree, transform(expr), selectors)
      case Template(parents, self, body) =>
        treeCopy.Template(tree, transformTrees(parents), transformValDef(self), transformStats(body, tree.symbol))
      case ClassDef(mods, name, tparams, impl) =>
        atOwner(tree.symbol) {
          treeCopy.ClassDef(tree, transformModifiers(mods), name,
                            transformTypeDefs(tparams), transformTemplate(impl))
        }
      case ModuleDef(mods, name, impl) =>
        atOwner(mclass(tree.symbol)) {
          treeCopy.ModuleDef(tree, transformModifiers(mods),
                             name, transformTemplate(impl))
        }
      case TypeDef(mods, name, tparams, rhs) =>
        atOwner(tree.symbol) {
          treeCopy.TypeDef(tree, transformModifiers(mods), name,
                           transformTypeDefs(tparams), transform(rhs))
        }
      case LabelDef(name, params, rhs) =>
        treeCopy.LabelDef(tree, name, transformIdents(params), transform(rhs)) //bq: Martin, once, atOwner(...) works, also change `LamdaLifter.proxy'
      case PackageDef(pid, stats) =>
        treeCopy.PackageDef(
          tree, transform(pid).asInstanceOf[RefTree],
          atOwner(mclass(tree.symbol)) {
            transformStats(stats, currentOwner)
          }
        )
      case Annotated(annot, arg) =>
        treeCopy.Annotated(tree, transform(annot), transform(arg))
      case SingletonTypeTree(ref) =>
        treeCopy.SingletonTypeTree(tree, transform(ref))
      case SelectFromTypeTree(qualifier, selector) =>
        treeCopy.SelectFromTypeTree(tree, transform(qualifier), selector)
      case CompoundTypeTree(templ) =>
        treeCopy.CompoundTypeTree(tree, transformTemplate(templ))
      case ExistentialTypeTree(tpt, whereClauses) =>
        treeCopy.ExistentialTypeTree(tree, transform(tpt), transformTrees(whereClauses))
      case Return(expr) =>
        treeCopy.Return(tree, transform(expr))
      case Alternative(trees) =>
        treeCopy.Alternative(tree, transformTrees(trees))
      case Star(elem) =>
        treeCopy.Star(tree, transform(elem))
      case UnApply(fun, args) =>
        treeCopy.UnApply(tree, transform(fun), transformTrees(args)) // bq: see test/.../unapplyContexts2.scala
      case ArrayValue(elemtpt, trees) =>
        treeCopy.ArrayValue(tree, transform(elemtpt), transformTrees(trees))
      case ApplyDynamic(qual, args) =>
        treeCopy.ApplyDynamic(tree, transform(qual), transformTrees(args))
      case ReferenceToBoxed(idt) =>
        treeCopy.ReferenceToBoxed(tree, transform(idt) match { case idt1: Ident => idt1 })
      case _ =>
        xtransform(transformer, tree)
>>>>>>> b2bf66a4
    }
  }

  private def mclass(sym: Symbol) = sym map (_.asModule.moduleClass)

  // --- specific traversers and transformers

  class ForeachPartialTreeTraverser(pf: PartialFunction[Tree, Tree]) extends Traverser {
    override def traverse(tree: Tree) {
      val t = if (pf isDefinedAt tree) pf(tree) else tree
      super.traverse(t)
    }
  }

  class ChangeOwnerTraverser(val oldowner: Symbol, val newowner: Symbol) extends Traverser {
    final def change(sym: Symbol) = {
      if (sym != NoSymbol && sym.owner == oldowner)
        sym.owner = newowner
    }
    override def traverse(tree: Tree) {
      tree match {
        case _: Return =>
          if (tree.symbol == oldowner) {
            // SI-5612
            if (newowner hasTransOwner oldowner)
              log("NOT changing owner of %s because %s is nested in %s".format(tree, newowner, oldowner))
            else {
              log("changing owner of %s: %s => %s".format(tree, oldowner, newowner))
              tree.symbol = newowner
            }
          }
        case _: DefTree | _: Function =>
          change(tree.symbol)
        case _ =>
      }
      super.traverse(tree)
    }
  }

  private class ShallowDuplicator(orig: Tree) extends Transformer {
    override val treeCopy = newStrictTreeCopier
    override def transform(tree: Tree) =
      if (tree eq orig) super.transform(tree)
      else tree
  }

  /** A transformer that replaces tree `from` with tree `to` in a given tree */
  class TreeReplacer(from: Tree, to: Tree, positionAware: Boolean) extends Transformer {
    override def transform(t: Tree): Tree = {
      if (t == from) to
      else if (!positionAware || (t.pos includes from.pos) || t.pos.isTransparent) super.transform(t)
      else t
    }
  }

  // Create a readable string describing a substitution.
  private def substituterString(fromStr: String, toStr: String, from: List[Any], to: List[Any]): String = {
    "subst[%s, %s](%s)".format(fromStr, toStr, (from, to).zipped map (_ + " -> " + _) mkString ", ")
  }

  // NOTE: calls shallowDuplicate on trees in `to` to avoid problems when symbols in `from`
  // occur multiple times in the `tree` passed to `transform`,
  // otherwise, the resulting Tree would be a graph, not a tree... this breaks all sorts of stuff,
  // notably concerning the mutable aspects of Trees (such as setting their .tpe)
  class TreeSubstituter(from: List[Symbol], to: List[Tree]) extends Transformer {
    override def transform(tree: Tree): Tree = tree match {
      case Ident(_) =>
        def subst(from: List[Symbol], to: List[Tree]): Tree =
          if (from.isEmpty) tree
          else if (tree.symbol == from.head) to.head.shallowDuplicate // TODO: does it ever make sense *not* to perform a shallowDuplicate on `to.head`?
          else subst(from.tail, to.tail)
        subst(from, to)
      case _ =>
        super.transform(tree)
    }
    override def toString = substituterString("Symbol", "Tree", from, to)
  }

  /** Substitute clazz.this with `to`. `to` must be an attributed tree.
   */
  class ThisSubstituter(clazz: Symbol, to: => Tree) extends Transformer {
    val newtpe = to.tpe
    override def transform(tree: Tree) = {
      tree modifyType (_.substThis(clazz, newtpe))
      tree match {
        case This(_) if tree.symbol == clazz => to
        case _ => super.transform(tree)
      }
    }
  }

  class TypeMapTreeSubstituter(val typeMap: TypeMap) extends Traverser {
    override def traverse(tree: Tree) {
      tree modifyType typeMap
      if (tree.isDef)
        tree.symbol modifyInfo typeMap

      super.traverse(tree)
    }
    override def apply[T <: Tree](tree: T): T = super.apply(tree.duplicate)
  }

  class TreeTypeSubstituter(val from: List[Symbol], val to: List[Type]) extends TypeMapTreeSubstituter(new SubstTypeMap(from, to)) {
    def isEmpty = from.isEmpty && to.isEmpty
    override def toString() = "TreeTypeSubstituter("+from+","+to+")"
  }

  lazy val EmptyTreeTypeSubstituter = new TreeTypeSubstituter(List(), List())

  class TreeSymSubstTraverser(val from: List[Symbol], val to: List[Symbol]) extends TypeMapTreeSubstituter(new SubstSymMap(from, to)) {
    override def toString() = "TreeSymSubstTraverser/" + substituterString("Symbol", "Symbol", from, to)
  }

  /** Substitute symbols in `from` with symbols in `to`. Returns a new
   *  tree using the new symbols and whose Ident and Select nodes are
   *  name-consistent with the new symbols.
   *
   *  Note: This is currently a destructive operation on the original Tree.
   *  Trees currently assigned a symbol in `from` will be assigned the new symbols
   *  without copying, and trees that define symbols with an `info` that refer
   *  a symbol in `from` will have a new type assigned.
   */
  class TreeSymSubstituter(from: List[Symbol], to: List[Symbol]) extends Transformer {
    val symSubst = new SubstSymMap(from, to)
    override def transform(tree: Tree): Tree = {
      def subst(from: List[Symbol], to: List[Symbol]) {
        if (!from.isEmpty)
          if (tree.symbol == from.head) tree setSymbol to.head
          else subst(from.tail, to.tail)
      }
      tree modifyType symSubst

      if (tree.hasSymbolField) {
        subst(from, to)
        tree match {
          case _: DefTree =>
            val newInfo = symSubst(tree.symbol.info)
            if (!(newInfo =:= tree.symbol.info)) {
              debuglog(sm"""
                |TreeSymSubstituter: updated info of symbol ${tree.symbol}
                |  Old: ${showRaw(tree.symbol.info, printTypes = true, printIds = true)}
                |  New: ${showRaw(newInfo, printTypes = true, printIds = true)}""")
              tree.symbol updateInfo newInfo
            }
          case _          =>
            // no special handling is required for Function or Import nodes here.
            // as they don't have interesting infos attached to their symbols.
            // Subsitution of the referenced symbol of Return nodes is handled
            // in .ChangeOwnerTraverser
        }
        tree match {
          case Ident(name0) if tree.symbol != NoSymbol =>
            treeCopy.Ident(tree, tree.symbol.name)
          case Select(qual, name0) if tree.symbol != NoSymbol =>
            treeCopy.Select(tree, transform(qual), tree.symbol.name)
          case _ =>
            super.transform(tree)
        }
      } else
        super.transform(tree)
    }
    def apply[T <: Tree](tree: T): T = transform(tree).asInstanceOf[T]
    override def toString() = "TreeSymSubstituter/" + substituterString("Symbol", "Symbol", from, to)
  }


  class ForeachTreeTraverser(f: Tree => Unit) extends Traverser {
    override def traverse(t: Tree) {
      f(t)
      super.traverse(t)
    }
  }

  class FilterTreeTraverser(p: Tree => Boolean) extends Traverser {
    val hits = mutable.ListBuffer[Tree]()
    override def traverse(t: Tree) {
      if (p(t)) hits += t
      super.traverse(t)
    }
  }

  class CollectTreeTraverser[T](pf: PartialFunction[Tree, T]) extends Traverser {
    val results = mutable.ListBuffer[T]()
    override def traverse(t: Tree) {
      if (pf.isDefinedAt(t)) results += pf(t)
      super.traverse(t)
    }
  }

  class FindTreeTraverser(p: Tree => Boolean) extends Traverser {
    var result: Option[Tree] = None
    override def traverse(t: Tree) {
      if (result.isEmpty) {
        if (p(t)) result = Some(t)
        super.traverse(t)
      }
    }
  }

  private lazy val duplicator = new Duplicator(focusPositions = true)
  private class Duplicator(focusPositions: Boolean) extends Transformer {
    override val treeCopy = newStrictTreeCopier
    override def transform(t: Tree) = {
      val t1 = super.transform(t)
      if ((t1 ne t) && t1.pos.isRange && focusPositions) t1 setPos t.pos.focus
      t1
    }
  }
  trait TreeStackTraverser extends Traverser {
    import collection.mutable
    val path: mutable.Stack[Tree] = mutable.Stack()
    abstract override def traverse(t: Tree) = {
      path push t
      try super.traverse(t) finally path.pop()
    }
  }

  /** Tracks the classes currently under construction during a transform */
  trait UnderConstructionTransformer extends Transformer {
    import collection.mutable

    protected def isUnderConstruction(clazz: Symbol) = selfOrSuperCalls contains clazz

    /** The stack of class symbols in which a call to this() or to the super
      * constructor, or early definition is active */
    private val selfOrSuperCalls = mutable.Stack[Symbol]()

    abstract override def transform(tree: Tree) = {
      if ((treeInfo isSelfOrSuperConstrCall tree) || (treeInfo isEarlyDef tree)) {
        selfOrSuperCalls push currentOwner.owner
        try super.transform(tree)
        finally selfOrSuperCalls.pop()
      } else super.transform(tree)
    }
  }

  def duplicateAndKeepPositions(tree: Tree) = new Duplicator(focusPositions = false) transform tree

  // ------ copiers -------------------------------------------

  def copyDefDef(tree: Tree)(
    mods: Modifiers              = null,
    name: Name                   = null,
    tparams: List[TypeDef]       = null,
    vparamss: List[List[ValDef]] = null,
    tpt: Tree                    = null,
    rhs: Tree                    = null
  ): DefDef = tree match {
    case DefDef(mods0, name0, tparams0, vparamss0, tpt0, rhs0) =>
      treeCopy.DefDef(tree,
        if (mods     eq null) mods0 else mods,
        if (name     eq null) name0 else name,
        if (tparams  eq null) tparams0 else tparams,
        if (vparamss eq null) vparamss0 else vparamss,
        if (tpt      eq null) tpt0 else tpt,
        if (rhs      eq null) rhs0 else rhs
      )
    case t =>
      sys.error("Not a DefDef: " + t + "/" + t.getClass)
  }
  def copyValDef(tree: Tree)(
    mods: Modifiers = null,
    name: Name      = null,
    tpt : Tree      = null,
    rhs : Tree      = null
  ): ValDef = tree match {
    case ValDef(mods0, name0, tpt0, rhs0) =>
      treeCopy.ValDef(tree,
        if (mods eq null) mods0 else mods,
        if (name eq null) name0 else name,
        if (tpt  eq null)  tpt0 else tpt,
        if (rhs  eq null)  rhs0 else rhs
      )
    case t =>
      sys.error("Not a ValDef: " + t + "/" + t.getClass)
  }
  def copyTypeDef(tree: Tree)(
    mods: Modifiers        = null,
    name: Name             = null,
    tparams: List[TypeDef] = null,
    rhs: Tree              = null
  ): TypeDef = tree match {
    case TypeDef(mods0, name0, tparams0, rhs0) =>
      treeCopy.TypeDef(tree,
        if (mods eq null) mods0 else mods,
        if (name eq null) name0 else name,
        if (tparams eq null) tparams0 else tparams,
        if (rhs eq null) rhs0 else rhs
      )
    case t =>
      sys.error("Not a TypeDef: " + t + "/" + t.getClass)
  }
  def copyClassDef(tree: Tree)(
    mods: Modifiers        = null,
    name: Name             = null,
    tparams: List[TypeDef] = null,
    impl: Template         = null
  ): ClassDef = tree match {
    case ClassDef(mods0, name0, tparams0, impl0) =>
      treeCopy.ClassDef(tree,
        if (mods    eq null)    mods0 else mods,
        if (name    eq null)    name0 else name,
        if (tparams eq null) tparams0 else tparams,
        if (impl    eq null)    impl0 else impl
      )
    case t =>
      sys.error("Not a ClassDef: " + t + "/" + t.getClass)
  }

  def copyModuleDef(tree: Tree)(
    mods: Modifiers        = null,
    name: Name             = null,
    impl: Template         = null
  ): ModuleDef = tree match {
    case ModuleDef(mods0, name0, impl0) =>
      treeCopy.ModuleDef(tree,
        if (mods eq null) mods0 else mods,
        if (name eq null) name0 else name,
        if (impl eq null) impl0 else impl
      )
    case t =>
      sys.error("Not a ModuleDef: " + t + "/" + t.getClass)
  }

  def deriveDefDef(ddef: Tree)(applyToRhs: Tree => Tree): DefDef = ddef match {
    case DefDef(mods0, name0, tparams0, vparamss0, tpt0, rhs0) => treeCopy.DefDef(ddef, mods0, name0, tparams0, vparamss0, tpt0, applyToRhs(rhs0))
    case t                                                     => sys.error("Not a DefDef: " + t + "/" + t.getClass)
  }
  def deriveValDef(vdef: Tree)(applyToRhs: Tree => Tree): ValDef = vdef match {
    case ValDef(mods0, name0, tpt0, rhs0)        => treeCopy.ValDef(vdef, mods0, name0, tpt0, applyToRhs(rhs0))
    case t                                       => sys.error("Not a ValDef: " + t + "/" + t.getClass)
  }
  def deriveTemplate(templ: Tree)(applyToBody: List[Tree] => List[Tree]): Template = templ match {
    case Template(parents0, self0, body0)        => treeCopy.Template(templ, parents0, self0, applyToBody(body0))
    case t                                       => sys.error("Not a Template: " + t + "/" + t.getClass)
  }
  def deriveClassDef(cdef: Tree)(applyToImpl: Template => Template): ClassDef = cdef match {
    case ClassDef(mods0, name0, tparams0, impl0) => treeCopy.ClassDef(cdef, mods0, name0, tparams0, applyToImpl(impl0))
    case t                                       => sys.error("Not a ClassDef: " + t + "/" + t.getClass)
  }
  def deriveModuleDef(mdef: Tree)(applyToImpl: Template => Template): ModuleDef = mdef match {
    case ModuleDef(mods0, name0, impl0)          => treeCopy.ModuleDef(mdef, mods0, name0, applyToImpl(impl0))
    case t                                       => sys.error("Not a ModuleDef: " + t + "/" + t.getClass)
  }
  def deriveCaseDef(cdef: Tree)(applyToBody: Tree => Tree): CaseDef = cdef match {
    case CaseDef(pat0, guard0, body0)            => treeCopy.CaseDef(cdef, pat0, guard0, applyToBody(body0))
    case t                                       => sys.error("Not a CaseDef: " + t + "/" + t.getClass)
  }
  def deriveLabelDef(ldef: Tree)(applyToRhs: Tree => Tree): LabelDef = ldef match {
    case LabelDef(name0, params0, rhs0)          => treeCopy.LabelDef(ldef, name0, params0, applyToRhs(rhs0))
    case t                                       => sys.error("Not a LabelDef: " + t + "/" + t.getClass)
  }
  def deriveFunction(func: Tree)(applyToRhs: Tree => Tree): Function = func match {
    case Function(params0, rhs0) =>
      treeCopy.Function(func, params0, applyToRhs(rhs0))
    case t =>
      sys.error("Not a Function: " + t + "/" + t.getClass)
  }

// -------------- Classtags --------------------------------------------------------

<<<<<<< HEAD
  implicit val                TreeTag = ClassTag[               Tree](classOf[               Tree])
  implicit val            TermTreeTag = ClassTag[           TermTree](classOf[           TermTree])
  implicit val             TypTreeTag = ClassTag[            TypTree](classOf[            TypTree])
  implicit val             SymTreeTag = ClassTag[            SymTree](classOf[            SymTree])
  implicit val            NameTreeTag = ClassTag[           NameTree](classOf[           NameTree])
  implicit val             RefTreeTag = ClassTag[            RefTree](classOf[            RefTree])
  implicit val             DefTreeTag = ClassTag[            DefTree](classOf[            DefTree])
  implicit val           MemberDefTag = ClassTag[          MemberDef](classOf[          MemberDef])
  implicit val          PackageDefTag = ClassTag[         PackageDef](classOf[         PackageDef])
  implicit val             ImplDefTag = ClassTag[            ImplDef](classOf[            ImplDef])
  implicit val            ClassDefTag = ClassTag[           ClassDef](classOf[           ClassDef])
  implicit val           ModuleDefTag = ClassTag[          ModuleDef](classOf[          ModuleDef])
  implicit val         ValOrDefDefTag = ClassTag[        ValOrDefDef](classOf[        ValOrDefDef])
  implicit val              ValDefTag = ClassTag[             ValDef](classOf[             ValDef])
  implicit val              DefDefTag = ClassTag[             DefDef](classOf[             DefDef])
  implicit val             TypeDefTag = ClassTag[            TypeDef](classOf[            TypeDef])
  implicit val            LabelDefTag = ClassTag[           LabelDef](classOf[           LabelDef])
  implicit val      ImportSelectorTag = ClassTag[ImportSelector     ](classOf[   ImportSelector  ])
  implicit val              ImportTag = ClassTag[Import             ](classOf[   Import          ])
  implicit val            TemplateTag = ClassTag[Template           ](classOf[   Template        ])
  implicit val               BlockTag = ClassTag[Block              ](classOf[   Block           ])
  implicit val             CaseDefTag = ClassTag[CaseDef            ](classOf[   CaseDef         ])
  implicit val         AlternativeTag = ClassTag[Alternative        ](classOf[   Alternative     ])
  implicit val                StarTag = ClassTag[Star               ](classOf[   Star            ])
  implicit val                BindTag = ClassTag[Bind               ](classOf[   Bind            ])
  implicit val             UnApplyTag = ClassTag[UnApply            ](classOf[   UnApply         ])
  implicit val            FunctionTag = ClassTag[Function           ](classOf[   Function        ])
  implicit val              AssignTag = ClassTag[Assign             ](classOf[   Assign          ])
  implicit val    AssignOrNamedArgTag = ClassTag[AssignOrNamedArg   ](classOf[   AssignOrNamedArg])
  implicit val                  IfTag = ClassTag[If                 ](classOf[   If              ])
  implicit val               MatchTag = ClassTag[Match              ](classOf[   Match           ])
  implicit val              ReturnTag = ClassTag[Return             ](classOf[   Return          ])
  implicit val                 TryTag = ClassTag[Try                ](classOf[   Try             ])
  implicit val               ThrowTag = ClassTag[Throw              ](classOf[   Throw           ])
  implicit val                 NewTag = ClassTag[New                ](classOf[   New             ])
  implicit val               TypedTag = ClassTag[Typed              ](classOf[   Typed           ])
  implicit val        GenericApplyTag = ClassTag[GenericApply       ](classOf[   GenericApply    ])
  implicit val           TypeApplyTag = ClassTag[   TypeApply       ](classOf[      TypeApply    ])
  implicit val               ApplyTag = ClassTag[       Apply       ](classOf[          Apply    ])
  implicit val         ScriptApplyTag = ClassTag[ ScriptApply       ](classOf[    ScriptApply    ])
  implicit val               SuperTag = ClassTag[Super              ](classOf[   Super           ])
  implicit val                ThisTag = ClassTag[This               ](classOf[   This            ])
  implicit val              SelectTag = ClassTag[Select             ](classOf[   Select          ])
  implicit val               IdentTag = ClassTag[Ident              ](classOf[   Ident           ])
  implicit val    ReferenceToBoxedTag = ClassTag[ReferenceToBoxed   ](classOf[   ReferenceToBoxed])
  implicit val             LiteralTag = ClassTag[Literal            ](classOf[   Literal         ])
  implicit val           AnnotatedTag = ClassTag[Annotated          ](classOf[   Annotated       ])
  implicit val   SingletonTypeTreeTag = ClassTag[  SingletonTypeTree](classOf[  SingletonTypeTree])
  implicit val  SelectFromTypeTreeTag = ClassTag[ SelectFromTypeTree](classOf[ SelectFromTypeTree])
  implicit val    CompoundTypeTreeTag = ClassTag[   CompoundTypeTree](classOf[   CompoundTypeTree])
  implicit val     AppliedTypeTreeTag = ClassTag    [AppliedTypeTree](classOf[    AppliedTypeTree])
  implicit val      TypeBoundsTreeTag = ClassTag[     TypeBoundsTree](classOf[     TypeBoundsTree])
  implicit val ExistentialTypeTreeTag = ClassTag[ExistentialTypeTree](classOf[ExistentialTypeTree])
  implicit val            TypeTreeTag = ClassTag[           TypeTree](classOf[           TypeTree])
=======
  implicit val AlternativeTag         = ClassTag[Alternative](classOf[Alternative])
  implicit val AnnotatedTag           = ClassTag[Annotated](classOf[Annotated])
  implicit val AppliedTypeTreeTag     = ClassTag[AppliedTypeTree](classOf[AppliedTypeTree])
  implicit val ApplyTag               = ClassTag[Apply](classOf[Apply])
  implicit val AssignOrNamedArgTag    = ClassTag[AssignOrNamedArg](classOf[AssignOrNamedArg])
  implicit val AssignTag              = ClassTag[Assign](classOf[Assign])
  implicit val BindTag                = ClassTag[Bind](classOf[Bind])
  implicit val BlockTag               = ClassTag[Block](classOf[Block])
  implicit val CaseDefTag             = ClassTag[CaseDef](classOf[CaseDef])
  implicit val ClassDefTag            = ClassTag[ClassDef](classOf[ClassDef])
  implicit val CompoundTypeTreeTag    = ClassTag[CompoundTypeTree](classOf[CompoundTypeTree])
  implicit val DefDefTag              = ClassTag[DefDef](classOf[DefDef])
  implicit val DefTreeTag             = ClassTag[DefTree](classOf[DefTree])
  implicit val ExistentialTypeTreeTag = ClassTag[ExistentialTypeTree](classOf[ExistentialTypeTree])
  implicit val FunctionTag            = ClassTag[Function](classOf[Function])
  implicit val GenericApplyTag        = ClassTag[GenericApply](classOf[GenericApply])
  implicit val IdentTag               = ClassTag[Ident](classOf[Ident])
  implicit val IfTag                  = ClassTag[If](classOf[If])
  implicit val ImplDefTag             = ClassTag[ImplDef](classOf[ImplDef])
  implicit val ImportSelectorTag      = ClassTag[ImportSelector](classOf[ImportSelector])
  implicit val ImportTag              = ClassTag[Import](classOf[Import])
  implicit val LabelDefTag            = ClassTag[LabelDef](classOf[LabelDef])
  implicit val LiteralTag             = ClassTag[Literal](classOf[Literal])
  implicit val MatchTag               = ClassTag[Match](classOf[Match])
  implicit val MemberDefTag           = ClassTag[MemberDef](classOf[MemberDef])
  implicit val ModuleDefTag           = ClassTag[ModuleDef](classOf[ModuleDef])
  implicit val NameTreeTag            = ClassTag[NameTree](classOf[NameTree])
  implicit val NewTag                 = ClassTag[New](classOf[New])
  implicit val PackageDefTag          = ClassTag[PackageDef](classOf[PackageDef])
  implicit val RefTreeTag             = ClassTag[RefTree](classOf[RefTree])
  implicit val ReferenceToBoxedTag    = ClassTag[ReferenceToBoxed](classOf[ReferenceToBoxed])
  implicit val ReturnTag              = ClassTag[Return](classOf[Return])
  implicit val SelectFromTypeTreeTag  = ClassTag[SelectFromTypeTree](classOf[SelectFromTypeTree])
  implicit val SelectTag              = ClassTag[Select](classOf[Select])
  implicit val SingletonTypeTreeTag   = ClassTag[SingletonTypeTree](classOf[SingletonTypeTree])
  implicit val StarTag                = ClassTag[Star](classOf[Star])
  implicit val SuperTag               = ClassTag[Super](classOf[Super])
  implicit val SymTreeTag             = ClassTag[SymTree](classOf[SymTree])
  implicit val TemplateTag            = ClassTag[Template](classOf[Template])
  implicit val TermTreeTag            = ClassTag[TermTree](classOf[TermTree])
  implicit val ThisTag                = ClassTag[This](classOf[This])
  implicit val ThrowTag               = ClassTag[Throw](classOf[Throw])
  implicit val TreeTag                = ClassTag[Tree](classOf[Tree])
  implicit val TryTag                 = ClassTag[Try](classOf[Try])
  implicit val TypTreeTag             = ClassTag[TypTree](classOf[TypTree])
  implicit val TypeApplyTag           = ClassTag[TypeApply](classOf[TypeApply])
  implicit val TypeBoundsTreeTag      = ClassTag[TypeBoundsTree](classOf[TypeBoundsTree])
  implicit val TypeDefTag             = ClassTag[TypeDef](classOf[TypeDef])
  implicit val TypeTreeTag            = ClassTag[TypeTree](classOf[TypeTree])
  implicit val TypedTag               = ClassTag[Typed](classOf[Typed])
  implicit val UnApplyTag             = ClassTag[UnApply](classOf[UnApply])
  implicit val ValDefTag              = ClassTag[ValDef](classOf[ValDef])
  implicit val ValOrDefDefTag         = ClassTag[ValOrDefDef](classOf[ValOrDefDef])
>>>>>>> b2bf66a4

  val treeNodeCount = Statistics.newView("#created tree nodes")(nodeCount)
}

object TreesStats {
  // statistics
  val nodeByType = Statistics.newByClass("#created tree nodes by type")(Statistics.newCounter(""))
}<|MERGE_RESOLUTION|>--- conflicted
+++ resolved
@@ -159,12 +159,8 @@
     override def substituteTypes  (from: List[Symbol], to: List[Type  ]): Tree = new TreeTypeSubstituter(from, to)(this)
     override def substituteThis   (clazz:     Symbol , to:      Tree   ): Tree = new ThisSubstituter   (clazz, to) transform this
 
-<<<<<<< HEAD
-    def hasSymbolWhich(f: Symbol => Boolean) = (symbol ne null) && (symbol ne NoSymbol) && f(symbol)
-=======
     def hasExistingSymbol = (symbol ne null) && (symbol ne NoSymbol)
     def hasSymbolWhich(f: Symbol => Boolean) = hasExistingSymbol && f(symbol)
->>>>>>> b2bf66a4
 
     def isErroneous = (tpe ne null) && tpe.isErroneous
     def isTyped     = (tpe ne null) && !tpe.isErroneous
@@ -213,10 +209,6 @@
     override var symbol: Symbol = NoSymbol
   }
 
-<<<<<<< HEAD
-  trait NameTree extends    Tree with NameTreeApi {def name: Name}
-  trait  RefTree extends SymTree with NameTree with RefTreeApi {
-=======
   trait NameTree extends Tree with NameTreeApi {
     def name: Name
     def getterName: TermName = name.getterName
@@ -225,7 +217,6 @@
   }
 
   trait RefTree extends SymTree with NameTree with RefTreeApi {
->>>>>>> b2bf66a4
     def qualifier: Tree    // empty for Idents
     def name: Name
   }
@@ -278,9 +269,16 @@
     def rhs: Tree
   }
 
-<<<<<<< HEAD
+  object ValOrDefDef {
+    def unapply(tree: Tree): Option[(Modifiers, TermName, Tree, Tree)] = tree match {
+      case ValDef(mods, name,       tpt, rhs) => Some((mods, name, tpt, rhs))
+      case DefDef(mods, name, _, _, tpt, rhs) => Some((mods, name, tpt, rhs))
+      case _                                  => None
+    }
+  }
+
   case class ValDef        (mods: Modifiers, name: TermName,                              tpt: Tree, rhs: Tree) extends ValOrDefDef with ValDefApi
-  case class DefDef        (mods: Modifiers, name:     Name, tparams: List[TypeDef],
+  case class DefDef        (mods: Modifiers, name: TermName, tparams: List[TypeDef],
                                                             vparamss: List[List[ValDef]], tpt: Tree, rhs: Tree) extends ValOrDefDef with DefDefApi
   case class TypeDef       (mods: Modifiers, name: TypeName, tparams: List[TypeDef],                 rhs: Tree) extends   MemberDef with TypeDefApi
   case class LabelDef      (                 name: TermName,  params: List[Ident  ],                 rhs: Tree) extends     DefTree with TermTree with LabelDefApi
@@ -293,68 +291,6 @@
   case class Star          (               elem: Tree                                                         ) extends    TermTree with StarApi
   case class Bind          (   name: Name, body: Tree                                                         ) extends     DefTree with BindApi
   case class UnApply       (                fun: Tree,  args: List[Tree]                                      ) extends    TermTree with UnApplyApi
-=======
-  object ValOrDefDef {
-    def unapply(tree: Tree): Option[(Modifiers, TermName, Tree, Tree)] = tree match {
-      case ValDef(mods, name, tpt, rhs)       => Some((mods, name, tpt, rhs))
-      case DefDef(mods, name, _, _, tpt, rhs) => Some((mods, name, tpt, rhs))
-      case _                                  => None
-    }
-  }
-
-  case class ValDef(mods: Modifiers, name: TermName, tpt: Tree, rhs: Tree) extends ValOrDefDef with ValDefApi
-  object ValDef extends ValDefExtractor
-
-  case class DefDef(mods: Modifiers, name: TermName, tparams: List[TypeDef],
-                    vparamss: List[List[ValDef]], tpt: Tree, rhs: Tree) extends ValOrDefDef with DefDefApi
-  object DefDef extends DefDefExtractor
-
-  case class TypeDef(mods: Modifiers, name: TypeName, tparams: List[TypeDef], rhs: Tree)
-       extends MemberDef with TypeDefApi
-  object TypeDef extends TypeDefExtractor
-
-  case class LabelDef(name: TermName, params: List[Ident], rhs: Tree)
-       extends DefTree with TermTree with LabelDefApi
-  object LabelDef extends LabelDefExtractor
-
-  case class ImportSelector(name: Name, namePos: Int, rename: Name, renamePos: Int) extends ImportSelectorApi
-  object ImportSelector extends ImportSelectorExtractor {
-    val wild     = ImportSelector(nme.WILDCARD, -1, null, -1)
-    val wildList = List(wild) // OPT This list is shared for performance.
-  }
-
-  case class Import(expr: Tree, selectors: List[ImportSelector])
-       extends SymTree with ImportApi
-  object Import extends ImportExtractor
-
-  case class Template(parents: List[Tree], self: ValDef, body: List[Tree])
-       extends SymTree with TemplateApi
-  object Template extends TemplateExtractor
-
-  case class Block(stats: List[Tree], expr: Tree)
-       extends TermTree with BlockApi
-  object Block extends BlockExtractor
-
-  case class CaseDef(pat: Tree, guard: Tree, body: Tree)
-       extends Tree with CaseDefApi
-  object CaseDef extends CaseDefExtractor
-
-  case class Alternative(trees: List[Tree])
-       extends TermTree with AlternativeApi
-  object Alternative extends AlternativeExtractor
-
-  case class Star(elem: Tree)
-       extends TermTree with StarApi
-  object Star extends StarExtractor
-
-  case class Bind(name: Name, body: Tree)
-       extends DefTree with BindApi
-  object Bind extends BindExtractor
-
-  case class UnApply(fun: Tree, args: List[Tree])
-       extends TermTree with UnApplyApi
-  object UnApply extends UnApplyExtractor
->>>>>>> b2bf66a4
 
   /** An array of expressions. This AST node needs to be translated in backend.
    *  It is used to pass arguments to vararg arguments.
@@ -476,7 +412,7 @@
   object DefDef              extends              DefDefExtractor
   object TypeDef             extends             TypeDefExtractor
   object LabelDef            extends            LabelDefExtractor
-  object ImportSelector      extends      ImportSelectorExtractor {val wild = ImportSelector(nme.WILDCARD, -1, null, -1); val wildList = List(wild)}
+  object ImportSelector      extends      ImportSelectorExtractor {val wild = ImportSelector(nme.WILDCARD, -1, null, -1); val wildList = List(wild)}// OPT This list is shared for performance.
   object Import              extends              ImportExtractor
   object Template            extends            TemplateExtractor
   object Block               extends               BlockExtractor
@@ -511,6 +447,7 @@
   object     AppliedTypeTree extends     AppliedTypeTreeExtractor
   object      TypeBoundsTree extends      TypeBoundsTreeExtractor
   object ExistentialTypeTree extends ExistentialTypeTreeExtractor
+  object            TypeTree extends            TypeTreeExtractor
 
   case class TypeTree() extends TypTree with TypeTreeContextApi {
     private var orig: Tree = null
@@ -529,12 +466,7 @@
         case tt: TypeTree => followOriginal(tt.original)
         case t => t
       }
-<<<<<<< HEAD
-      orig = followOriginal(tree); setPos(tree.pos);
-=======
-
       orig = followOriginal(tree); setPos(tree.pos)
->>>>>>> b2bf66a4
       this
     }
 
@@ -556,7 +488,6 @@
       this
     }
   }
-  object TypeTree extends TypeTreeExtractor
 
   def TypeTree(tp: Type): TypeTree = TypeTree() setType tp
   private def TypeTreeMemberType(sym: Symbol): TypeTree = {
@@ -902,7 +833,6 @@
     def hasAllFlags(mask: Long): Boolean = (flags & mask) == mask
     def hasFlag(flag: Long) = (flag & flags) != 0L
 
-<<<<<<< HEAD
     def & (flag: Long): Modifiers = {val flags1 = flags &   flag ; if (flags1 == flags) this else Modifiers(flags1, privateWithin, annotations) setPositions positions}
     def &~(flag: Long): Modifiers = {val flags1 = flags & (~flag); if (flags1 == flags) this else Modifiers(flags1, privateWithin, annotations) setPositions positions}
     def | (flag: Long): Modifiers = {val flags1 = flags |   flag ; if (flags1 == flags) this else Modifiers(flags1, privateWithin, annotations) setPositions positions}
@@ -910,30 +840,6 @@
     def withAnnotations(annots: List[Tree])     = if (annots.isEmpty) this
                                                   else copy(annotations = annotations ::: annots) setPositions positions
     def withPosition(flag: Long, position: Position) = copy() setPositions positions + (flag -> position)
-=======
-    def & (flag: Long): Modifiers = {
-      val flags1 = flags & flag
-      if (flags1 == flags) this
-      else Modifiers(flags1, privateWithin, annotations) setPositions positions
-    }
-    def &~ (flag: Long): Modifiers = {
-      val flags1 = flags & (~flag)
-      if (flags1 == flags) this
-      else Modifiers(flags1, privateWithin, annotations) setPositions positions
-    }
-    def | (flag: Int): Modifiers = this | flag.toLong
-    def | (flag: Long): Modifiers = {
-      val flags1 = flags | flag
-      if (flags1 == flags) this
-      else Modifiers(flags1, privateWithin, annotations) setPositions positions
-    }
-    def withAnnotations(annots: List[Tree]) =
-      if (annots.isEmpty) this
-      else copy(annotations = annotations ::: annots) setPositions positions
-
-    def withPosition(flag: Long, position: Position) =
-      copy() setPositions positions + (flag -> position)
->>>>>>> b2bf66a4
 
     override def mapAnnotations(f: List[Tree] => List[Tree]): Modifiers = {
       val newAnns = f(annotations)
@@ -1013,29 +919,6 @@
   object noSelfType extends ValDef(Modifiers(PRIVATE), nme.WILDCARD, TypeTree(NoType), EmptyTree) with CannotHaveAttrs
   object pendingSuperCall extends Apply(Select(Super(This(tpnme.EMPTY), tpnme.EMPTY), nme.CONSTRUCTOR), List()) with CannotHaveAttrs
 
-<<<<<<< HEAD
-  def DefDef(sym: Symbol, mods: Modifiers, vparamss: List[List[ValDef]], rhs: Tree): DefDef =
-    atPos(sym.pos) {
-      assert(sym != NoSymbol)
-      DefDef(mods,
-             sym.name.toTermName,
-             sym.typeParams map TypeDef,
-             vparamss,
-             TypeTree(sym.tpe.finalResultType) setPos sym.pos.focus,
-             rhs) setSymbol sym
-    }
-
-  def DefDef(sym: Symbol, vparamss: List[List[ValDef]], rhs: Tree): DefDef = DefDef(sym, Modifiers(sym.flags), vparamss, rhs)
-  def DefDef(sym: Symbol,     mods: Modifiers,          rhs: Tree): DefDef = DefDef(sym, mods, mapParamss(sym)(ValDef), rhs)
-  def DefDef(sym: Symbol,                               rhs: Tree): DefDef = DefDef(sym, Modifiers(sym.flags), rhs)
-  def DefDef(sym: Symbol,      rhs: List[List[Symbol]] =>    Tree): DefDef = DefDef(sym, rhs(sym.info.paramss))
-
-  /** A TypeDef node which defines given `sym` with given tight hand side `rhs`. */
-  def TypeDef(sym: Symbol, rhs: Tree): TypeDef =
-    atPos(sym.pos) {
-      TypeDef(Modifiers(sym.flags), sym.name.toTypeName, sym.typeParams map TypeDef, rhs) setSymbol sym
-    }
-=======
   @deprecated("Use `noSelfType` instead", "2.11.0") lazy val emptyValDef = noSelfType
 
   def newValDef(sym: Symbol, rhs: Tree)(
@@ -1064,15 +947,14 @@
     atPos(sym.pos)(TypeDef(mods, name, tparams, rhs)) setSymbol sym
   )
 
-  def DefDef(sym: Symbol, rhs: Tree): DefDef                                                = newDefDef(sym, rhs)()
-  def DefDef(sym: Symbol, vparamss: List[List[ValDef]], rhs: Tree): DefDef                  = newDefDef(sym, rhs)(vparamss = vparamss)
-  def DefDef(sym: Symbol, mods: Modifiers, rhs: Tree): DefDef                               = newDefDef(sym, rhs)(mods = mods)
+  def DefDef(sym: Symbol,                                                rhs: Tree): DefDef = newDefDef(sym, rhs)()
+  def DefDef(sym: Symbol,                  vparamss: List[List[ValDef]], rhs: Tree): DefDef = newDefDef(sym, rhs)(vparamss = vparamss)
+  def DefDef(sym: Symbol, mods: Modifiers,                               rhs: Tree): DefDef = newDefDef(sym, rhs)(mods = mods)
   def DefDef(sym: Symbol, mods: Modifiers, vparamss: List[List[ValDef]], rhs: Tree): DefDef = newDefDef(sym, rhs)(mods = mods, vparamss = vparamss)
-  def DefDef(sym: Symbol, rhs: List[List[Symbol]] => Tree): DefDef                          = newDefDef(sym, rhs(sym.info.paramss))()
-
-  def ValDef(sym: Symbol): ValDef            = newValDef(sym, EmptyTree)()
+  def DefDef(sym: Symbol,                          rhs: List[List[Symbol]] => Tree): DefDef = newDefDef(sym, rhs(sym.info.paramss))()
+
+  def ValDef(sym: Symbol           ): ValDef = newValDef(sym, EmptyTree)()
   def ValDef(sym: Symbol, rhs: Tree): ValDef = newValDef(sym, rhs)()
->>>>>>> b2bf66a4
 
   /** A TypeDef node which defines abstract type or type parameter for given `sym` */
   def TypeDef(sym: Symbol): TypeDef            = newTypeDef(sym, TypeBoundsTree(sym))()
@@ -1133,177 +1015,59 @@
 
   override protected def itraverse(traverser: Traverser, tree: Tree): Unit = {
     import traverser._
-<<<<<<< HEAD
-    tree match {
-      case EmptyTree => ;
-      case PackageDef         (pid , stats              ) =>  traverse(pid); 
-                                                              atOwner(mclass(tree.symbol)) {traverseTrees(stats)}
-      case ClassDef           (mods, name, tparams, impl) =>  atOwner(       tree.symbol)  {traverseTrees(mods.annotations); traverseTrees(tparams); traverse(impl)}
-      case ModuleDef          (mods, name,          impl) =>  atOwner(mclass(tree.symbol)) {traverseTrees(mods.annotations); traverse(impl)}
-      case ValDef             (mods, name, tpt    , rhs ) =>  atOwner(       tree.symbol)  {traverseTrees(mods.annotations); traverse(tpt); traverse(rhs)}
-      case DefDef             (mods, name, tparams,          
-                                     vparamss, tpt, rhs ) =>  atOwner(       tree.symbol) {traverseTrees(mods.annotations); traverseTrees(tparams); traverseTreess(vparamss); traverse(tpt); traverse(rhs)}
-      case TypeDef            (mods, name, tparams, rhs ) =>  atOwner(       tree.symbol) {traverseTrees(mods.annotations); traverseTrees(tparams); traverse(rhs)}
-      case LabelDef           (name,        params, rhs ) =>  traverseTrees(params); traverse(rhs)
-      case Import             (expr,        selectors   ) =>  traverse     (expr)
-      case Annotated          (annot, arg               ) =>  traverse     (annot); traverse(arg)
-      case Template           (parents, self, body      ) =>  traverseTrees(parents); if (self ne emptyValDef) traverse(self); traverseStats(body, tree.symbol)
-      case Block              (stats  , expr            ) =>  traverseTrees(stats); traverse(expr)
-      case CaseDef            (pat    , guard, body     ) =>  traverse     (pat); traverse(guard); traverse(body)
-      case Alternative        (trees                    ) =>  traverseTrees(trees)
-      case Star               (elem                     ) =>  traverse     (elem)
-      case Bind               (name   , body            ) =>  traverse     (body)
-      case UnApply            (fun    , args            ) =>  traverse     (fun    ); traverseTrees(args)
-      case ArrayValue         (elemtpt, trees           ) =>  traverse     (elemtpt); traverseTrees(trees)
-      case Function           (vparams, body            ) =>  atOwner(tree.symbol) {traverseTrees(vparams); traverse(body)}
-      case Assign             (lhs    , rhs             ) =>  traverse(lhs); traverse(rhs)
-      case AssignOrNamedArg   (lhs    , rhs             ) =>  traverse(lhs); traverse(rhs)
-      case If                 (cond, thenp, elsep       ) =>  traverse(cond); traverse(thenp); traverse(elsep)
-      case Match              (selector, cases          ) =>  traverse(selector); traverseTrees(cases)
-      case Return             (expr                     ) =>  traverse(expr)
-      case Try                (block, catches, finalizer) =>  traverse(block); traverseTrees(catches); traverse(finalizer)
-      case Throw              (expr                     ) =>  traverse(expr)
-      case New                (tpt                      ) =>  traverse(tpt)
-      case Typed              (expr     , tpt           ) =>  traverse(expr); traverse(tpt)
-      case TypeApply          (fun      , args          ) =>  traverse(fun); traverseTrees(args)
-      case Apply              (fun      , args          ) =>  traverse(fun); traverseTrees(args)
-      case ScriptApply        (fun      , args          ) =>  traverse(fun); traverseTrees(args)
-      case ApplyDynamic       (qual     , args          ) =>  traverse(qual); traverseTrees(args)
-      case Super              (qual     , _             ) =>  traverse(qual)
-      case This               (_                        ) =>  ;
-      case Select             (qualifier, selector      ) =>  traverse(qualifier)
-      case Ident              (_                        ) =>  ;
-      case ReferenceToBoxed   (idt                      ) =>  traverse(idt)
-      case Literal            (_                        ) =>  ;
-      case            TypeTree(                         ) =>  ;
-      case   SingletonTypeTree(ref                      ) =>  traverse(ref)
-      case  SelectFromTypeTree(qualifier, selector      ) =>  traverse(qualifier)
-      case    CompoundTypeTree(templ                    ) =>  traverse(templ)
-      case     AppliedTypeTree(tpt      , args          ) =>  traverse(tpt ); traverseTrees(args)
-      case      TypeBoundsTree(lo       ,  hi           ) =>  traverse(lo  ); traverse     (hi)
-      case ExistentialTypeTree(tpt      , whereClauses  ) =>  traverse(tpt); traverseTrees(whereClauses)
-      case _                                              => xtraverse(traverser, tree)
-=======
 
     def traverseMemberDef(md: MemberDef, owner: Symbol): Unit = atOwner(owner) {
       traverseModifiers(md.mods)
       traverseName(md.name)
       md match {
-        case ClassDef(_, _, tparams, impl)             => traverseParams(tparams) ; traverse(impl)
-        case ModuleDef(_, _, impl)                     => traverse(impl)
-        case ValDef(_, _, tpt, rhs)                    => traverseTypeAscription(tpt) ; traverse(rhs)
-        case TypeDef(_, _, tparams, rhs)               => traverseParams(tparams) ; traverse(rhs)
-        case DefDef(_, _, tparams, vparamss, tpt, rhs) =>
-          traverseParams(tparams)
-          traverseParamss(vparamss)
-          traverseTypeAscription(tpt)
-          traverse(rhs)
+        case  ClassDef(_, _, tparams, impl              ) => traverseParams(tparams)     ; traverse(impl)
+        case ModuleDef(_, _,          impl              ) =>                               traverse(impl)
+        case    ValDef(_, _,                    tpt, rhs) => traverseTypeAscription(tpt) ; traverse(rhs)
+        case   TypeDef(_, _, tparams,                rhs) => traverseParams(tparams)     ; traverse(rhs)
+        case    DefDef(_, _, tparams, vparamss, tpt, rhs) => traverseParams(tparams)
+                                                             traverseParamss(vparamss)
+                                                             traverseTypeAscription(tpt) ; traverse(rhs)
       }
     }
     def traverseComponents(): Unit = tree match {
-      case LabelDef(name, params, rhs) =>
-        traverseName(name)
-        traverseParams(params)
-        traverse(rhs)
-      case Import(expr, selectors) =>
-        traverse(expr)
-        selectors foreach traverseImportSelector
-      case Annotated(annot, arg) =>
-        traverse(annot)
-        traverse(arg)
-      case Template(parents, self, body) =>
-        traverseParents(parents)
-        traverseSelfType(self)
-        traverseStats(body, tree.symbol)
-      case Block(stats, expr) =>
-        traverseTrees(stats)
-        traverse(expr)
-      case CaseDef(pat, guard, body) =>
-        traversePattern(pat)
-        traverseGuard(guard)
-        traverse(body)
-      case Alternative(trees) =>
-        traverseTrees(trees)
-      case Star(elem) =>
-        traverse(elem)
-      case Bind(name, body) =>
-        traverseName(name)
-        traverse(body)
-      case UnApply(fun, args) =>
-        traverse(fun)
-        traverseTrees(args)
-      case ArrayValue(elemtpt, trees) =>
-        traverse(elemtpt)
-        traverseTrees(trees)
-      case Assign(lhs, rhs) =>
-        traverse(lhs)
-        traverse(rhs)
-      case AssignOrNamedArg(lhs, rhs) =>
-        traverse(lhs)
-        traverse(rhs)
-      case If(cond, thenp, elsep) =>
-        traverse(cond)
-        traverse(thenp)
-        traverse(elsep)
-      case Match(selector, cases) =>
-        traverse(selector)
-        traverseCases(cases)
-      case Return(expr) =>
-        traverse(expr)
-      case Try(block, catches, finalizer) =>
-        traverse(block)
-        traverseCases(catches)
-        traverse(finalizer)
-      case Throw(expr) =>
-        traverse(expr)
-      case New(tpt) =>
-        traverse(tpt)
-      case Typed(expr, tpt) =>
-        traverse(expr)
-        traverseTypeAscription(tpt)
-      case TypeApply(fun, args) =>
-        traverse(fun)
-        traverseTypeArgs(args)
-      case Apply(fun, args) =>
-        traverse(fun)
-        traverseTrees(args)
-      case ApplyDynamic(qual, args) =>
-        traverse(qual)
-        traverseTrees(args)
-      case Super(qual, mix) =>
-        traverse(qual)
-        traverseName(mix)
-      case This(qual) =>
-        traverseName(qual)
-      case Select(qualifier, selector) =>
-        traverse(qualifier)
-        traverseName(selector)
-      case Ident(name) =>
-        traverseName(name)
-      case ReferenceToBoxed(idt) =>
-        traverse(idt)
-      case Literal(const) =>
-        traverseConstant(const)
-      case TypeTree() =>
-        ;
-      case SingletonTypeTree(ref) =>
-        traverse(ref)
-      case SelectFromTypeTree(qualifier, selector) =>
-        traverse(qualifier)
-        traverseName(selector)
-      case CompoundTypeTree(templ) =>
-        traverse(templ)
-      case AppliedTypeTree(tpt, args) =>
-        traverse(tpt)
-        traverseTypeArgs(args)
-      case TypeBoundsTree(lo, hi) =>
-        traverse(lo)
-        traverse(hi)
-      case ExistentialTypeTree(tpt, whereClauses) =>
-        traverse(tpt)
-        traverseTrees(whereClauses)
-      case _ =>
-        xtraverse(traverser, tree)
+      case LabelDef           (name, params, rhs        ) => traverseName(name); traverseParams(params); traverse(rhs)
+      case Import             (expr, selectors          ) => traverse(expr ); selectors foreach traverseImportSelector
+      case Annotated          (annot, arg               ) => traverse(annot); traverse(arg)
+      case Template           (parents, self, body      ) => traverseParents(parents); traverseSelfType(self); traverseStats(body, tree.symbol)
+      case Block              (stats, expr              ) => traverseTrees(stats); traverse(expr)
+      case CaseDef            (pat, guard, body         ) => traversePattern(pat); traverseGuard(guard); traverse(body)
+      case Alternative        (trees                    ) => traverseTrees(trees)
+      case Star               (elem                     ) => traverse(elem     )
+      case Bind               (name, body               ) =>                      traverseName(name); traverse(body)
+      case UnApply            (fun, args                ) => traverse(fun      ); traverseTrees(args)
+      case ArrayValue         (elemtpt, trees           ) => traverse(elemtpt  ); traverseTrees(trees)
+      case Assign             (lhs, rhs                 ) => traverse(lhs      ); traverse(rhs)
+      case AssignOrNamedArg   (lhs, rhs                 ) => traverse(lhs      ); traverse(rhs)
+      case If                 (cond, thenp, elsep       ) => traverse(cond     ); traverse(thenp); traverse(elsep)
+      case Match              (selector, cases          ) => traverse(selector ); traverseCases(cases)
+      case Return             (expr                     ) => traverse(expr     )
+      case Try                (block, catches, finalizer) => traverse(block    ); traverseCases(catches); traverse(finalizer)
+      case Throw              (expr                     ) => traverse(expr     )
+      case New                (tpt                      ) => traverse(tpt      )
+      case Typed              (expr, tpt                ) => traverse(expr     ); traverseTypeAscription(tpt)
+      case TypeApply          (fun, args                ) => traverse(fun      ); traverseTypeArgs(args)
+      case Apply              (fun, args                ) => traverse(fun      ); traverseTrees(args)
+      case ScriptApply        (fun, args                ) => traverse(fun      ); traverseTrees(args)
+      case ApplyDynamic       (qual, args               ) => traverse(qual     ); traverseTrees(args)
+      case Super              (qual, mix                ) => traverse(qual     ); traverseName(mix)
+      case This               (qual                     ) =>                      traverseName(qual)
+      case Select             (qualifier, selector      ) => traverse(qualifier); traverseName(selector)
+      case Ident              (name                     ) =>                      traverseName(name)
+      case ReferenceToBoxed   (idt                      ) => traverse(idt      )
+      case Literal            (const                    ) =>                      traverseConstant(const)
+      case TypeTree           (                         ) => 
+      case SingletonTypeTree  (ref                      ) => traverse(ref      )
+      case SelectFromTypeTree (qualifier, selector      ) => traverse(qualifier); traverseName(selector)
+      case CompoundTypeTree   (templ                    ) => traverse(templ    )
+      case AppliedTypeTree    (tpt, args                ) => traverse(tpt      ); traverseTypeArgs(args)
+      case TypeBoundsTree     (lo, hi                   ) => traverse(lo       ); traverse(hi)
+      case ExistentialTypeTree(tpt, whereClauses        ) => traverse(tpt      ); traverseTrees(whereClauses)
+      case _                                              =>                     xtraverse(traverser, tree)
     }
 
     if (tree.canHaveAttrs) {
@@ -1314,7 +1078,6 @@
         case Function(vparams, body) => atOwner(tree.symbol) { traverseParams(vparams) ; traverse(body) }
         case _                       => traverseComponents()
       }
->>>>>>> b2bf66a4
     }
   }
 
@@ -1325,7 +1088,6 @@
 
     // begin itransform
     tree match {
-<<<<<<< HEAD
       case Ident   (name)                                  =>                       treeCopy.Ident              (tree, name)
       case Select  (qualifier, selector)                   =>                       treeCopy.Select             (tree, transform(qualifier), selector)
       case Apply   (fun, args)                             =>                       treeCopy.Apply              (tree, transform(fun), transformTrees(args))
@@ -1372,121 +1134,6 @@
       case ApplyDynamic       (qual, args)                 =>                       treeCopy.ApplyDynamic       (tree, transform(qual   ), transformTrees(args ))
       case ReferenceToBoxed   (idt)                        =>                       treeCopy.ReferenceToBoxed   (tree, transform(idt) match { case idt1: Ident => idt1 })
       case _                                               => xtransform(transformer, tree)
-=======
-      case Ident(name) =>
-        treeCopy.Ident(tree, name)
-      case Select(qualifier, selector) =>
-        treeCopy.Select(tree, transform(qualifier), selector)
-      case Apply(fun, args) =>
-        treeCopy.Apply(tree, transform(fun), transformTrees(args))
-      case TypeTree() =>
-        treeCopy.TypeTree(tree)
-      case Literal(value) =>
-        treeCopy.Literal(tree, value)
-      case This(qual) =>
-        treeCopy.This(tree, qual)
-      case ValDef(mods, name, tpt, rhs) =>
-        atOwner(tree.symbol) {
-          treeCopy.ValDef(tree, transformModifiers(mods),
-                          name, transform(tpt), transform(rhs))
-        }
-      case DefDef(mods, name, tparams, vparamss, tpt, rhs) =>
-        atOwner(tree.symbol) {
-          treeCopy.DefDef(tree, transformModifiers(mods), name,
-                          transformTypeDefs(tparams), transformValDefss(vparamss),
-                          transform(tpt), transform(rhs))
-        }
-      case Block(stats, expr) =>
-        treeCopy.Block(tree, transformStats(stats, currentOwner), transform(expr))
-      case If(cond, thenp, elsep) =>
-        treeCopy.If(tree, transform(cond), transform(thenp), transform(elsep))
-      case CaseDef(pat, guard, body) =>
-        treeCopy.CaseDef(tree, transform(pat), transform(guard), transform(body))
-      case TypeApply(fun, args) =>
-        treeCopy.TypeApply(tree, transform(fun), transformTrees(args))
-      case AppliedTypeTree(tpt, args) =>
-        treeCopy.AppliedTypeTree(tree, transform(tpt), transformTrees(args))
-      case Bind(name, body) =>
-        treeCopy.Bind(tree, name, transform(body))
-      case Function(vparams, body) =>
-        atOwner(tree.symbol) {
-          treeCopy.Function(tree, transformValDefs(vparams), transform(body))
-        }
-      case Match(selector, cases) =>
-        treeCopy.Match(tree, transform(selector), transformCaseDefs(cases))
-      case New(tpt) =>
-        treeCopy.New(tree, transform(tpt))
-      case Assign(lhs, rhs) =>
-        treeCopy.Assign(tree, transform(lhs), transform(rhs))
-      case AssignOrNamedArg(lhs, rhs) =>
-        treeCopy.AssignOrNamedArg(tree, transform(lhs), transform(rhs))
-      case Try(block, catches, finalizer) =>
-        treeCopy.Try(tree, transform(block), transformCaseDefs(catches), transform(finalizer))
-      case EmptyTree =>
-        tree
-      case Throw(expr) =>
-        treeCopy.Throw(tree, transform(expr))
-      case Super(qual, mix) =>
-        treeCopy.Super(tree, transform(qual), mix)
-      case TypeBoundsTree(lo, hi) =>
-        treeCopy.TypeBoundsTree(tree, transform(lo), transform(hi))
-      case Typed(expr, tpt) =>
-        treeCopy.Typed(tree, transform(expr), transform(tpt))
-      case Import(expr, selectors) =>
-        treeCopy.Import(tree, transform(expr), selectors)
-      case Template(parents, self, body) =>
-        treeCopy.Template(tree, transformTrees(parents), transformValDef(self), transformStats(body, tree.symbol))
-      case ClassDef(mods, name, tparams, impl) =>
-        atOwner(tree.symbol) {
-          treeCopy.ClassDef(tree, transformModifiers(mods), name,
-                            transformTypeDefs(tparams), transformTemplate(impl))
-        }
-      case ModuleDef(mods, name, impl) =>
-        atOwner(mclass(tree.symbol)) {
-          treeCopy.ModuleDef(tree, transformModifiers(mods),
-                             name, transformTemplate(impl))
-        }
-      case TypeDef(mods, name, tparams, rhs) =>
-        atOwner(tree.symbol) {
-          treeCopy.TypeDef(tree, transformModifiers(mods), name,
-                           transformTypeDefs(tparams), transform(rhs))
-        }
-      case LabelDef(name, params, rhs) =>
-        treeCopy.LabelDef(tree, name, transformIdents(params), transform(rhs)) //bq: Martin, once, atOwner(...) works, also change `LamdaLifter.proxy'
-      case PackageDef(pid, stats) =>
-        treeCopy.PackageDef(
-          tree, transform(pid).asInstanceOf[RefTree],
-          atOwner(mclass(tree.symbol)) {
-            transformStats(stats, currentOwner)
-          }
-        )
-      case Annotated(annot, arg) =>
-        treeCopy.Annotated(tree, transform(annot), transform(arg))
-      case SingletonTypeTree(ref) =>
-        treeCopy.SingletonTypeTree(tree, transform(ref))
-      case SelectFromTypeTree(qualifier, selector) =>
-        treeCopy.SelectFromTypeTree(tree, transform(qualifier), selector)
-      case CompoundTypeTree(templ) =>
-        treeCopy.CompoundTypeTree(tree, transformTemplate(templ))
-      case ExistentialTypeTree(tpt, whereClauses) =>
-        treeCopy.ExistentialTypeTree(tree, transform(tpt), transformTrees(whereClauses))
-      case Return(expr) =>
-        treeCopy.Return(tree, transform(expr))
-      case Alternative(trees) =>
-        treeCopy.Alternative(tree, transformTrees(trees))
-      case Star(elem) =>
-        treeCopy.Star(tree, transform(elem))
-      case UnApply(fun, args) =>
-        treeCopy.UnApply(tree, transform(fun), transformTrees(args)) // bq: see test/.../unapplyContexts2.scala
-      case ArrayValue(elemtpt, trees) =>
-        treeCopy.ArrayValue(tree, transform(elemtpt), transformTrees(trees))
-      case ApplyDynamic(qual, args) =>
-        treeCopy.ApplyDynamic(tree, transform(qual), transformTrees(args))
-      case ReferenceToBoxed(idt) =>
-        treeCopy.ReferenceToBoxed(tree, transform(idt) match { case idt1: Ident => idt1 })
-      case _ =>
-        xtransform(transformer, tree)
->>>>>>> b2bf66a4
     }
   }
 
@@ -1848,116 +1495,61 @@
 
 // -------------- Classtags --------------------------------------------------------
 
-<<<<<<< HEAD
-  implicit val                TreeTag = ClassTag[               Tree](classOf[               Tree])
-  implicit val            TermTreeTag = ClassTag[           TermTree](classOf[           TermTree])
-  implicit val             TypTreeTag = ClassTag[            TypTree](classOf[            TypTree])
-  implicit val             SymTreeTag = ClassTag[            SymTree](classOf[            SymTree])
-  implicit val            NameTreeTag = ClassTag[           NameTree](classOf[           NameTree])
-  implicit val             RefTreeTag = ClassTag[            RefTree](classOf[            RefTree])
-  implicit val             DefTreeTag = ClassTag[            DefTree](classOf[            DefTree])
-  implicit val           MemberDefTag = ClassTag[          MemberDef](classOf[          MemberDef])
-  implicit val          PackageDefTag = ClassTag[         PackageDef](classOf[         PackageDef])
-  implicit val             ImplDefTag = ClassTag[            ImplDef](classOf[            ImplDef])
-  implicit val            ClassDefTag = ClassTag[           ClassDef](classOf[           ClassDef])
-  implicit val           ModuleDefTag = ClassTag[          ModuleDef](classOf[          ModuleDef])
-  implicit val         ValOrDefDefTag = ClassTag[        ValOrDefDef](classOf[        ValOrDefDef])
-  implicit val              ValDefTag = ClassTag[             ValDef](classOf[             ValDef])
-  implicit val              DefDefTag = ClassTag[             DefDef](classOf[             DefDef])
-  implicit val             TypeDefTag = ClassTag[            TypeDef](classOf[            TypeDef])
-  implicit val            LabelDefTag = ClassTag[           LabelDef](classOf[           LabelDef])
-  implicit val      ImportSelectorTag = ClassTag[ImportSelector     ](classOf[   ImportSelector  ])
-  implicit val              ImportTag = ClassTag[Import             ](classOf[   Import          ])
-  implicit val            TemplateTag = ClassTag[Template           ](classOf[   Template        ])
-  implicit val               BlockTag = ClassTag[Block              ](classOf[   Block           ])
-  implicit val             CaseDefTag = ClassTag[CaseDef            ](classOf[   CaseDef         ])
-  implicit val         AlternativeTag = ClassTag[Alternative        ](classOf[   Alternative     ])
-  implicit val                StarTag = ClassTag[Star               ](classOf[   Star            ])
-  implicit val                BindTag = ClassTag[Bind               ](classOf[   Bind            ])
-  implicit val             UnApplyTag = ClassTag[UnApply            ](classOf[   UnApply         ])
-  implicit val            FunctionTag = ClassTag[Function           ](classOf[   Function        ])
-  implicit val              AssignTag = ClassTag[Assign             ](classOf[   Assign          ])
-  implicit val    AssignOrNamedArgTag = ClassTag[AssignOrNamedArg   ](classOf[   AssignOrNamedArg])
-  implicit val                  IfTag = ClassTag[If                 ](classOf[   If              ])
-  implicit val               MatchTag = ClassTag[Match              ](classOf[   Match           ])
-  implicit val              ReturnTag = ClassTag[Return             ](classOf[   Return          ])
-  implicit val                 TryTag = ClassTag[Try                ](classOf[   Try             ])
-  implicit val               ThrowTag = ClassTag[Throw              ](classOf[   Throw           ])
-  implicit val                 NewTag = ClassTag[New                ](classOf[   New             ])
-  implicit val               TypedTag = ClassTag[Typed              ](classOf[   Typed           ])
-  implicit val        GenericApplyTag = ClassTag[GenericApply       ](classOf[   GenericApply    ])
-  implicit val           TypeApplyTag = ClassTag[   TypeApply       ](classOf[      TypeApply    ])
-  implicit val               ApplyTag = ClassTag[       Apply       ](classOf[          Apply    ])
-  implicit val         ScriptApplyTag = ClassTag[ ScriptApply       ](classOf[    ScriptApply    ])
-  implicit val               SuperTag = ClassTag[Super              ](classOf[   Super           ])
-  implicit val                ThisTag = ClassTag[This               ](classOf[   This            ])
-  implicit val              SelectTag = ClassTag[Select             ](classOf[   Select          ])
-  implicit val               IdentTag = ClassTag[Ident              ](classOf[   Ident           ])
-  implicit val    ReferenceToBoxedTag = ClassTag[ReferenceToBoxed   ](classOf[   ReferenceToBoxed])
-  implicit val             LiteralTag = ClassTag[Literal            ](classOf[   Literal         ])
-  implicit val           AnnotatedTag = ClassTag[Annotated          ](classOf[   Annotated       ])
-  implicit val   SingletonTypeTreeTag = ClassTag[  SingletonTypeTree](classOf[  SingletonTypeTree])
-  implicit val  SelectFromTypeTreeTag = ClassTag[ SelectFromTypeTree](classOf[ SelectFromTypeTree])
-  implicit val    CompoundTypeTreeTag = ClassTag[   CompoundTypeTree](classOf[   CompoundTypeTree])
-  implicit val     AppliedTypeTreeTag = ClassTag    [AppliedTypeTree](classOf[    AppliedTypeTree])
-  implicit val      TypeBoundsTreeTag = ClassTag[     TypeBoundsTree](classOf[     TypeBoundsTree])
+  implicit val         AlternativeTag = ClassTag[Alternative        ](classOf[Alternative        ])
+  implicit val           AnnotatedTag = ClassTag[Annotated          ](classOf[Annotated          ])
+  implicit val     AppliedTypeTreeTag = ClassTag[AppliedTypeTree    ](classOf[AppliedTypeTree    ])
+  implicit val               ApplyTag = ClassTag[Apply              ](classOf[Apply              ])
+  implicit val    AssignOrNamedArgTag = ClassTag[AssignOrNamedArg   ](classOf[AssignOrNamedArg   ])
+  implicit val              AssignTag = ClassTag[Assign             ](classOf[Assign             ])
+  implicit val                BindTag = ClassTag[Bind               ](classOf[Bind               ])
+  implicit val               BlockTag = ClassTag[Block              ](classOf[Block              ])
+  implicit val             CaseDefTag = ClassTag[CaseDef            ](classOf[CaseDef            ])
+  implicit val            ClassDefTag = ClassTag[ClassDef           ](classOf[ClassDef           ])
+  implicit val    CompoundTypeTreeTag = ClassTag[CompoundTypeTree   ](classOf[CompoundTypeTree   ])
+  implicit val              DefDefTag = ClassTag[DefDef             ](classOf[DefDef             ])
+  implicit val             DefTreeTag = ClassTag[DefTree            ](classOf[DefTree            ])
   implicit val ExistentialTypeTreeTag = ClassTag[ExistentialTypeTree](classOf[ExistentialTypeTree])
-  implicit val            TypeTreeTag = ClassTag[           TypeTree](classOf[           TypeTree])
-=======
-  implicit val AlternativeTag         = ClassTag[Alternative](classOf[Alternative])
-  implicit val AnnotatedTag           = ClassTag[Annotated](classOf[Annotated])
-  implicit val AppliedTypeTreeTag     = ClassTag[AppliedTypeTree](classOf[AppliedTypeTree])
-  implicit val ApplyTag               = ClassTag[Apply](classOf[Apply])
-  implicit val AssignOrNamedArgTag    = ClassTag[AssignOrNamedArg](classOf[AssignOrNamedArg])
-  implicit val AssignTag              = ClassTag[Assign](classOf[Assign])
-  implicit val BindTag                = ClassTag[Bind](classOf[Bind])
-  implicit val BlockTag               = ClassTag[Block](classOf[Block])
-  implicit val CaseDefTag             = ClassTag[CaseDef](classOf[CaseDef])
-  implicit val ClassDefTag            = ClassTag[ClassDef](classOf[ClassDef])
-  implicit val CompoundTypeTreeTag    = ClassTag[CompoundTypeTree](classOf[CompoundTypeTree])
-  implicit val DefDefTag              = ClassTag[DefDef](classOf[DefDef])
-  implicit val DefTreeTag             = ClassTag[DefTree](classOf[DefTree])
-  implicit val ExistentialTypeTreeTag = ClassTag[ExistentialTypeTree](classOf[ExistentialTypeTree])
-  implicit val FunctionTag            = ClassTag[Function](classOf[Function])
-  implicit val GenericApplyTag        = ClassTag[GenericApply](classOf[GenericApply])
-  implicit val IdentTag               = ClassTag[Ident](classOf[Ident])
-  implicit val IfTag                  = ClassTag[If](classOf[If])
-  implicit val ImplDefTag             = ClassTag[ImplDef](classOf[ImplDef])
-  implicit val ImportSelectorTag      = ClassTag[ImportSelector](classOf[ImportSelector])
-  implicit val ImportTag              = ClassTag[Import](classOf[Import])
-  implicit val LabelDefTag            = ClassTag[LabelDef](classOf[LabelDef])
-  implicit val LiteralTag             = ClassTag[Literal](classOf[Literal])
-  implicit val MatchTag               = ClassTag[Match](classOf[Match])
-  implicit val MemberDefTag           = ClassTag[MemberDef](classOf[MemberDef])
-  implicit val ModuleDefTag           = ClassTag[ModuleDef](classOf[ModuleDef])
-  implicit val NameTreeTag            = ClassTag[NameTree](classOf[NameTree])
-  implicit val NewTag                 = ClassTag[New](classOf[New])
-  implicit val PackageDefTag          = ClassTag[PackageDef](classOf[PackageDef])
-  implicit val RefTreeTag             = ClassTag[RefTree](classOf[RefTree])
-  implicit val ReferenceToBoxedTag    = ClassTag[ReferenceToBoxed](classOf[ReferenceToBoxed])
-  implicit val ReturnTag              = ClassTag[Return](classOf[Return])
-  implicit val SelectFromTypeTreeTag  = ClassTag[SelectFromTypeTree](classOf[SelectFromTypeTree])
-  implicit val SelectTag              = ClassTag[Select](classOf[Select])
-  implicit val SingletonTypeTreeTag   = ClassTag[SingletonTypeTree](classOf[SingletonTypeTree])
-  implicit val StarTag                = ClassTag[Star](classOf[Star])
-  implicit val SuperTag               = ClassTag[Super](classOf[Super])
-  implicit val SymTreeTag             = ClassTag[SymTree](classOf[SymTree])
-  implicit val TemplateTag            = ClassTag[Template](classOf[Template])
-  implicit val TermTreeTag            = ClassTag[TermTree](classOf[TermTree])
-  implicit val ThisTag                = ClassTag[This](classOf[This])
-  implicit val ThrowTag               = ClassTag[Throw](classOf[Throw])
-  implicit val TreeTag                = ClassTag[Tree](classOf[Tree])
-  implicit val TryTag                 = ClassTag[Try](classOf[Try])
-  implicit val TypTreeTag             = ClassTag[TypTree](classOf[TypTree])
-  implicit val TypeApplyTag           = ClassTag[TypeApply](classOf[TypeApply])
-  implicit val TypeBoundsTreeTag      = ClassTag[TypeBoundsTree](classOf[TypeBoundsTree])
-  implicit val TypeDefTag             = ClassTag[TypeDef](classOf[TypeDef])
-  implicit val TypeTreeTag            = ClassTag[TypeTree](classOf[TypeTree])
-  implicit val TypedTag               = ClassTag[Typed](classOf[Typed])
-  implicit val UnApplyTag             = ClassTag[UnApply](classOf[UnApply])
-  implicit val ValDefTag              = ClassTag[ValDef](classOf[ValDef])
-  implicit val ValOrDefDefTag         = ClassTag[ValOrDefDef](classOf[ValOrDefDef])
->>>>>>> b2bf66a4
+  implicit val            FunctionTag = ClassTag[Function           ](classOf[Function           ])
+  implicit val        GenericApplyTag = ClassTag[GenericApply       ](classOf[GenericApply       ])
+  implicit val               IdentTag = ClassTag[Ident              ](classOf[Ident              ])
+  implicit val                  IfTag = ClassTag[If                 ](classOf[If                 ])
+  implicit val             ImplDefTag = ClassTag[ImplDef            ](classOf[ImplDef            ])
+  implicit val      ImportSelectorTag = ClassTag[ImportSelector     ](classOf[ImportSelector     ])
+  implicit val              ImportTag = ClassTag[Import             ](classOf[Import             ])
+  implicit val            LabelDefTag = ClassTag[LabelDef           ](classOf[LabelDef           ])
+  implicit val             LiteralTag = ClassTag[Literal            ](classOf[Literal            ])
+  implicit val               MatchTag = ClassTag[Match              ](classOf[Match              ])
+  implicit val           MemberDefTag = ClassTag[MemberDef          ](classOf[MemberDef          ])
+  implicit val           ModuleDefTag = ClassTag[ModuleDef          ](classOf[ModuleDef          ])
+  implicit val            NameTreeTag = ClassTag[NameTree           ](classOf[NameTree           ])
+  implicit val                 NewTag = ClassTag[New                ](classOf[New                ])
+  implicit val          PackageDefTag = ClassTag[PackageDef         ](classOf[PackageDef         ])
+  implicit val             RefTreeTag = ClassTag[RefTree            ](classOf[RefTree            ])
+  implicit val    ReferenceToBoxedTag = ClassTag[ReferenceToBoxed   ](classOf[ReferenceToBoxed   ])
+  implicit val              ReturnTag = ClassTag[Return             ](classOf[Return             ])
+  implicit val  SelectFromTypeTreeTag = ClassTag[SelectFromTypeTree ](classOf[SelectFromTypeTree ])
+  implicit val              SelectTag = ClassTag[Select             ](classOf[Select             ])
+  implicit val   SingletonTypeTreeTag = ClassTag[SingletonTypeTree  ](classOf[SingletonTypeTree  ])
+  implicit val                StarTag = ClassTag[Star               ](classOf[Star               ])
+  implicit val               SuperTag = ClassTag[Super              ](classOf[Super              ])
+  implicit val             SymTreeTag = ClassTag[SymTree            ](classOf[SymTree            ])
+  implicit val            TemplateTag = ClassTag[Template           ](classOf[Template           ])
+  implicit val            TermTreeTag = ClassTag[TermTree           ](classOf[TermTree           ])
+  implicit val                ThisTag = ClassTag[This               ](classOf[This               ])
+  implicit val               ThrowTag = ClassTag[Throw              ](classOf[Throw              ])
+  implicit val                TreeTag = ClassTag[Tree               ](classOf[Tree               ])
+  implicit val                 TryTag = ClassTag[Try                ](classOf[Try                ])
+  implicit val             TypTreeTag = ClassTag[TypTree            ](classOf[TypTree            ])
+  implicit val           TypeApplyTag = ClassTag[TypeApply          ](classOf[TypeApply          ])
+  implicit val      TypeBoundsTreeTag = ClassTag[TypeBoundsTree     ](classOf[TypeBoundsTree     ])
+  implicit val             TypeDefTag = ClassTag[TypeDef            ](classOf[TypeDef            ])
+  implicit val            TypeTreeTag = ClassTag[TypeTree           ](classOf[TypeTree           ])
+  implicit val               TypedTag = ClassTag[Typed              ](classOf[Typed              ])
+  implicit val             UnApplyTag = ClassTag[UnApply            ](classOf[UnApply            ])
+  implicit val              ValDefTag = ClassTag[ValDef             ](classOf[ValDef             ])
+  implicit val         ValOrDefDefTag = ClassTag[ValOrDefDef        ](classOf[ValOrDefDef        ])
+                                                                                                 
+  implicit val         ScriptApplyTag = ClassTag[ScriptApply        ](classOf[ScriptApply        ])
 
   val treeNodeCount = Statistics.newView("#created tree nodes")(nodeCount)
 }
