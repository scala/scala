--- conflicted
+++ resolved
@@ -3760,182 +3760,11 @@
       if (tp.isTrivial) tp
       else if (tp.prefix.typeSymbol isNonBottomSubClass owner) {
         val widened = tp match {
-<<<<<<< HEAD
-          case _: ConstantType => tp        // Java enum constants: don't widen to the enum type!
-          case _               => tp.widen  // C.X.type widens to C.this.X.type, otherwise `tp asSeenFrom (pre, C)` has no effect.
-=======
           case _: ConstantType => tp // Java enum constants: don't widen to the enum type!
           case _               => tp.widen // C.X.type widens to C.this.X.type, otherwise `tp asSeenFrom (pre, C)` has no effect.
         }
         val memType = widened asSeenFrom (pre, tp.typeSymbol.owner)
         if (tp eq widened) memType else memType.narrow
-      }
-      else loop(tp.prefix) memberType tp.typeSymbol
-
-    val result = loop(sym.tpeHK)
-    assert(sym.isTerm || result.typeSymbol == sym, s"($result).typeSymbol = ${result.typeSymbol}; expected ${sym}")
-    result
-  }
-
-  /** The most deeply nested owner that contains all the symbols
-   *  of thistype or prefixless typerefs/singletype occurrences in given type.
-   */
-  private def commonOwner(t: Type): Symbol = commonOwner(t :: Nil)
-
-  /** The most deeply nested owner that contains all the symbols
-   *  of thistype or prefixless typerefs/singletype occurrences in given list
-   *  of types.
-   */
-  private def commonOwner(tps: List[Type]): Symbol = {
-    if (tps.isEmpty) NoSymbol
-    else {
-      commonOwnerMap.clear()
-      tps foreach (commonOwnerMap traverse _)
-      if (commonOwnerMap.result ne null) commonOwnerMap.result else NoSymbol
-    }
-  }
-
-  protected def commonOwnerMap: CommonOwnerMap = commonOwnerMapObj
-
-  protected class CommonOwnerMap extends TypeTraverserWithResult[Symbol] {
-    var result: Symbol = _
-
-    def clear() { result = null }
-
-    private def register(sym: Symbol) {
-      // First considered type is the trivial result.
-      if ((result eq null) || (sym eq NoSymbol))
-        result = sym
-      else
-        while ((result ne NoSymbol) && (result ne sym) && !(sym isNestedIn result))
-          result = result.owner
-    }
-    def traverse(tp: Type) = tp.normalize match {
-      case ThisType(sym)                => register(sym)
-      case TypeRef(NoPrefix, sym, args) => register(sym.owner) ; args foreach traverse
-      case SingleType(NoPrefix, sym)    => register(sym.owner)
-      case _                            => mapOver(tp)
-    }
-  }
-
-  private lazy val commonOwnerMapObj = new CommonOwnerMap
-
-  class MissingAliasControl extends ControlThrowable
-  val missingAliasException = new MissingAliasControl
-  class MissingTypeControl extends ControlThrowable
-
-  object adaptToNewRunMap extends TypeMap {
-
-    private def adaptToNewRun(pre: Type, sym: Symbol): Symbol = {
-      if (phase.flatClasses || sym.isRootSymbol || (pre eq NoPrefix) || (pre eq NoType) || sym.isPackageClass)
-        sym
-      else if (sym.isModuleClass) {
-        val sourceModule1 = adaptToNewRun(pre, sym.sourceModule)
-
-        sourceModule1.moduleClass orElse sourceModule1.initialize.moduleClass orElse {
-          val msg = "Cannot adapt module class; sym = %s, sourceModule = %s, sourceModule.moduleClass = %s => sourceModule1 = %s, sourceModule1.moduleClass = %s"
-          debuglog(msg.format(sym, sym.sourceModule, sym.sourceModule.moduleClass, sourceModule1, sourceModule1.moduleClass))
-          sym
-        }
-      }
-      else {
-        var rebind0 = pre.findMember(sym.name, BRIDGE, 0, true) orElse {
-          if (sym.isAliasType) throw missingAliasException
-          debugwarn(pre+"."+sym+" does no longer exist, phase = "+phase)
-          throw new MissingTypeControl // For build manager and presentation compiler purposes
-        }
-        /** The two symbols have the same fully qualified name */
-        def corresponds(sym1: Symbol, sym2: Symbol): Boolean =
-          sym1.name == sym2.name && (sym1.isPackageClass || corresponds(sym1.owner, sym2.owner))
-        if (!corresponds(sym.owner, rebind0.owner)) {
-          debuglog("ADAPT1 pre = "+pre+", sym = "+sym.fullLocationString+", rebind = "+rebind0.fullLocationString)
-          val bcs = pre.baseClasses.dropWhile(bc => !corresponds(bc, sym.owner));
-          if (bcs.isEmpty)
-            assert(pre.typeSymbol.isRefinementClass, pre) // if pre is a refinementclass it might be a structural type => OK to leave it in.
-          else
-            rebind0 = pre.baseType(bcs.head).member(sym.name)
-          debuglog(
-            "ADAPT2 pre = " + pre +
-            ", bcs.head = " + bcs.head +
-            ", sym = " + sym.fullLocationString +
-            ", rebind = " + rebind0.fullLocationString
-          )
-        }
-        rebind0.suchThat(sym => sym.isType || sym.isStable) orElse {
-          debuglog("" + phase + " " +phase.flatClasses+sym.owner+sym.name+" "+sym.isType)
-          throw new MalformedType(pre, sym.nameString)
-        }
-      }
-    }
-    def apply(tp: Type): Type = tp match {
-      case ThisType(sym) =>
-        try {
-          val sym1 = adaptToNewRun(sym.owner.thisType, sym)
-          if (sym1 == sym) tp else ThisType(sym1)
-        } catch {
-          case ex: MissingTypeControl =>
-            tp
-        }
-      case SingleType(pre, sym) =>
-        if (sym.isPackage) tp
-        else {
-          val pre1 = this(pre)
-          try {
-            val sym1 = adaptToNewRun(pre1, sym)
-            if ((pre1 eq pre) && (sym1 eq sym)) tp
-            else singleType(pre1, sym1)
-          } catch {
-            case _: MissingTypeControl =>
-              tp
-          }
-        }
-      case TypeRef(pre, sym, args) =>
-        if (sym.isPackageClass) tp
-        else {
-          val pre1 = this(pre)
-          val args1 = args mapConserve (this)
-          try {
-            val sym1 = adaptToNewRun(pre1, sym)
-            if ((pre1 eq pre) && (sym1 eq sym) && (args1 eq args)/* && sym.isExternal*/) {
-              tp
-            } else if (sym1 == NoSymbol) {
-              debugwarn("adapt fail: "+pre+" "+pre1+" "+sym)
-              tp
-            } else {
-              copyTypeRef(tp, pre1, sym1, args1)
-            }
-          } catch {
-            case ex: MissingAliasControl =>
-              apply(tp.dealias)
-            case _: MissingTypeControl =>
-              tp
-          }
-        }
-      case MethodType(params, restp) =>
-        val restp1 = this(restp)
-        if (restp1 eq restp) tp
-        else copyMethodType(tp, params, restp1)
-      case NullaryMethodType(restp) =>
-        val restp1 = this(restp)
-        if (restp1 eq restp) tp
-        else NullaryMethodType(restp1)
-      case PolyType(tparams, restp) =>
-        val restp1 = this(restp)
-        if (restp1 eq restp) tp
-        else PolyType(tparams, restp1)
-
-      // Lukas: we need to check (together) whether we should also include parameter types
-      // of PolyType and MethodType in adaptToNewRun
-
-      case ClassInfoType(parents, decls, clazz) =>
-        if (clazz.isPackageClass) tp
-        else {
-          val parents1 = parents mapConserve (this)
-          if (parents1 eq parents) tp
-          else ClassInfoType(parents1, decls, clazz)
->>>>>>> a4785baf
-        }
-        widened asSeenFrom (pre, tp.typeSymbol.owner)
       }
       else loop(tp.prefix) memberType tp.typeSymbol
 
