package scala
package reflect
package macros

/**
 * <span class="badge badge-red" style="float: right;">EXPERIMENTAL</span>
 *
 *  A slice of [[scala.reflect.macros.Context the Scala macros context]] that
 *  partially exposes the type checker to macro writers.
 */
trait Typers {
  self: Context =>

  /** Contexts that represent macros in-flight, including the current one. Very much like a stack trace, but for macros only.
   *  Can be useful for interoperating with other macros and for imposing compiler-friendly limits on macro expansion.
   *
   *  Is also priceless for emitting sane error messages for macros that are called by other macros on synthetic (i.e. position-less) trees.
   *  In that dire case navigate the `openMacros` stack, and it will most likely contain at least one macro with a position-ful macro application.
   *  See `enclosingPosition` for a default implementation of this logic.
   *
   *  Unlike `enclosingMacros`, this is a def, which means that it gets recalculated on every invocation,
   *  so it might change depending on what is going on during macro expansion.
   */
  def openMacros: List[Context]

  /** Information about one of the currently considered implicit candidates.
   *  Candidates are used in plural form, because implicit parameters may themselves have implicit parameters,
   *  hence implicit searches can recursively trigger other implicit searches.
   *
<<<<<<< HEAD
=======
   *  `pre` and `sym` provide information about the candidate itself.
   *  `pt` and `tree` store the parameters of the implicit search the candidate is participating in.
   */
  case class ImplicitCandidate(pre: Type, sym: Symbol, pt: Type, tree: Tree)

  /** Information about one of the currently considered implicit candidates.
   *  Candidates are used in plural form, because implicit parameters may themselves have implicit parameters,
   *  hence implicit searches can recursively trigger other implicit searches.
   *
>>>>>>> be405eed
   *  Can be useful to get information about an application with an implicit parameter that is materialized during current macro expansion.
   *  If we're in an implicit macro being expanded, it's included in this list.
   *
   *  Unlike `enclosingImplicits`, this is a def, which means that it gets recalculated on every invocation,
   *  so it might change depending on what is going on during macro expansion.
   */
  def openImplicits: List[ImplicitCandidate]

  /** Typechecks the provided tree against the expected type `pt` in the macro callsite context.
   *
   *  If `silent` is false, `TypecheckException` will be thrown in case of a typecheck error.
   *  If `silent` is true, the typecheck is silent and will return `EmptyTree` if an error occurs.
   *  Such errors don't vanish and can be inspected by turning on -Ymacro-debug-verbose.
   *  Unlike in `inferImplicitValue` and `inferImplicitView`, `silent` is false by default.
   *
   *  Typechecking can be steered with the following optional parameters:
   *    `withImplicitViewsDisabled` recursively prohibits implicit views (though, implicit vals will still be looked up and filled in), default value is false
   *    `withMacrosDisabled` recursively prohibits macro expansions and macro-based implicits, default value is false
   *
   *  @throws [[scala.reflect.macros.TypecheckException]]
   */
  def typeCheck(tree: Tree, pt: Type = universe.WildcardType, silent: Boolean = false, withImplicitViewsDisabled: Boolean = false, withMacrosDisabled: Boolean = false): Tree

  /** Infers an implicit value of the expected type `pt` in the macro callsite context.
   *  Optional `pos` parameter provides a position that will be associated with the implicit search.
   *
   *  If `silent` is false, `TypecheckException` will be thrown in case of an inference error.
   *  If `silent` is true, the typecheck is silent and will return `EmptyTree` if an error occurs.
   *  Such errors don't vanish and can be inspected by turning on -Xlog-implicits.
   *  Unlike in `typeCheck`, `silent` is true by default.
   *
   *  @throws [[scala.reflect.macros.TypecheckException]]
   */
  def inferImplicitValue(pt: Type, silent: Boolean = true, withMacrosDisabled: Boolean = false, pos: Position = enclosingPosition): Tree

  /** Infers an implicit view from the provided tree `tree` of the type `from` to the type `to` in the macro callsite context.
   *  Optional `pos` parameter provides a position that will be associated with the implicit search.
   *
   *  If `silent` is false, `TypecheckException` will be thrown in case of an inference error.
   *  If `silent` is true, the typecheck is silent and will return `EmptyTree` if an error occurs.
   *  Such errors don't vanish and can be inspected by turning on -Xlog-implicits.
   *  Unlike in `typeCheck`, `silent` is true by default.
   *
   *  @throws [[scala.reflect.macros.TypecheckException]]
   */
  def inferImplicitView(tree: Tree, from: Type, to: Type, silent: Boolean = true, withMacrosDisabled: Boolean = false, pos: Position = enclosingPosition): Tree

  /** Recursively resets symbols and types in a given tree.
   *
   *  Note that this does not revert the tree to its pre-typer shape.
   *  For more info, read up https://issues.scala-lang.org/browse/SI-5464.
   */
  def resetAllAttrs(tree: Tree): Tree

  /** Recursively resets locally defined symbols and types in a given tree.
   *
   *  Note that this does not revert the tree to its pre-typer shape.
   *  For more info, read up https://issues.scala-lang.org/browse/SI-5464.
   */
  def resetLocalAttrs(tree: Tree): Tree
}

/** Indicates an error during one of the methods in [[scala.reflect.macros.Typers]].
 */
case class TypecheckException(pos: scala.reflect.api.Position, msg: String) extends Exception(msg)<|MERGE_RESOLUTION|>--- conflicted
+++ resolved
@@ -27,8 +27,6 @@
    *  Candidates are used in plural form, because implicit parameters may themselves have implicit parameters,
    *  hence implicit searches can recursively trigger other implicit searches.
    *
-<<<<<<< HEAD
-=======
    *  `pre` and `sym` provide information about the candidate itself.
    *  `pt` and `tree` store the parameters of the implicit search the candidate is participating in.
    */
@@ -38,7 +36,6 @@
    *  Candidates are used in plural form, because implicit parameters may themselves have implicit parameters,
    *  hence implicit searches can recursively trigger other implicit searches.
    *
->>>>>>> be405eed
    *  Can be useful to get information about an application with an implicit parameter that is materialized during current macro expansion.
    *  If we're in an implicit macro being expanded, it's included in this list.
    *
