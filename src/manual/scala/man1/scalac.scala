--- conflicted
+++ resolved
@@ -263,14 +263,7 @@
           CmdOptionBound("Vprint:", Argument("phases")),
           "Print out program after " & Argument("phases") & " (see below)."),
         Definition(
-<<<<<<< HEAD
-          CmdOptionBound("Vprint-icode", "[:" & Argument("phases") & "]"),
-          "Log internal icode to *.icode files after" & Argument("phases") & " (default: icode)."),
-        Definition(
           CmdOption("Vprint-pos"),
-=======
-          CmdOption("Xprint-pos"),
->>>>>>> a20d1c84
           "Print tree positions, as offsets."),
         Definition(
           CmdOption("Vprint-types"),
