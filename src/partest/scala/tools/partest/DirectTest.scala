/* NSC -- new Scala compiler
 * Copyright 2005-2013 LAMP/EPFL
 * @author Paul Phillips
 */

package scala.tools.partest

import scala.tools.nsc._
<<<<<<< HEAD
import io.Directory
import util.{ SourceFile, BatchSourceFile, CommandLineParser }
=======
import util.{BatchSourceFile, CommandLineParser}
>>>>>>> be405eed
import reporters.{Reporter, ConsoleReporter}

/** A class for testing code which is embedded as a string.
 *  It allows for more complete control over settings, compiler
 *  configuration, sequence of events, etc. than does partest.
 */
abstract class DirectTest extends App {
  // The program being tested in some fashion
  def code: String
  // produce the output to be compared against a checkfile
  def show(): Unit

  // the test file or dir, and output directory
  def testPath   = SFile(sys.props("partest.test-path"))
  def testOutput = Directory(sys.props("partest.output"))

  // override to add additional settings with strings
  def extraSettings: String = ""
  // a default Settings object
  def settings: Settings = newSettings(CommandLineParser tokenize extraSettings)
  // a custom Settings object
  def newSettings(args: List[String]) = {
    val s = new Settings
    val allArgs = args ++ (CommandLineParser tokenize debugSettings)
    log("newSettings: allArgs = " + allArgs)
    s processArguments (allArgs, true)
    s
  }
  // new compiler
  def newCompiler(args: String*): Global = {
    val settings = newSettings((CommandLineParser tokenize ("-d \"" + testOutput.path + "\" " + extraSettings)) ++ args.toList)
    newCompiler(settings)
  }

  def newCompiler(settings: Settings): Global = Global(settings, reporter(settings))

  def reporter(settings: Settings): Reporter = new ConsoleReporter(settings)

  private def newSourcesWithExtension(ext: String)(codes: String*): List[BatchSourceFile] =
    codes.toList.zipWithIndex map {
      case (src, idx) => new BatchSourceFile(s"newSource${idx + 1}.$ext", src)
    }

  def newJavaSources(codes: String*) = newSourcesWithExtension("java")(codes: _*)
  def newSources(codes: String*)     = newSourcesWithExtension("scala")(codes: _*)

  def compileString(global: Global)(sourceCode: String): Boolean = {
    withRun(global)(_ compileSources newSources(sourceCode))
    !global.reporter.hasErrors
  }

  def javaCompilationUnits(global: Global)(sourceCodes: String*) = {
    sourceFilesToCompiledUnits(global)(newJavaSources(sourceCodes: _*))
  }

  def sourceFilesToCompiledUnits(global: Global)(files: List[SourceFile]) = {
    withRun(global) { run =>
      run compileSources files
      run.units.toList
    }
  }

  def compilationUnits(global: Global)(sourceCodes: String*): List[global.CompilationUnit] = {
    val units = sourceFilesToCompiledUnits(global)(newSources(sourceCodes: _*))
    if (global.reporter.hasErrors) {
      global.reporter.flush()
      sys.error("Compilation failure.")
    }
    units
  }

  def withRun[T](global: Global)(f: global.Run => T): T = {
    global.reporter.reset()
    f(new global.Run)
  }

  // compile the code, optionally first adding to the settings
  def compile(args: String*) = compileString(newCompiler(args: _*))(code)

  /**  Constructor/main body  **/
  try show()
  catch { case t: Exception => println(t.getMessage) ; t.printStackTrace ; sys.exit(1) }

  /** Debugger interest only below this line **/
  protected def isDebug       = (sys.props contains "partest.debug") || (sys.env contains "PARTEST_DEBUG")
  protected def debugSettings = sys.props.getOrElse("partest.debug.settings", "")

  final def log(msg: => Any) {
    if (isDebug) Console.err println msg
  }
}<|MERGE_RESOLUTION|>--- conflicted
+++ resolved
@@ -6,12 +6,7 @@
 package scala.tools.partest
 
 import scala.tools.nsc._
-<<<<<<< HEAD
-import io.Directory
 import util.{ SourceFile, BatchSourceFile, CommandLineParser }
-=======
-import util.{BatchSourceFile, CommandLineParser}
->>>>>>> be405eed
 import reporters.{Reporter, ConsoleReporter}
 
 /** A class for testing code which is embedded as a string.
