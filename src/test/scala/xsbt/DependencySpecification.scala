--- conflicted
+++ resolved
@@ -1,86 +1,82 @@
 package xsbt
 
-import org.junit.runner.RunWith
-<<<<<<< HEAD
 import xsbti.TestCallback.ExtractedClassDependencies
-import org.specs2.mutable.Specification
-import org.specs2.runner.JUnitRunner
-
-@RunWith(classOf[JUnitRunner])
-class DependencySpecification extends Specification {
-
-  "Extracted source dependencies from public members" in {
+import sbt.internal.util.UnitSpec
+
+class DependencySpecification extends UnitSpec {
+
+  "Dependency phase" should "extract class dependencies from public members" in {
     val classDependencies = extractClassDependenciesPublic
     val memberRef = classDependencies.memberRef
     val inheritance = classDependencies.inheritance
-    memberRef("A") === Set.empty
-    inheritance("A") === Set.empty
-    memberRef("B") === Set("A", "D")
-    inheritance("B") === Set("D")
-    memberRef("C") === Set("A")
-    inheritance("C") === Set.empty
-    memberRef("D") === Set.empty
-    inheritance("D") === Set.empty
-    memberRef("E") === Set.empty
-    inheritance("E") === Set.empty
-    memberRef("F") === Set("A", "B", "D", "E", "G")
-    inheritance("F") === Set("A", "E")
-    memberRef("H") === Set("B", "E", "G")
+    assert(memberRef("A") === Set.empty)
+    assert(inheritance("A") === Set.empty)
+    assert(memberRef("B") === Set("A", "D"))
+    assert(inheritance("B") === Set("D"))
+    assert(memberRef("C") === Set("A"))
+    assert(inheritance("C") === Set.empty)
+    assert(memberRef("D") === Set.empty)
+    assert(inheritance("D") === Set.empty)
+    assert(memberRef("E") === Set.empty)
+    assert(inheritance("E") === Set.empty)
+    assert(memberRef("F") === Set("A", "B", "D", "E", "G"))
+    assert(inheritance("F") === Set("A", "E"))
+    assert(memberRef("H") === Set("B", "E", "G"))
     // aliases and applied type constructors are expanded so we have inheritance dependency on B
-    inheritance("H") === Set("B", "E")
-  }
-
-  "Extracted source dependencies from local members" in {
+    assert(inheritance("H") === Set("B", "E"))
+  }
+
+  it should "extract class dependencies from local members" in {
     val classDependencies = extractClassDependenciesLocal
     val memberRef = classDependencies.memberRef
     val inheritance = classDependencies.inheritance
     val localInheritance = classDependencies.localInheritance
-    memberRef("A") === Set.empty
-    inheritance("A") === Set.empty
-    memberRef("B") === Set.empty
-    inheritance("B") === Set.empty
-    memberRef("C.Inner1") === Set("A")
-    inheritance("C.Inner1") === Set("A")
-    memberRef("D") === Set("B")
-    inheritance("D") === Set.empty
-    localInheritance("D") === Set("B")
-    memberRef("E") === Set("B")
-    inheritance("E") === Set.empty
-    localInheritance("E") === Set("B")
-  }
-
-  "Extracted source dependencies with trait as first parent" in {
+    assert(memberRef("A") === Set.empty)
+    assert(inheritance("A") === Set.empty)
+    assert(memberRef("B") === Set.empty)
+    assert(inheritance("B") === Set.empty)
+    assert(memberRef("C.Inner1") === Set("A"))
+    assert(inheritance("C.Inner1") === Set("A"))
+    assert(memberRef("D") === Set("B"))
+    assert(inheritance("D") === Set.empty)
+    assert(localInheritance("D") === Set("B"))
+    assert(memberRef("E") === Set("B"))
+    assert(inheritance("E") === Set.empty)
+    assert(localInheritance("E") === Set("B"))
+  }
+
+  it should "extract class dependencies with trait as first parent" in {
     val classDependencies = extractClassDependenciesTraitAsFirstPatent
     val memberRef = classDependencies.memberRef
     val inheritance = classDependencies.inheritance
-    memberRef("A") === Set.empty
-    inheritance("A") === Set.empty
-    memberRef("B") === Set("A")
-    inheritance("B") === Set("A")
+    assert(memberRef("A") === Set.empty)
+    assert(inheritance("A") === Set.empty)
+    assert(memberRef("B") === Set("A"))
+    assert(inheritance("B") === Set("A"))
     // verify that memberRef captures the oddity described in documentation of `Relations.inheritance`
     // we are mainly interested whether dependency on A is captured in `memberRef` relation so
     // the invariant that says that memberRef is superset of inheritance relation is preserved
-    memberRef("C") === Set("A", "B")
-    inheritance("C") === Set("A", "B")
+    assert(memberRef("C") === Set("A", "B"))
+    assert(inheritance("C") === Set("A", "B"))
     // same as above but indirect (C -> B -> A), note that only A is visible here
-    memberRef("D") === Set("A", "C")
-    inheritance("D") === Set("A", "C")
-  }
-
-  "Extracted source dependencies from macro arguments" in {
+    assert(memberRef("D") === Set("A", "C"))
+    assert(inheritance("D") === Set("A", "C"))
+  }
+
+  it should "extract class dependencies from macro arguments" in {
     val classDependencies = extractClassDependenciesFromMacroArgument
     val memberRef = classDependencies.memberRef
     val inheritance = classDependencies.inheritance
 
-    memberRef("A") === Set("B", "C")
-    inheritance("A") === Set.empty
-    memberRef("B") === Set.empty
-    inheritance("B") === Set.empty
-    memberRef("C") === Set.empty
-    inheritance("C") === Set.empty
-  }
-
-  "Extracted class dependencies from refinement" in {
+    assert(memberRef("A") === Set("B", "C"))
+    assert(inheritance("A") === Set.empty)
+    assert(memberRef("B") === Set.empty)
+    assert(inheritance("B") === Set.empty)
+    assert(memberRef("C") === Set.empty)
+    assert(inheritance("C") === Set.empty)
+  }
+
+  it should "extract class dependencies from a refinement" in {
     val srcFoo = "object Outer {\n  class Inner { type Xyz }\n\n  type TypeInner = Inner { type Xyz = Int }\n}"
     val srcBar = "object Bar {\n  def bar: Outer.TypeInner = null\n}"
 
@@ -90,13 +86,13 @@
 
     val memberRef = classDependencies.memberRef
     val inheritance = classDependencies.inheritance
-    memberRef("Outer") === Set.empty
-    inheritance("Outer") === Set.empty
-    memberRef("Bar") === Set("Outer")
-    inheritance("Bar") === Set.empty
-  }
-
-  "Class dependency on object" in {
+    assert(memberRef("Outer") === Set.empty)
+    assert(inheritance("Outer") === Set.empty)
+    assert(memberRef("Bar") === Set("Outer"))
+    assert(inheritance("Bar") === Set.empty)
+  }
+
+  it should "extract class dependency on a object correctly" in {
     val srcA =
       """object A {
         |   def foo = { B; () }
@@ -109,13 +105,13 @@
 
     val memberRef = classDependencies.memberRef
     val inheritance = classDependencies.inheritance
-    memberRef("A") === Set("B")
-    inheritance("A") === Set.empty
-    memberRef("B") === Set.empty
-    inheritance("B") === Set.empty
-  }
-
-  "Top level import dependencies" in {
+    assert(memberRef("A") === Set("B"))
+    assert(inheritance("A") === Set.empty)
+    assert(memberRef("B") === Set.empty)
+    assert(inheritance("B") === Set.empty)
+  }
+
+  it should "handle top level import dependencies" in {
     val srcA =
       """
         |package abc
@@ -141,89 +137,14 @@
     val compilerForTesting = new ScalaCompilerForUnitTesting(nameHashing = true)
     val deps = compilerForTesting.extractDependenciesFromSrcs(srcA, srcB, srcC, srcD, srcE, srcF, srcG, srcH).memberRef
 
-    deps("A") === Set.empty
-    deps("B") === Set("abc.A", "abc.A.Inner")
-    deps("C") === Set("abc.A", "abc.A2")
-    deps("D") === Set("abc.A2")
-    deps("E") === Set("abc.A")
-    deps("F") === Set.empty
-    deps("foo.bar.G") === Set("abc.A")
-    deps("H") === Set("abc.A")
-=======
-import xsbti.api.ClassLike
-import xsbti.api.Def
-import xsbt.api.SameAPI
-import sbt.internal.util.UnitSpec
-
-import ScalaCompilerForUnitTesting.ExtractedSourceDependencies
-
-class DependencySpecification extends UnitSpec {
-
-  "Dependency phase" should "extract source dependencies from public members" in {
-    val sourceDependencies = extractSourceDependenciesPublic
-    val memberRef = sourceDependencies.memberRef
-    val inheritance = sourceDependencies.inheritance
-    assert(memberRef('A) === Set.empty)
-    assert(inheritance('A) === Set.empty)
-    assert(memberRef('B) === Set('A, 'D))
-    assert(inheritance('B) === Set('D))
-    assert(memberRef('C) === Set('A))
-    assert(inheritance('C) === Set.empty)
-    assert(memberRef('D) === Set.empty)
-    assert(inheritance('D) === Set.empty)
-    assert(memberRef('E) === Set.empty)
-    assert(inheritance('E) === Set.empty)
-    assert(memberRef('F) === Set('A, 'B, 'D, 'E, 'G))
-    assert(inheritance('F) === Set('A, 'E))
-    assert(memberRef('H) === Set('B, 'E, 'G))
-    // aliases and applied type constructors are expanded so we have inheritance dependency on B
-    assert(inheritance('H) === Set('B, 'E))
-  }
-
-  it should "extract source dependencies from private members" in {
-    val sourceDependencies = extractSourceDependenciesPrivate
-    val memberRef = sourceDependencies.memberRef
-    val inheritance = sourceDependencies.inheritance
-    assert(memberRef('A) === Set.empty)
-    assert(inheritance('A) === Set.empty)
-    assert(memberRef('B) === Set.empty)
-    assert(inheritance('B) === Set.empty)
-    assert(memberRef('C) === Set('A))
-    assert(inheritance('C) === Set('A))
-    assert(memberRef('D) === Set('B))
-    assert(inheritance('D) === Set('B))
-  }
-
-  it should "extract source dependencies with trait as first parent" in {
-    val sourceDependencies = extractSourceDependenciesTraitAsFirstPatent
-    val memberRef = sourceDependencies.memberRef
-    val inheritance = sourceDependencies.inheritance
-    assert(memberRef('A) === Set.empty)
-    assert(inheritance('A) === Set.empty)
-    assert(memberRef('B) === Set('A))
-    assert(inheritance('B) === Set('A))
-    // verify that memberRef captures the oddity described in documentation of `Relations.inheritance`
-    // we are mainly interested whether dependency on A is captured in `memberRef` relation so
-    // the invariant that says that memberRef is superset of inheritance relation is preserved
-    assert(memberRef('C) === Set('A, 'B))
-    assert(inheritance('C) === Set('A, 'B))
-    // same as above but indirect (C -> B -> A), note that only A is visible here
-    assert(memberRef('D) === Set('A, 'C))
-    assert(inheritance('D) === Set('A, 'C))
-  }
-
-  it should "extract source dependencies from macro arguments" in {
-    val sourceDependencies = extractSourceDependenciesFromMacroArgument
-    val memberRef = sourceDependencies.memberRef
-    val inheritance = sourceDependencies.inheritance
-
-    assert(memberRef('A) === Set('B, 'C))
-    assert(inheritance('A) === Set.empty)
-    assert(memberRef('B) === Set.empty)
-    assert(inheritance('B) === Set.empty)
-    assert(memberRef('C) === Set.empty)
-    assert(inheritance('C) === Set.empty)
->>>>>>> 5945a9ba
+    assert(deps("A") === Set.empty)
+    assert(deps("B") === Set("abc.A", "abc.A.Inner"))
+    assert(deps("C") === Set("abc.A", "abc.A2"))
+    assert(deps("D") === Set("abc.A2"))
+    assert(deps("E") === Set("abc.A"))
+    assert(deps("F") === Set.empty)
+    assert(deps("foo.bar.G") === Set("abc.A"))
+    assert(deps("H") === Set("abc.A"))
   }
 
   private def extractClassDependenciesPublic: ExtractedClassDependencies = {
