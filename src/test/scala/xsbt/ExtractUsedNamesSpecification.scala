--- conflicted
+++ resolved
@@ -1,23 +1,8 @@
 package xsbt
-
-<<<<<<< HEAD
-import org.junit.runner.RunWith
-import org.specs2.runner.JUnitRunner
-=======
-import xsbti.api.ClassLike
-import xsbti.api.Def
-import xsbti.api.Package
-import xsbt.api.SameAPI
->>>>>>> 5945a9ba
 
 import sbt.internal.util.UnitSpec
 
-<<<<<<< HEAD
-@RunWith(classOf[JUnitRunner])
-class ExtractUsedNamesSpecification extends Specification {
-=======
 class ExtractUsedNamesSpecification extends UnitSpec {
->>>>>>> 5945a9ba
 
   "Used names extraction" should "extract imported name" in {
     val src = """package a { class A }
@@ -27,13 +12,8 @@
     val compilerForTesting = new ScalaCompilerForUnitTesting(nameHashing = true)
     val usedNames = compilerForTesting.extractUsedNamesFromSrc(src)
     val expectedNames = standardNames ++ Set("a", "A", "A2", "b")
-<<<<<<< HEAD
     // names used at top level are attributed to the first class defined in a compilation unit
-    usedNames("a.A") === expectedNames
-=======
-    assert(usedNames === expectedNames)
-
->>>>>>> 5945a9ba
+    assert(usedNames("a.A") === expectedNames)
   }
 
   // test covers https://github.com/gkossakowski/sbt/issues/6
@@ -54,11 +34,7 @@
     val compilerForTesting = new ScalaCompilerForUnitTesting(nameHashing = true)
     val usedNames = compilerForTesting.extractUsedNamesFromSrc(srcA, srcB)
     val expectedNames = standardNames ++ Set("a", "A", "B", "C", "D", "b", "X", "BB")
-<<<<<<< HEAD
-    usedNames("b.X") === expectedNames
-=======
-    assert(usedNames === expectedNames)
->>>>>>> 5945a9ba
+    assert(usedNames("b.X") === expectedNames)
   }
 
   // test for https://github.com/gkossakowski/sbt/issues/5
@@ -72,11 +48,7 @@
     val compilerForTesting = new ScalaCompilerForUnitTesting(nameHashing = true)
     val usedNames = compilerForTesting.extractUsedNamesFromSrc(srcA, srcB)
     val expectedNames = standardNames ++ Set("A", "a", "B", "=")
-<<<<<<< HEAD
-    usedNames("B") === expectedNames
-=======
-    assert(usedNames === expectedNames)
->>>>>>> 5945a9ba
+    assert(usedNames("B") === expectedNames)
   }
 
   // test for https://github.com/gkossakowski/sbt/issues/3
@@ -85,11 +57,7 @@
     val compilerForTesting = new ScalaCompilerForUnitTesting(nameHashing = true)
     val usedNames = compilerForTesting.extractUsedNamesFromSrc(src)
     val expectedNames = standardNames ++ Set("A", "foo", "Int")
-<<<<<<< HEAD
-    usedNames("A") === expectedNames
-=======
-    assert(usedNames === expectedNames)
->>>>>>> 5945a9ba
+    assert(usedNames("A") === expectedNames)
   }
 
   // pending test for https://issues.scala-lang.org/browse/SI-7173
