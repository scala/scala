--- conflicted
+++ resolved
@@ -5,22 +5,11 @@
 import java.io.File
 import _root_.scala.tools.nsc.reporters.ConsoleReporter
 import xsbti._
-<<<<<<< HEAD
-import sbt.IO.withTemporaryDirectory
+import sbt.io.IO.withTemporaryDirectory
 import xsbti.api.ClassLike
 
-import sbt.ConsoleLogger
-import xsbti.DependencyContext._
-=======
-import xsbti.api.SourceAPI
-import sbt.io.IO.withTemporaryDirectory
-import xsbti.api.ClassLike
-import xsbti.api.Definition
-import xsbti.api.Def
-import xsbt.api.SameAPI
 import sbt.internal.util.ConsoleLogger
 import xsbti.api.DependencyContext._
->>>>>>> 5945a9ba
 
 /**
  * Provides common functionality needed for unit tests that require compiling
@@ -93,18 +82,8 @@
     ExtractedClassDependencies.fromPairs(memberRefDeps, inheritanceDeps, localInheritanceDeps)
   }
 
-<<<<<<< HEAD
   def extractDependenciesFromSrcs(srcs: String*): ExtractedClassDependencies = {
     extractDependenciesFromSrcs(List(srcs.toList))
-=======
-  def extractDependenciesFromSrcs(srcs: (Symbol, String)*): ExtractedSourceDependencies = {
-    val symbols = srcs.map(_._1)
-    assert(
-      symbols.distinct.size == symbols.size,
-      s"Duplicate symbols for srcs detected: $symbols"
-    )
-    extractDependenciesFromSrcs(List(srcs.toMap))
->>>>>>> 5945a9ba
   }
 
   /**
