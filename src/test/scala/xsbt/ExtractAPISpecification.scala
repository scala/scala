package xsbt

import org.junit.runner.RunWith
import xsbti.api.{ DefinitionType, ClassLike, Def }
import xsbt.api.SameAPI
import sbt.internal.util.UnitSpec

class ExtractAPISpecification extends UnitSpec {

  "Existential types in method signatures" should "have stable names" in stableExistentialNames()

<<<<<<< HEAD
  "Children of a sealed class" in {
    def compileAndGetFooClassApi(src: String): ClassLike = {
      val compilerForTesting = new ScalaCompilerForUnitTesting
      val apis = compilerForTesting.extractApisFromSrc(src)
      val FooApi = apis.find(_.name() == "Foo").get
      FooApi
    }
    val src1 =
      """|sealed abstract class Foo
         |case class C1(x: Int) extends Foo
         |""".stripMargin
    val fooClassApi1 = compileAndGetFooClassApi(src1)
    val src2 =
      """|sealed abstract class Foo
         |case class C1(x: Int) extends Foo
         |case class C2(x: Int) extends Foo
         |""".stripMargin
    val fooClassApi2 = compileAndGetFooClassApi(src2)
    SameAPI(fooClassApi1, fooClassApi2) !=== true
  }

  "definition type of a package object" in {
    val src = "package object foo".stripMargin
    val compilerForTesting = new ScalaCompilerForUnitTesting
    val apis = compilerForTesting.extractApisFromSrc(src)
    val Seq(fooClassApi) = apis.toSeq
    fooClassApi.definitionType === DefinitionType.PackageModule
  }

  "extract nested classes" in {
    val src =
      """class A {
        |  class B
        |}""".stripMargin
    val compilerForTesting = new ScalaCompilerForUnitTesting
    val apis = compilerForTesting.extractApisFromSrc(src).map(c => c.name -> c).toMap
    apis.keys === Set("A", "A.B")
  }

  "local classes are not extracted" in {
    val src =
      """class A
        |class B
        |class C { def foo: Unit = { class Inner2 extends B } }
        |class D { def foo: Unit = { new B {} } }""".stripMargin
    val compilerForTesting = new ScalaCompilerForUnitTesting
    val apis = compilerForTesting.extractApisFromSrc(src).map(c => c.name -> c).toMap
    apis.keys === Set("A", "B", "C", "D")
  }

  "flat extracted apis" in {
    def compileAndGetFooClassApi(src: String): ClassLike = {
      val compilerForTesting = new ScalaCompilerForUnitTesting
      val apis = compilerForTesting.extractApisFromSrc(src)
      val FooApi = apis.find(_.name() == "Foo").get
      FooApi
    }
    val src1 =
      """class Foo {
        |  class A
        |}""".stripMargin
    val fooClassApi1 = compileAndGetFooClassApi(src1)
    val src2 =
      """class Foo {
        |  class A {
        |    def foo: Int = 123
        |  }
        |}""".stripMargin
    val fooClassApi2 = compileAndGetFooClassApi(src2)
    SameAPI(fooClassApi1, fooClassApi2) === true
  }

  "private classes" in {
    val src =
      """private class A
        |class B { private class Inner1 extends A }
        |""".stripMargin
    val compilerForTesting = new ScalaCompilerForUnitTesting
    val apis = compilerForTesting.extractApisFromSrc(src).map(c => c.name -> c).toMap
    apis.keys === Set("A", "B", "B.Inner1")
  }

  def stableExistentialNames: Boolean = {
=======
  def stableExistentialNames() = {
>>>>>>> 5945a9ba
    def compileAndGetFooMethodApi(src: String): Def = {
      val compilerForTesting = new ScalaCompilerForUnitTesting
      val sourceApi = compilerForTesting.extractApisFromSrc(src)
      val FooApi = sourceApi.find(_.name() == "Foo").get
      val fooMethodApi = FooApi.structure().declared().find(_.name == "foo").get
      fooMethodApi.asInstanceOf[Def]
    }
    val src1 = """
				|class Box[T]
				|class Foo {
				|	def foo: Box[_] = null
				|
				}""".stripMargin
    val fooMethodApi1 = compileAndGetFooMethodApi(src1)
    val src2 = """
				|class Box[T]
				|class Foo {
			    |   def bar: Box[_] = null
				|	def foo: Box[_] = null
				|
				}""".stripMargin
    val fooMethodApi2 = compileAndGetFooMethodApi(src2)
    assert(SameAPI.apply(fooMethodApi1, fooMethodApi2), "APIs are not the same.")
  }
}<|MERGE_RESOLUTION|>--- conflicted
+++ resolved
@@ -1,6 +1,5 @@
 package xsbt
 
-import org.junit.runner.RunWith
 import xsbti.api.{ DefinitionType, ClassLike, Def }
 import xsbt.api.SameAPI
 import sbt.internal.util.UnitSpec
@@ -9,8 +8,7 @@
 
   "Existential types in method signatures" should "have stable names" in stableExistentialNames()
 
-<<<<<<< HEAD
-  "Children of a sealed class" in {
+  it should "extract children of a sealed class" in {
     def compileAndGetFooClassApi(src: String): ClassLike = {
       val compilerForTesting = new ScalaCompilerForUnitTesting
       val apis = compilerForTesting.extractApisFromSrc(src)
@@ -28,28 +26,28 @@
          |case class C2(x: Int) extends Foo
          |""".stripMargin
     val fooClassApi2 = compileAndGetFooClassApi(src2)
-    SameAPI(fooClassApi1, fooClassApi2) !=== true
+    assert(SameAPI(fooClassApi1, fooClassApi2) !== true)
   }
 
-  "definition type of a package object" in {
+  it should "extract correctly the definition type of a package object" in {
     val src = "package object foo".stripMargin
     val compilerForTesting = new ScalaCompilerForUnitTesting
     val apis = compilerForTesting.extractApisFromSrc(src)
     val Seq(fooClassApi) = apis.toSeq
-    fooClassApi.definitionType === DefinitionType.PackageModule
+    assert(fooClassApi.definitionType === DefinitionType.PackageModule)
   }
 
-  "extract nested classes" in {
+  it should "extract nested classes" in {
     val src =
       """class A {
         |  class B
         |}""".stripMargin
     val compilerForTesting = new ScalaCompilerForUnitTesting
     val apis = compilerForTesting.extractApisFromSrc(src).map(c => c.name -> c).toMap
-    apis.keys === Set("A", "A.B")
+    assert(apis.keys === Set("A", "A.B"))
   }
 
-  "local classes are not extracted" in {
+  it should "not extract local classes" in {
     val src =
       """class A
         |class B
@@ -57,10 +55,10 @@
         |class D { def foo: Unit = { new B {} } }""".stripMargin
     val compilerForTesting = new ScalaCompilerForUnitTesting
     val apis = compilerForTesting.extractApisFromSrc(src).map(c => c.name -> c).toMap
-    apis.keys === Set("A", "B", "C", "D")
+    assert(apis.keys === Set("A", "B", "C", "D"))
   }
 
-  "flat extracted apis" in {
+  it should "extract flat (without members) api for a nested class" in {
     def compileAndGetFooClassApi(src: String): ClassLike = {
       val compilerForTesting = new ScalaCompilerForUnitTesting
       val apis = compilerForTesting.extractApisFromSrc(src)
@@ -79,23 +77,20 @@
         |  }
         |}""".stripMargin
     val fooClassApi2 = compileAndGetFooClassApi(src2)
-    SameAPI(fooClassApi1, fooClassApi2) === true
+    assert(SameAPI(fooClassApi1, fooClassApi2) === true)
   }
 
-  "private classes" in {
+  it should "extract private classes" in {
     val src =
       """private class A
         |class B { private class Inner1 extends A }
         |""".stripMargin
     val compilerForTesting = new ScalaCompilerForUnitTesting
     val apis = compilerForTesting.extractApisFromSrc(src).map(c => c.name -> c).toMap
-    apis.keys === Set("A", "B", "B.Inner1")
+    assert(apis.keys === Set("A", "B", "B.Inner1"))
   }
 
-  def stableExistentialNames: Boolean = {
-=======
-  def stableExistentialNames() = {
->>>>>>> 5945a9ba
+  def stableExistentialNames(): Unit = {
     def compileAndGetFooMethodApi(src: String): Def = {
       val compilerForTesting = new ScalaCompilerForUnitTesting
       val sourceApi = compilerForTesting.extractApisFromSrc(src)
