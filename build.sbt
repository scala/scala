/*
 * The new, sbt-based build definition for Scala.
 *
 * What you see below is very much work-in-progress. The following features are implemented:
 *   - Compiling all classes for the compiler and library ("compile" in the respective subprojects)
 *   - Running JUnit ("junit/test"), ScalaCheck ("scalacheck/test"), and partest ("test/IntegrationTest/test") tests
 *   - Creating build/quick with all compiled classes and launcher scripts ("dist/mkQuick")
 *   - Creating build/pack with all JARs and launcher scripts ("dist/mkPack")
 *   - Building all scaladoc sets ("doc")
 *   - Publishing (standard sbt tasks like "publish" and "publishLocal")
 *
 * You'll notice that this build definition is much more complicated than your typical sbt build.
 * The main reason is that we are not benefiting from sbt's conventions when it comes project
 * layout. For that reason we have to configure a lot more explicitly. I've tried to explain in
 * comments the less obvious settings.
 *
 * This nicely leads me to explain the goal and non-goals of this build definition. Goals are:
 *
 *   - to be easy to tweak it in case a bug or small inconsistency is found
 *   - to be super explicit about any departure from standard sbt settings
 *   - to be readable and not necessarily succinct
 *   - to provide the nicest development experience for people hacking on Scala
 *   - originally, to mimic Ant's behavior as closely as possible, so the
 *     sbt and Ant builds could be maintained in parallel. the Ant build
 *     has now been removed, so we are now free to depart from that history.
 *
 * Non-goals are:
 *
 *   - to have the shortest sbt build definition possible
 *   - to remove irregularities from our build process right away
 *     (but let's keep making gradual progress on this)
 *   - to modularize the Scala compiler or library further
 */

import scala.build._, VersionUtil._

// Non-Scala dependencies:
<<<<<<< HEAD
val junitDep          = "junit"                          % "junit"                            % "4.13.2"
val junitInterfaceDep = "com.github.sbt"                 % "junit-interface"                  % "0.13.3"                          % Test
val scalacheckDep     = "org.scalacheck"                %% "scalacheck"                       % "1.17.0"                          % Test
val jolDep            = "org.openjdk.jol"                % "jol-core"                         % "0.16"
val asmDep            = "org.scala-lang.modules"         % "scala-asm"                        % versionProps("scala-asm.version")
val jlineDep          = "org.jline"                      % "jline"                            % versionProps("jline.version")
val jnaDep            = "net.java.dev.jna"               % "jna"                              % versionProps("jna.version")
val jlineDeps         = Seq(jlineDep, jnaDep)
val testInterfaceDep  = "org.scala-sbt"                  % "test-interface"                   % "1.0"
val diffUtilsDep      = "io.github.java-diff-utils"      % "java-diff-utils"                  % "4.12"
val compilerInterfaceDep = "org.scala-sbt"               % "compiler-interface"               % "1.10.1"

val projectFolder = settingKey[String]("subfolder in src when using configureAsSubproject, else the project name")

// `set Global / fatalWarnings := true` to enable -Werror for the certain modules
// currently, many modules cannot support -Werror; ideally this setting will eventually
//   enable -Werror for all modules
val fatalWarnings = settingKey[Boolean]("whether or not warnings should be fatal in the build")

// enable fatal warnings automatically on CI
Global / fatalWarnings := insideCI.value

Global / credentials ++= {
=======
val junitDep          = "junit"                          % "junit"           % "4.12"
val junitInterfaceDep = "com.novocode"                   % "junit-interface" % "0.11"                            % Test
val scalacheckDep     = "org.scalacheck"                %% "scalacheck"      % "1.18.0"                          % Test
val jolDep            = "org.openjdk.jol"                % "jol-core"        % "0.16"
val asmDep            = "org.scala-lang.modules"         % "scala-asm"       % versionProps("scala-asm.version")
val jlineDep          = "jline"                          % "jline"           % versionProps("jline.version")
val jansiDep          = "org.fusesource.jansi"           % "jansi"           % "1.12"
val antDep            = "org.apache.ant"                 % "ant"             % "1.10.12"
val testInterfaceDep  = "org.scala-sbt"                  % "test-interface"  % "1.0"
val diffUtilsDep      = "com.googlecode.java-diff-utils" % "diffutils"       % "1.3.0"

/** Publish to ./dists/maven-sbt, similar to the Ant build which publishes to ./dists/maven. This
  * can be used to compare the output of the sbt and Ant builds during the transition period. Any
  * real publishing should be done with sbt's standard `publish` task. */
lazy val publishDists = taskKey[Unit]("Publish to ./dists/maven-sbt.")

(Global / credentials) ++= {
>>>>>>> 29e53b27
  val file = Path.userHome / ".credentials"
  if (file.exists && !file.isDirectory) List(Credentials(file))
  else Nil
}

lazy val publishSettings : Seq[Setting[_]] = Seq(
  // Add a "default" Ivy configuration because sbt expects the Scala distribution to have one:
  ivyConfigurations += Configuration.of("Default", "default", "Default", true, Vector(Configurations.Runtime), true),
  publishMavenStyle := true
)

// Set the version number: We use the two settings `baseVersion` and `baseVersionSuffix` to compute all versions
// (canonical, Maven, OSGi). See VersionUtil.versionPropertiesImpl for details. The standard sbt `version` setting
// should not be set directly. It is the same as the Maven version and derived automatically from `baseVersion` and
// `baseVersionSuffix`.
globalVersionSettings
Global / baseVersion       := "2.13.15"
Global / baseVersionSuffix := "SNAPSHOT"
ThisBuild / organization   := "org.scala-lang"
ThisBuild / homepage       := Some(url("https://www.scala-lang.org"))
ThisBuild / startYear      := Some(2002)
ThisBuild / licenses       += (("Apache-2.0", url("https://www.apache.org/licenses/LICENSE-2.0")))
ThisBuild / headerLicense  := Some(HeaderLicense.Custom(
  s"""Scala (${(ThisBuild/homepage).value.get})
     |
     |Copyright EPFL and Lightbend, Inc.
     |
     |Licensed under Apache License 2.0
     |(http://www.apache.org/licenses/LICENSE-2.0).
     |
     |See the NOTICE file distributed with this work for
     |additional information regarding copyright ownership.
     |""".stripMargin
))

// Save MiMa logs
SavedLogs.settings

Global / scalaVersion      := {
  if (DottySupport.compileWithDotty)
    DottySupport.dottyVersion
  else
    versionProps("starr.version")
}

lazy val instanceSettings = Seq[Setting[_]](
  // we don't cross build Scala itself
  crossPaths := false,
  // do not add Scala library jar as a dependency automatically
  autoScalaLibrary := false,
  // Avoid circular dependencies for scalaInstance (see https://github.com/sbt/sbt/issues/1872)
  managedScalaInstance := false,
  scalaInstance := {
    val s = (bootstrap / scalaInstance).value
    // sbt claims that s.isManagedVersion is false even though s was resolved by Ivy
    // We create a managed copy to prevent sbt from putting it on the classpath where we don't want it
    if(s.isManagedVersion) s else {
      import sbt.internal.inc.ScalaInstance
      val s2 = new ScalaInstance(s.version, s.loader, s.loaderCompilerOnly, s.loaderLibraryOnly, s.libraryJars, s.compilerJars, s.allJars, Some(s.actualVersion))
      assert(s2.isManagedVersion)
      s2
    }
  },
  // sbt endeavours to align both scalaOrganization and scalaVersion
  // in the Scala artefacts, for example scala-library and scala-compiler.
  // This doesn't work in the scala/scala build because the version of scala-library and the scalaVersion of
  // scala-library are correct to be different. So disable overriding.
  scalaModuleInfo ~= (_ map (_ withOverrideScalaVersion false)),
  Quiet.silenceScalaBinaryVersionWarning
)


lazy val commonSettings = instanceSettings ++ clearSourceAndResourceDirectories ++ publishSettings ++ Seq[Setting[_]](
  // we always assume that Java classes are standalone and do not have any dependency
  // on Scala classes
  compileOrder := CompileOrder.JavaThenScala,
  projectFolder := thisProject.value.id, // overridden in configureAsSubproject
  Compile / javacOptions ++= Seq("-g", "-source", "1.8", "-target", "1.8", "-Xlint:unchecked"),
  Compile / javacOptions ++= (
    if (scala.util.Properties.isJavaAtLeast("20"))
      Seq("-Xlint:-options")  // allow `-source 1.8` and `-target 1.8`
    else
      Seq()),
  Compile / unmanagedJars := Seq.empty,  // no JARs in version control!
  Compile / sourceDirectory := baseDirectory.value,
  Compile / unmanagedSourceDirectories := List(baseDirectory.value),
  Compile / unmanagedResourceDirectories += (ThisBuild / baseDirectory).value / "src" / projectFolder.value,
  sourcesInBase := false,
  Compile / scalaSource := (Compile / sourceDirectory).value,
  // for some reason sbt 1.4 issues unused-settings warnings for this, it seems to me incorrectly
  Global / excludeLintKeys ++= Set(scalaSource),
  // each subproject has to ask specifically for files they want to include
  Compile / unmanagedResources / includeFilter := NothingFilter,
  target := (ThisBuild / target).value / projectFolder.value,
  Compile / classDirectory := buildDirectory.value / "quick/classes" / projectFolder.value,
  Compile / doc / target := buildDirectory.value / "scaladoc" / projectFolder.value,
  // given that classDirectory and doc target are overridden to be _outside_ of target directory, we have
  // to make sure they are being cleaned properly
  cleanFiles += (Compile / classDirectory).value,
  cleanFiles += (Compile / doc / target).value,
  run / fork := true,
  run / connectInput := true,
  Compile / scalacOptions ++= Seq("-feature", "-Xlint",
    //"-Xmaxerrs", "5", "-Xmaxwarns", "5", // uncomment for ease of development while breaking things
    // work around https://github.com/scala/bug/issues/11534
    "-Wconf:cat=unchecked&msg=The outer reference in this type test cannot be checked at run time.:s",
    // optimizer warnings at INFO since `-Werror` may be turned on.
    // optimizer runs in CI and release builds, though not in local development.
    "-Wconf:cat=optimizer:is",
    // we use @nowarn for methods that are deprecated in JDK > 8, but CI/release is under JDK 8
    "-Wconf:cat=unused-nowarn:s",
    //"-Wunnamed-boolean-literal-strict",
    ),
  Compile / doc / scalacOptions ++= Seq(
    "-doc-footer", "epfl",
    "-diagrams",
    "-implicits",
    "-groups",
    "-doc-version", versionProperties.value.canonicalVersion,
    "-doc-title", description.value,
    "-sourcepath", (ThisBuild / baseDirectory).value.toString,
    "-doc-source-url", s"https://github.com/scala/scala/blob/${versionProperties.value.githubTree}/€{FILE_PATH_EXT}#L€{FILE_LINE}"
  ),
  //maxErrors := 10,
  setIncOptions,
  // http://stackoverflow.com/questions/16934488
  apiMappings ++= {
    Option(System.getProperty("sun.boot.class.path")).flatMap { classPath =>
      classPath.split(java.io.File.pathSeparator).find(_.endsWith(java.io.File.separator + "rt.jar"))
    }.map { jarPath =>
      Map(
        file(jarPath) -> url("https://docs.oracle.com/javase/8/docs/api")
      )
    }.getOrElse {
      streams.value.log.warn("Failed to add bootstrap class path of Java to apiMappings")
      Map.empty[File,URL]
    }
  },
  apiURL := None, // set on a per-project basis
  autoAPIMappings := true,
  pomIncludeRepository := { _ => false },
  pomExtra := {
    <scm>
      <connection>scm:git:git://github.com/scala/scala.git</connection>
      <url>https://github.com/scala/scala</url>
    </scm>
      <issueManagement>
        <system>GitHub</system>
        <url>https://github.com/scala/bug/issues</url>
      </issueManagement>
      <developers>
        <developer>
          <id>lamp</id>
          <name>LAMP/EPFL</name>
        </developer>
        <developer>
          <id>Lightbend</id>
          <name>Lightbend, Inc.</name>
        </developer>
      </developers>
  },
  headerLicense := (ThisBuild / headerLicense).value,
  // Remove auto-generated manifest attributes
  Compile / packageBin / packageOptions := Seq.empty,
  Compile / packageSrc / packageOptions := Seq.empty,

  // Lets us CTRL-C partest without exiting SBT entirely
  Global / cancelable := true,

  // Don't log process output (e.g. of forked `compiler/runMain ...Main`), just pass it
  // directly to stdout
  run / outputStrategy := Some(StdoutOutput)
) ++ removePomDependencies ++ setForkedWorkingDirectory ++ (
  if (DottySupport.compileWithDotty)
    DottySupport.commonSettings
  else
    Seq()
)

lazy val fatalWarningsSettings = Seq(
  Compile / scalacOptions ++= {
    if (fatalWarnings.value) Seq("-Werror")
    else Nil
  },
  Compile / javacOptions ++= {
    if (fatalWarnings.value) Seq("-Werror")
    else Nil
  },
  Compile / doc / scalacOptions -= "-Werror", // there are too many doc errors to enable this right now
)

/** Extra post-processing for the published POM files. These are needed to create POMs that
  * are equivalent to the ones from the old Ant build. In the long term this should be removed and
  * POMs, scaladocs, OSGi manifests, etc. should all use the same metadata. */
def fixPom(extra: (String, scala.xml.Node)*): Setting[_] = {
  /** Find elements in an XML document by a simple XPath and replace them */
  def fixXML(n: scala.xml.Node, repl: Map[String, scala.xml.Node]): scala.xml.Node = {
    def f(n: scala.xml.Node, p: String): scala.xml.Node = n match {
      case e: scala.xml.Elem =>
        val pp = p + "/" + e.label
        repl.get(pp) match {
          case Some(xml) => xml
          case None => e.copy(child = e.child.map(ch => f(ch, pp)))
        }
      case n => n
    }
    f(n, "")
  }
  pomPostProcess := { n => fixXML(pomPostProcess.value.apply(n), Map(
    "/project/organization" ->
      <organization>
        <name>LAMP/EPFL</name>
        <url>https://lamp.epfl.ch/</url>
      </organization>,
    "/project/url" -> <url>https://www.scala-lang.org/</url>
  ) ++ extra) }
}

def ivyDependencyFilter(deps: Seq[(String, String)], scalaBinaryVersion: String) = {
  import scala.xml._
  import scala.xml.transform._
  new RuleTransformer(new RewriteRule {
    override def transform(node: Node) = node match {
      case e: Elem if e.label == "dependency" && {
        val org = e.attribute("org").getOrElse("").toString
        val name = e.attribute("name").getOrElse("").toString
        deps.exists { case (g, a) =>
          org == g && (name == a || name == (a + "_" + scalaBinaryVersion))
        }
      } => Seq.empty
      case n => n
    }
  })
}

val pomDependencyExclusions =
  settingKey[Seq[(String, String)]]("List of (groupId, artifactId) pairs to exclude from the POM and ivy.xml")
lazy val fixCsrIvy = taskKey[Unit]("Apply pomDependencyExclusions to coursier ivy")

Global / pomDependencyExclusions := Nil

/** Remove unwanted dependencies from the POM and ivy.xml. */
lazy val removePomDependencies: Seq[Setting[_]] = Seq(
  pomPostProcess := { n =>
    val n2 = pomPostProcess.value.apply(n)
    val deps = pomDependencyExclusions.value
    import scala.xml._
    import scala.xml.transform._
    new RuleTransformer(new RewriteRule {
      override def transform(node: Node) = node match {
        case e: Elem if e.label == "dependency" &&
            deps.exists { case (g, a) =>
              e.child.contains(<groupId>{g}</groupId>) &&
                (e.child.contains(<artifactId>{a}</artifactId>) || e.child.contains(<artifactId>{a + "_" + scalaBinaryVersion.value}</artifactId>))
            } => Seq.empty
        case n => n
      }
    }).transform(Seq(n2)).head
  },
  fixCsrIvy := {
    //  - coursier makes target/sbt-bridge/resolution-cache/org.scala-lang/scala2-sbt-bridge/2.13.12-bin-SNAPSHOT/resolved.xml.xml
    //  - copied to target/sbt-bridge//ivy-2.13.12-bin-SNAPSHOT.xml
    //  - copied to ~/.ivy2/local/org.scala-lang/scala2-sbt-bridge/2.13.12-bin-SNAPSHOT/ivys/ivy.xml
    import scala.jdk.CollectionConverters._
    import scala.xml._
    val currentProject = csrProject.value
    val ivyModule = org.apache.ivy.core.module.id.ModuleRevisionId.newInstance(
      currentProject.module.organization.value,
      currentProject.module.name.value,
      currentProject.version,
      currentProject.module.attributes.asJava)
    val ivyFile = ivySbt.value.withIvy(streams.value.log)(_.getResolutionCacheManager).getResolvedIvyFileInCache(ivyModule)
    val e = ivyDependencyFilter(pomDependencyExclusions.value, scalaBinaryVersion.value)
      .transform(Seq(XML.loadFile(ivyFile))).head
    XML.save(ivyFile.getAbsolutePath, e, xmlDecl = true)
  },
  publishConfiguration := Def.taskDyn {
    val pc = publishConfiguration.value
    Def.task {
      fixCsrIvy.value
      pc
    }
  }.value,
  publishLocalConfiguration := Def.taskDyn {
    val pc = publishLocalConfiguration.value
    Def.task {
      fixCsrIvy.value
      pc
    }
  }.value,
  deliverLocal := {
    // this doesn't seem to do anything currently, it probably worked before sbt used coursier
    import scala.xml._
    val f = deliverLocal.value
    val e = ivyDependencyFilter(pomDependencyExclusions.value, scalaBinaryVersion.value)
      .transform(Seq(XML.loadFile(f))).head
    XML.save(f.getAbsolutePath, e, xmlDecl = true)
    f
  }
)

val disableDocs = Seq[Setting[_]](
  Compile / doc / sources := Seq.empty,
  Compile / packageDoc / publishArtifact := false
)

lazy val setJarLocation: Setting[_] =
  Compile / packageBin / artifactPath := {
    // two lines below are copied over from sbt's sources:
    // https://github.com/sbt/sbt/blob/0.13/main/src/main/scala/sbt/Defaults.scala#L628
    //val resolvedScalaVersion = ScalaVersion((scalaVersion in artifactName).value, (scalaBinaryVersion in artifactName).value)
    //val resolvedArtifactName = artifactName.value(resolvedScalaVersion, projectID.value, artifact.value)
    // if you would like to get a jar with version number embedded in it (as normally sbt does)
    // uncomment the other definition of the `resolvedArtifactName`
    val resolvedArtifact = artifact.value
    val resolvedArtifactName = s"${resolvedArtifact.name}.${resolvedArtifact.extension}"
    buildDirectory.value / "pack/lib" / resolvedArtifactName
  }
lazy val scalaSubprojectSettings: Seq[Setting[_]] = commonSettings :+ setJarLocation

def filterDocSources(ff: FileFilter): Seq[Setting[_]] = Seq(
  Compile / doc / sources ~= (_.filter(ff.accept)),
  // Excluded sources may still be referenced by the included sources, so we add the compiler
  // output to the scaladoc classpath to resolve them. For the `library` project this is
  // always required because otherwise the compiler cannot even initialize Definitions without
  // binaries of the library on the classpath. Specifically, we get this error:
  // (library/compile:doc) scala.reflect.internal.FatalError: package class scala does not have a member Int
  Compile / doc / dependencyClasspath += (Compile / classDirectory).value,
  Compile / doc := (Compile / doc).dependsOn(Compile / compile).value
)

def regexFileFilter(s: String): FileFilter = new FileFilter {
  val pat = s.r.pattern
  def accept(f: File) = pat.matcher(f.getAbsolutePath.replace('\\', '/')).matches()
}

def setForkedWorkingDirectory: Seq[Setting[_]] = {
  // When we fork subprocesses, use the base directory as the working directory.
  // This enables `sbt> partest test/files/run/t1.scala` or `sbt> scalac sandbox/test.scala`
  val setting = (Compile / forkOptions) := (Compile / forkOptions).value.withWorkingDirectory((ThisBuild / baseDirectory).value)
  setting ++ inTask(run)(setting)
}

// This project provides the STARR scalaInstance for bootstrapping
lazy val bootstrap = project.in(file("target/bootstrap")).settings(bspEnabled := false)

lazy val library = configureAsSubproject(project)
  .settings(generatePropertiesFileSettings)
  .settings(Osgi.settings)
  .settings(AutomaticModuleName.settings("scala.library"))
  .settings(fatalWarningsSettings)
  .settings(
    name := "scala-library",
    description := "Scala Standard Library",
    Compile / scalacOptions ++= Seq("-sourcepath", (Compile / scalaSource).value.toString),
    Compile / doc / scalacOptions ++= {
      val libraryAuxDir = (ThisBuild / baseDirectory).value / "src/library-aux"
      Seq(
        "-doc-no-compile", libraryAuxDir.toString,
        "-skip-packages", "scala.concurrent.impl",
        "-doc-root-content", (Compile / sourceDirectory).value + "/rootdoc.txt",
        //"-required", // placeholder for internal flag
      )
    },
    Compile / console / scalacOptions := {
      val opts = (console / scalacOptions).value
      val ix = (console / scalacOptions).value.indexOfSlice(Seq[String]("-sourcepath", (Compile / scalaSource).value.toString))
      opts.patch(ix, Nil, 2)
    },
    Compile / unmanagedResources / includeFilter := "*.tmpl" | "*.xml" | "*.js" | "*.css" | "rootdoc.txt",
    // Include *.txt files in source JAR:
    Compile / packageSrc / mappings ++= {
      val base = (Compile / unmanagedResourceDirectories).value
      (base ** "*.txt" pair Path.relativeTo(base)) ++ {
        val auxBase = (ThisBuild / baseDirectory).value / "src/library-aux"
        auxBase ** ("*.scala" || "*.java") pair Path.relativeTo(auxBase)
      }
    },
    Osgi.headers += "Import-Package" -> "sun.misc;resolution:=optional, *",
    Osgi.jarlist := true,
    fixPom(
      "/project/name" -> <name>Scala Library</name>,
      "/project/description" -> <description>Standard library for the Scala Programming Language</description>,
      "/project/packaging" -> <packaging>jar</packaging>
    ),
    apiURL := Some(url(s"https://www.scala-lang.org/api/${versionProperties.value.mavenVersion}/")),
    MimaFilters.mimaSettings,
  )
  .settings(filterDocSources("*.scala" -- regexFileFilter(".*/scala/runtime/.*")))
  .settings(
    if (DottySupport.compileWithDotty)
      DottySupport.librarySettings
    else
      Seq()
  )

lazy val reflect = configureAsSubproject(project)
  .settings(generatePropertiesFileSettings)
  .settings(Osgi.settings)
  .settings(AutomaticModuleName.settings("scala.reflect"))
  .settings(fatalWarningsSettings)
  .settings(
    name := "scala-reflect",
    description := "Scala Reflection Library",
    Osgi.bundleName := "Scala Reflect",
    Compile / doc / scalacOptions ++= Seq(
      "-skip-packages", "scala.reflect.macros.internal:scala.reflect.internal:scala.reflect.io"
    ),
    Osgi.headers +=
      "Import-Package" -> (raw"""scala.*;version="$${range;[==,=+);$${ver}}",""" +
                           raw"""scala.tools.nsc;resolution:=optional;version="$${range;[==,=+);$${ver}}",""" +
                           "*"),
    fixPom(
      "/project/name" -> <name>Scala Reflect</name>,
      "/project/description" -> <description>Reflection Library for the Scala Programming Language</description>,
      "/project/packaging" -> <packaging>jar</packaging>
    ),
    apiURL := Some(url(s"https://www.scala-lang.org/api/${versionProperties.value.mavenVersion}/scala-${projectFolder.value}/")),
    MimaFilters.mimaSettings,
  )
  .dependsOn(library)

lazy val compiler = configureAsSubproject(project)
  .settings(generatePropertiesFileSettings)
  .settings(generateBuildCharacterFileSettings)
  .settings(Osgi.settings)
  .settings(AutomaticModuleName.settings("scala.tools.nsc"))
  .settings(fatalWarningsSettings)
  .settings(
    name := "scala-compiler",
    description := "Scala Compiler",
    libraryDependencies += asmDep,
    libraryDependencies += diffUtilsDep,
    // These are only needed for the POM:
    // TODO: jline dependency is only needed for the REPL shell, which should move to its own jar
    libraryDependencies ++= jlineDeps,
    buildCharacterPropertiesFile := (Compile / resourceManaged).value / "scala-buildcharacter.properties",
    Compile / resourceGenerators += generateBuildCharacterPropertiesFile.map(file => Seq(file)).taskValue,
    // this a way to make sure that classes from interactive and scaladoc projects
    // end up in compiler jar. note that we need to use LocalProject references
    // (with strings) to deal with mutual recursion
    Compile / packageBin / products :=
      (Compile / packageBin / products).value ++
        (Compile / dependencyClasspath).value.filter(_.get(moduleID.key).map(id => (id.organization, id.name, id.revision)) match {
          case Some((diffUtilsDep.organization, diffUtilsDep.name, diffUtilsDep.revision)) => true
          case Some((asmDep.organization, asmDep.name, asmDep.revision)) => true
          case _ => false
        }).map(_.data) ++
        (LocalProject("interactive")   / Compile / packageBin / products).value ++
        (LocalProject("scaladoc")      / Compile / packageBin / products).value ++
        (LocalProject("repl")          / Compile / packageBin / products).value ++
        (LocalProject("replFrontend")  / Compile / packageBin / products).value,
    Compile / unmanagedResources / includeFilter :=
      "*.tmpl" | "*.xml" | "*.js" | "*.css" | "*.html" | "*.properties" | "*.swf" |
      "*.png" | "*.gif" | "*.gif" | "*.txt",
    // Also include the selected unmanaged resources and source files from the additional projects in the source JAR:
    Compile / packageSrc / mappings ++= {
      val base = (Compile / unmanagedResourceDirectories).value ++
        (LocalProject("interactive")   / Compile / unmanagedResourceDirectories).value ++
        (LocalProject("scaladoc")      / Compile / unmanagedResourceDirectories).value ++
        (LocalProject("repl")          / Compile / unmanagedResourceDirectories).value ++
        (LocalProject("replFrontend")  / Compile / unmanagedResourceDirectories).value
      base ** ((Compile / unmanagedResources / includeFilter).value || "*.scala" || "*.psd" || "*.ai" || "*.java") pair Path.relativeTo(base)
    },
    // Include the additional projects in the scaladoc JAR:
    Compile / doc / sources ++= {
      val base =
        (LocalProject("interactive")   / Compile / unmanagedSourceDirectories).value ++
        (LocalProject("scaladoc")      / Compile / unmanagedSourceDirectories).value ++
        (LocalProject("repl")          / Compile / unmanagedSourceDirectories).value ++
        (LocalProject("replFrontend")  / Compile / unmanagedSourceDirectories).value
      ((base ** ("*.scala" || "*.java"))
        --- (base ** "Scaladoc*ModelTest.scala") // exclude test classes that depend on partest
      ).get
    },
    Compile / scalacOptions ++= Seq(
      "-Wconf:cat=deprecation&msg=early initializers:s", // compiler heavily relies upon early initializers
    ),
    Compile / doc / scalacOptions ++= Seq(
      "-doc-root-content", (Compile / sourceDirectory).value + "/rootdoc.txt"
    ),
    Osgi.headers ++= Seq(
      "Import-Package" -> raw"""org.jline.keymap.*;resolution:=optional
                            |org.jline.reader.*;resolution:=optional
                            |org.jline.style.*;resolution:=optional
                            |org.jline.terminal;resolution:=optional
                            |org.jline.terminal.impl;resolution:=optional
                            |org.jline.terminal.impl.jna.*;resolution:=optional
                            |org.jline.terminal.spi;resolution:=optional
                            |org.jline.utils;resolution:=optional
                            |org.jline.builtins;resolution:=optional
                            |scala.*;version="$${range;[==,=+);$${ver}}"
                            |*""".stripMargin.linesIterator.mkString(","),
      "Class-Path" -> "scala-reflect.jar scala-library.jar"
    ),
    // Generate the ScriptEngineFactory service definition. The old Ant build did this when building
    // the JAR but sbt has no support for it and it is easier to do as a resource generator:
    generateServiceProviderResources("javax.script.ScriptEngineFactory" -> "scala.tools.nsc.interpreter.shell.Scripted$Factory"),
    Compile / managedResourceDirectories := Seq((Compile / resourceManaged).value),
    fixPom(
      "/project/name" -> <name>Scala Compiler</name>,
      "/project/description" -> <description>Compiler for the Scala Programming Language</description>,
      "/project/packaging" -> <packaging>jar</packaging>
    ),
    apiURL := Some(url(s"https://www.scala-lang.org/api/${versionProperties.value.mavenVersion}/scala-${projectFolder.value}/")),
    pomDependencyExclusions += (("org.scala-lang.modules", "scala-asm"))
  )
  .dependsOn(library, reflect)

lazy val interactive = configureAsSubproject(project)
  .settings(disableDocs)
  .settings(fatalWarningsSettings)
  .settings(publish / skip := true)
  .settings(
    name := "scala-compiler-interactive",
    description := "Scala Interactive Compiler",
    Compile / scalacOptions ++= Seq("-Wconf:cat=deprecation&msg=early initializers:s"),
  )
  .dependsOn(compiler)

lazy val repl = configureAsSubproject(project)
  .settings(disableDocs)
  .settings(fatalWarningsSettings)
  .settings(publish / skip := true)
  .settings(Compile / scalacOptions ++= Seq("-Wconf:cat=deprecation&msg=early initializers:s"))
  .dependsOn(compiler, interactive)

lazy val replFrontend = configureAsSubproject(project, srcdir = Some("repl-frontend"))
  .settings(disableDocs)
  .settings(fatalWarningsSettings)
  .settings(publish / skip := true)
  .settings(
    libraryDependencies ++= jlineDeps,
    name := "scala-repl-frontend",
  )
  .settings(
    run := (Compile / run).partialInput(" -usejavacp").evaluated, // so `replFrontend/run` works
    Compile / run / javaOptions += s"-Dscala.color=${!scala.util.Properties.isWin}",
    Compile / run / javaOptions += "-Dorg.jline.terminal.output=forced-out",
  )
  .dependsOn(repl)

lazy val scaladoc = configureAsSubproject(project)
  .settings(disableDocs)
  .settings(fatalWarningsSettings)
  .settings(publish / skip := true)
  .settings(
    name := "scala-compiler-doc",
    description := "Scala Documentation Generator",
    Compile / unmanagedResources / includeFilter := "*.html" | "*.css" | "*.gif" | "*.png" | "*.js" | "*.txt" | "*.svg" | "*.eot" | "*.woff" | "*.ttf",
    libraryDependencies ++= ScaladocSettings.webjarResources,
    Compile / resourceGenerators += ScaladocSettings.extractResourcesFromWebjar,
    Compile / scalacOptions ++= Seq(
      "-Wconf:cat=deprecation&msg=early initializers:s",
    ),
  )
  .dependsOn(compiler)

// dependencies on compiler and compiler-interface are "provided" to align with scala3-sbt-bridge
lazy val sbtBridge = configureAsSubproject(project, srcdir = Some("sbt-bridge"))
  .settings(Osgi.settings)
  .settings(AutomaticModuleName.settings("scala.sbtbridge"))
  //.settings(fatalWarningsSettings)
  .settings(
    name := "scala2-sbt-bridge",
    description := "sbt compiler bridge for Scala 2",
    libraryDependencies += compilerInterfaceDep % Provided,
    Compile / scalacOptions ++= Seq(
      "-Wconf:cat=deprecation&msg=early initializers:s", // compiler heavily relies upon early initializers
    ),
    generateServiceProviderResources("xsbti.compile.CompilerInterface2" -> "scala.tools.xsbt.CompilerBridge"),
    generateServiceProviderResources("xsbti.compile.ConsoleInterface1"  -> "scala.tools.xsbt.ConsoleBridge"),
    generateServiceProviderResources("xsbti.compile.ScaladocInterface2" -> "scala.tools.xsbt.ScaladocBridge"),
    generateServiceProviderResources("xsbti.InteractiveConsoleFactory"  -> "scala.tools.xsbt.InteractiveConsoleBridgeFactory"),
    Compile / managedResourceDirectories := Seq((Compile / resourceManaged).value),
    pomDependencyExclusions ++= List((organization.value, "scala-repl-frontend"), (organization.value, "scala-compiler-doc")),
    fixPom(
      "/project/name" -> <name>Scala 2 sbt Bridge</name>,
      "/project/description" -> <description>sbt compiler bridge for Scala 2</description>,
      "/project/packaging" -> <packaging>jar</packaging>
    ),
    headerLicense := Some(HeaderLicense.Custom(
      s"""Zinc - The incremental compiler for Scala.
         |Copyright Scala Center, Lightbend, and Mark Harrah
         |
         |Scala (${(ThisBuild/homepage).value.get})
         |Copyright EPFL and Lightbend, Inc.
         |
         |Licensed under Apache License 2.0
         |(http://www.apache.org/licenses/LICENSE-2.0).
         |
         |See the NOTICE file distributed with this work for
         |additional information regarding copyright ownership.
         |""".stripMargin)),
  )
  .dependsOn(compiler % Provided, replFrontend, scaladoc)

lazy val scalap = configureAsSubproject(project)
  .settings(fatalWarningsSettings)
  .settings(
    description := "Scala Bytecode Parser",
    // Include decoder.properties
    Compile / unmanagedResources / includeFilter := "*.properties",
    fixPom(
      "/project/name" -> <name>Scalap</name>,
      "/project/description" -> <description>bytecode analysis tool</description>,
      "/project/properties" -> scala.xml.Text("")
    ),
    headerLicense  := Some(HeaderLicense.Custom(
      s"""Scala classfile decoder (${(ThisBuild/homepage).value.get})
         |
         |Copyright EPFL and Lightbend, Inc.
         |
         |Licensed under Apache License 2.0
         |(http://www.apache.org/licenses/LICENSE-2.0).
         |
         |See the NOTICE file distributed with this work for
         |additional information regarding copyright ownership.
         |""".stripMargin)),
    Compile / headerSources ~= { xs =>
      val excluded = Set("Memoisable.scala", "Result.scala", "Rule.scala", "Rules.scala", "SeqRule.scala")
      xs filter { x => !excluded(x.getName) }
    },
    Compile / headerResources := Nil,
  )
  .dependsOn(compiler)

lazy val partest = configureAsSubproject(project)
  .dependsOn(library, reflect, compiler, replFrontend, scalap, scaladoc, testkit)
  .settings(Osgi.settings)
  .settings(AutomaticModuleName.settings("scala.partest"))
  .settings(fatalWarningsSettings)
  .settings(
    name := "scala-partest",
    description := "Scala Compiler Testing Tool",
    libraryDependencies ++= List(testInterfaceDep, diffUtilsDep, junitDep),
    Compile / javacOptions ++= Seq("-XDenableSunApiLintControl", "-Xlint") ++
      (if (fatalWarnings.value) Seq("-Werror") else Seq()),
    pomDependencyExclusions ++= List((organization.value, "scala-repl-frontend"), (organization.value, "scala-compiler-doc")),
    fixPom(
      "/project/name" -> <name>Scala Partest</name>,
      "/project/description" -> <description>Scala Compiler Testing Tool</description>,
      "/project/packaging" -> <packaging>jar</packaging>
    )
  )

lazy val tastytest = configureAsSubproject(project)
  .dependsOn(library, reflect, compiler, scaladoc)
  .settings(disableDocs)
  .settings(fatalWarningsSettings)
  .settings(publish / skip := true)
  .settings(
    name := "scala-tastytest",
    description := "Scala TASTy Integration Testing Tool",
    libraryDependencies += diffUtilsDep,
  )

// An instrumented version of BoxesRunTime and ScalaRunTime for partest's "specialized" test category
lazy val specLib = project.in(file("test") / "instrumented")
  .dependsOn(library, reflect, compiler)
  .settings(commonSettings)
  .settings(disableDocs)
  .settings(fatalWarningsSettings)
  .settings(
    publish / skip := true,
    bspEnabled := false,
    Compile / sourceGenerators += Def.task {
      import scala.collection.JavaConverters._
      val srcBase = (library / Compile / sourceDirectories).value.head / "scala/runtime"
      val targetBase = (Compile / sourceManaged).value / "scala/runtime"
      def patch(srcFile: String, patchFile: String): File = try {
        val p = difflib.DiffUtils.parseUnifiedDiff(IO.readLines(baseDirectory.value / patchFile).asJava)
        val r = difflib.DiffUtils.patch(IO.readLines(srcBase / srcFile).asJava, p)
        val target = targetBase / srcFile
        IO.writeLines(target, r.asScala)
        target
      } catch { case ex: Exception =>
        streams.value.log.error(s"Error patching $srcFile: $ex")
        throw ex
      }
      IO.createDirectory(targetBase)
      Seq(
        patch("BoxesRunTime.java", "boxes.patch"),
        patch("ScalaRunTime.scala", "srt.patch")
      )
    }.taskValue,
  )

// The scala version used by the benchmark suites, leave undefined to use the ambient version.")
def benchmarkScalaVersion = System.getProperty("benchmark.scala.version", "")

lazy val bench = project.in(file("test") / "benchmarks")
  .dependsOn((if (benchmarkScalaVersion == "") Seq[sbt.ClasspathDep[sbt.ProjectReference]](library, compiler) else Nil): _*)
  .settings(if (benchmarkScalaVersion == "") instanceSettings else Seq(scalaVersion := benchmarkScalaVersion, crossPaths := false))
  .settings(disableDocs)
  .settings(publish / skip := true)
  .enablePlugins(JmhPlugin)
  .settings(
    name := "test-benchmarks",
    autoScalaLibrary := false,
    crossPaths := true, // needed to enable per-scala-version source directories (https://github.com/sbt/sbt/pull/1799)
    compileOrder := CompileOrder.JavaThenScala, // to allow inlining from Java ("... is defined in a Java source (mixed compilation), no bytecode is available")
    libraryDependencies += "org.openjdk.jol" % "jol-core" % "0.10",
    libraryDependencies ++= {
      if (benchmarkScalaVersion == "") Nil
      else "org.scala-lang" % "scala-compiler" % benchmarkScalaVersion :: Nil
    },
    //scalacOptions ++= Seq("-feature", "-opt:inline:scala/**", "-Wopt"),
    scalacOptions ++= Seq("-feature", "-opt:l:inline", "-opt-inline-from:scala/**", "-opt-warnings"),
    // Skips JMH source generators during IDE import to avoid needing to compile scala-library during the import
    // should not be needed once sbt-jmh 0.4.3 is out (https://github.com/sbt/sbt-jmh/pull/207)
    Jmh / bspEnabled := false
  ).settings(inConfig(JmhPlugin.JmhKeys.Jmh)(scalabuild.JitWatchFilePlugin.jitwatchSettings))


lazy val testkit = configureAsSubproject(project)
  .dependsOn(compiler)
  .settings(Osgi.settings)
  .settings(AutomaticModuleName.settings("scala.testkit"))
  .settings(fatalWarningsSettings)
  .settings(
    name := "scala-testkit",
    description := "Scala Compiler Testkit",
    libraryDependencies ++= Seq(junitDep, asmDep),
    Compile / unmanagedSourceDirectories := List(baseDirectory.value),
    fixPom(
      "/project/name" -> <name>Scala Testkit</name>,
      "/project/description" -> <description>Scala Compiler Testing Tool</description>,
      "/project/packaging" -> <packaging>jar</packaging>
    )
  )

// Jigsaw: reflective access between modules (`setAccessible(true)`) requires an `opens` directive.
// This is enforced by error (not just by warning) since JDK 16. In our tests we use reflective access
// from the unnamed package (the classpath) to JDK modules in testing utilities like `assertNotReachable`.
// `add-exports=jdk.jdeps/com.sun.tools.javap` is tests that use `:javap` in the REPL, see scala/bug#12378
val addOpensForTesting = "-XX:+IgnoreUnrecognizedVMOptions" +: "--add-exports=jdk.jdeps/com.sun.tools.javap=ALL-UNNAMED" +:
  Seq("java.util.concurrent.atomic", "java.lang", "java.lang.reflect", "java.net").map(p => s"--add-opens=java.base/$p=ALL-UNNAMED")

lazy val junit = project.in(file("test") / "junit")
  .dependsOn(testkit, compiler, replFrontend, scaladoc, sbtBridge)
  .settings(commonSettings)
  .settings(disableDocs)
  .settings(fatalWarningsSettings)
  .settings(publish / skip := true)
  .settings(
    Test / fork := true,
    Test / javaOptions ++= "-Xss1M" +: addOpensForTesting,
    (Test / forkOptions) := (Test / forkOptions).value.withWorkingDirectory((ThisBuild / baseDirectory).value),
    (Test / testOnly / forkOptions) := (Test / testOnly / forkOptions).value.withWorkingDirectory((ThisBuild / baseDirectory).value),
    Compile / scalacOptions ++= Seq(
      "-Xlint:-valpattern",
      "-Wconf:msg=match may not be exhaustive:s", // if we missed a case, all that happens is the test fails
      "-Wconf:cat=lint-nullary-unit&site=.*Test:s", // normal unit test style
      "-Ypatmat-exhaust-depth", "40", // despite not caring about patmat exhaustiveness, we still get warnings for this
    ),
    Compile / javacOptions ++= Seq("-Xlint"),
    libraryDependencies ++= Seq(junitInterfaceDep, jolDep, diffUtilsDep, compilerInterfaceDep),
    testOptions += Tests.Argument(TestFrameworks.JUnit, "-a", "-v", "-s"),
    Compile / unmanagedSourceDirectories := Nil,
    Test / unmanagedSourceDirectories := List(baseDirectory.value),
    Test / headerSources := Nil,
  )

lazy val tasty = project.in(file("test") / "tasty")
  .settings(commonSettings)
  .dependsOn(tastytest)
  .settings(disableDocs)
  .settings(publish / skip := true)
  .settings(
    Test / fork := true,
    libraryDependencies ++= Seq(junitInterfaceDep, TastySupport.scala3Library),
    testOptions += Tests.Argument(TestFrameworks.JUnit, "-a", "-v"),
    Test / testOptions += Tests.Argument(
      s"-Dtastytest.src=${baseDirectory.value}",
      s"-Dtastytest.packageName=tastytest"
    ),
    Compile / unmanagedSourceDirectories := Nil,
    Test    / unmanagedSourceDirectories := List(baseDirectory.value/"test"),
  )
  .configs(TastySupport.CompilerClasspath, TastySupport.LibraryClasspath)
  .settings(
    inConfig(TastySupport.CompilerClasspath)(Defaults.configSettings),
    inConfig(TastySupport.LibraryClasspath)(Defaults.configSettings),
    libraryDependencies ++= Seq(
      TastySupport.scala3Compiler % TastySupport.CompilerClasspath,
      TastySupport.scala3Library % TastySupport.LibraryClasspath,
    ),
    javaOptions ++= {
      import java.io.File.pathSeparator
      val scalaLibrary = (library / Compile / classDirectory).value.getAbsoluteFile()
      val scalaReflect = (reflect / Compile / classDirectory).value.getAbsoluteFile()
      val dottyCompiler = (TastySupport.CompilerClasspath / managedClasspath).value.seq.map(_.data) :+ scalaLibrary
      val dottyLibrary = (TastySupport.LibraryClasspath / managedClasspath).value.seq.map(_.data) :+ scalaLibrary
      Seq(
        s"-Dtastytest.classpaths.dottyCompiler=${dottyCompiler.mkString(pathSeparator)}",
        s"-Dtastytest.classpaths.dottyLibrary=${dottyLibrary.mkString(pathSeparator)}",
        s"-Dtastytest.classpaths.scalaReflect=$scalaReflect",
      )
    },
    Compile / scalacOptions ++= Seq(
      "-Wconf:cat=lint-nullary-unit&site=.*Test:s", // normal unit test style
    ),
  )

lazy val scalacheck = project.in(file("test") / "scalacheck")
  .dependsOn(library, reflect, compiler, scaladoc)
  .settings(commonSettings)
  .settings(fatalWarningsSettings)
  .settings(disableDocs)
  .settings(publish / skip := true)
  .settings(
    // Enable forking to workaround https://github.com/sbt/sbt/issues/4009.
    Test / fork := true,
    // Instead of forking above, it should be possible to set:
    // Test / classLoaderLayeringStrategy := ClassLoaderLayeringStrategy.Flat,
    Test / javaOptions ++= "-Xss1M" +: addOpensForTesting,
    Test / testOptions += Tests.Argument(
      // Full stack trace on failure:
      "-verbosity", "2"
    ),
    libraryDependencies ++= Seq(scalacheckDep, junitDep),
    Compile / unmanagedSourceDirectories := Nil,
    Test / unmanagedSourceDirectories := List(baseDirectory.value),
    Compile / scalacOptions ++= Seq(
      "-Wconf:msg=match may not be exhaustive:s", // if we missed a case, all that happens is the test fails
      "-Wconf:msg=Classes which cannot access Tree:s", // extension is irrelevant to tests
    ),
  )

lazy val osgiTestFelix = osgiTestProject(
  project.in(file(".") / "target" / "osgiTestFelix"),
  "org.apache.felix" % "org.apache.felix.framework" % "5.6.10")

lazy val osgiTestEclipse = osgiTestProject(
  project.in(file(".") / "target" / "osgiTestEclipse"),
  "org.eclipse.tycho" % "org.eclipse.osgi" % "3.13.0.v20180226-1711")

def osgiTestProject(p: Project, framework: ModuleID) = p
  .dependsOn(library, reflect, compiler)
  .settings(commonSettings)
  .settings(disableDocs)
  .settings(
    publish / skip := true,
    bspEnabled := false,
    Test / fork := true,
    Test / parallelExecution := false,
    libraryDependencies ++= {
      val paxExamVersion = "4.11.0" // Last version which supports Java 9+
      Seq(
        junitDep,
        junitInterfaceDep,
        "org.ops4j.pax.exam" % "pax-exam-container-native" % paxExamVersion,
        "org.ops4j.pax.exam" % "pax-exam-junit4" % paxExamVersion,
        "org.ops4j.pax.exam" % "pax-exam-link-assembly" % paxExamVersion,
        "org.ops4j.pax.url" % "pax-url-aether" % "2.4.1",
        "org.ops4j.pax.swissbox" % "pax-swissbox-tracker" % "1.8.1",
        "ch.qos.logback" % "logback-core" % "1.2.8",
        "ch.qos.logback" % "logback-classic" % "1.2.8",
        "org.slf4j" % "slf4j-api" % "1.7.32",
        framework % Test
      )
    },
    Test / Keys.test := (Test / Keys.test).dependsOn(Compile / packageBin).value,
    Test / Keys.testOnly := (Test / Keys.testOnly).dependsOn(Compile / packageBin).evaluated,
    testOptions += Tests.Argument(TestFrameworks.JUnit, "-a", "-v", "-q"),
    Test / javaOptions ++= ("-Dscala.bundle.dir=" + (ThisBuild / buildDirectory).value / "osgi") +: addOpensForTesting,
    Test / Keys.test / forkOptions := (Test / Keys.test / forkOptions).value.withWorkingDirectory((ThisBuild / baseDirectory).value),
    Test / unmanagedSourceDirectories := List((ThisBuild / baseDirectory).value / "test" / "osgi" / "src"),
    Compile / unmanagedResourceDirectories := (Test / unmanagedSourceDirectories).value,
    Compile / unmanagedResources / includeFilter := "*.xml",
    Compile / packageBin := { // Put the bundle JARs required for the tests into build/osgi
      val targetDir = (ThisBuild / buildDirectory).value / "osgi"
      val mappings = ((dist / mkPack).value / "lib").listFiles.collect {
        case f if f.getName.startsWith("scala-") && f.getName.endsWith(".jar") => (f, targetDir / f.getName)
      }
      IO.copy(mappings, CopyOptions() withOverwrite true)
      targetDir
    },
    cleanFiles += (ThisBuild / buildDirectory).value / "osgi"
  )

lazy val verifyScriptedBoilerplate = taskKey[Unit]("Ensure scripted tests have the necessary boilerplate.")

// Running scripted tests locally
//  - `set ThisBuild / Compile / packageDoc / publishArtifact := false` for faster turn around time
//  - `sbtTest/scripted source-dependencies/scalac-options` to run a single test
//  - `set sbtTest/scriptedBufferLog := false` to see sbt log of test
//  - add `> set logLevel := Level.Debug` to individual `test` script for debug output
//  - uncomment `-agentlib:...` below to attach the debugger while running a test
lazy val sbtTest = project.in(file("test") / "sbt-test")
  .enablePlugins(ScriptedPlugin)
  .settings(disableDocs)
  .settings(
    scalaVersion := appConfiguration.value.provider.scalaProvider.version,
    publish / skip := true,
    bspEnabled := false,
    target := (ThisBuild / target).value / thisProject.value.id,

    sbtTestDirectory := baseDirectory.value,

    scriptedBatchExecution := true, // set to `false` to execute each test in a separate sbt instance
    scriptedParallelInstances := 2, // default is 1

    // hide sbt output of scripted tests
    scriptedBufferLog := true,

    scriptedLaunchOpts ++= Seq(
      "-Dplugin.scalaVersion=" + version.value,
      "-Dsbt.boot.directory=" + (target.value / ".sbt-scripted").getAbsolutePath, // Workaround sbt/sbt#3469
      "-Dscripted.common=" + (baseDirectory.value / "common.sbt.template").getAbsolutePath,
      // "-agentlib:jdwp=transport=dt_socket,server=y,suspend=y,address=*:5005",
    ),

    // Pass along ivy home and repositories settings to sbt instances run from the tests
    scriptedLaunchOpts ++= {
      val repositoryPath = (io.Path.userHome / ".sbt" / "repositories").absolutePath
      s"-Dsbt.repository.config=$repositoryPath" ::
        ivyPaths.value.ivyHome.map("-Dsbt.ivy.home=" + _.getAbsolutePath).toList
    },

    verifyScriptedBoilerplate := {
      import java.nio.file._
      val tests = (baseDirectory.value * "*").get.flatMap(f => (f * "*").get()).filter(_.isDirectory)
      for (t <- tests) {
        for (script <- (t * ("test" || "pending" || "disabled")).get().headOption) {
          val ls = Files.lines(script.toPath)
          val setup = ls.findFirst().orElseGet(() => "")
          ls.close()
          if (setup.trim != "> setup; reload")
            throw new MessageOnlyException(s"$script is missing test boilerplate; the first needs to be `> setup; reload`")
        }
        val pluginFile = "project/ScriptedTestPlugin.scala"
        if (!(t / pluginFile).exists)
          throw new MessageOnlyException(s"$t is missing the file $pluginFile; copy it from any other scripted test")
      }
    },

    scripted := scripted.dependsOn(
      verifyScriptedBoilerplate,
      library / publishLocal,
      reflect / publishLocal,
      compiler / publishLocal,
      sbtBridge / publishLocal,
    ).evaluated
  )

lazy val partestJavaAgent = configureAsSubproject(project, srcdir = Some("partest-javaagent"))
  .settings(fatalWarningsSettings)
  .settings(disableDocs)
  .settings(
    libraryDependencies += asmDep,
    publish / skip := true,
    // Setting name to "scala-partest-javaagent" so that the jar file gets that name, which the Runner relies on
    name := "scala-partest-javaagent",
    description := "Scala Compiler Testing Tool (compiler-specific java agent)",
    // add required manifest entry - previously included from file
    Compile / packageBin / packageOptions +=
      Package.ManifestAttributes( "Premain-Class" -> "scala.tools.partest.javaagent.ProfilingAgent" ),
    // we need to build this to a JAR
    exportJars := true
  )

lazy val test = project
  .dependsOn(compiler, interactive, replFrontend, scalap, partest, partestJavaAgent, scaladoc)
  .disablePlugins(plugins.JUnitXmlReportPlugin)
  .configs(IntegrationTest)
  .settings(commonSettings)
  .settings(disableDocs)
  .settings(publish / skip := true)
  .settings(Defaults.itSettings)
  .settings(
    libraryDependencies ++= Seq(asmDep),
    // no main sources
    Compile / unmanagedSourceDirectories := Nil,
    Compile / sources := Nil,
    // test sources are compiled in partest run, not here
    IntegrationTest / unmanagedSourceDirectories := Nil,
    IntegrationTest / sources := Nil,
    IntegrationTest / fork := true,
    Compile / scalacOptions += "-Yvalidate-pos:parser,typer",
    IntegrationTest / javaOptions ++= List("-Xmx2G", "-Dpartest.exec.in.process=true", "-Dfile.encoding=UTF-8", "-Duser.language=en", "-Duser.country=US") ++ addOpensForTesting,
    IntegrationTest / javaOptions ++= { if (scala.util.Properties.isJavaAtLeast("18")) List("-Djava.security.manager=allow") else Nil },
    IntegrationTest / testOptions += Tests.Argument("-Dfile.encoding=UTF-8", "-Duser.language=en", "-Duser.country=US"),
    testFrameworks += new TestFramework("scala.tools.partest.sbt.Framework"),
    IntegrationTest / testOptions += Tests.Argument(s"-Dpartest.java_opts=-Xmx1024M -Xms64M ${addOpensForTesting.mkString(" ")}"),
    IntegrationTest / testOptions += Tests.Argument("-Dpartest.scalac_opts=" + (Compile / scalacOptions).value.mkString(" ")),
    (IntegrationTest / forkOptions) := (IntegrationTest / forkOptions).value.withWorkingDirectory((ThisBuild / baseDirectory).value),
    IntegrationTest / testOptions += {
      val cp = (Test / dependencyClasspath).value
      val baseDir = (ThisBuild / baseDirectory).value
      val instrumentedJar = (specLib / Compile / packageBin / packagedArtifact).value._2
      Tests.Setup { () =>
        // Copy instrumented.jar (from specLib)to the location where partest expects it.
        IO.copyFile(instrumentedJar, baseDir / "test/files/speclib/instrumented.jar")
      }
    },
    IntegrationTest / definedTests += new sbt.TestDefinition(
      "partest",
      // marker fingerprint since there are no test classes
      // to be discovered by sbt:
      new sbt.testing.AnnotatedFingerprint {
        def isModule = true
        def annotationName = "partest"
      }, true, Array()
    ),
    IntegrationTest / executeTests := {
      val log = streams.value.log
      val result = (IntegrationTest / executeTests).value
      val result2 = (Test / executeTests).value
      if (result.overall != TestResult.Error && result.events.isEmpty) {
        // workaround for https://github.com/sbt/sbt/issues/2722
        log.error("No test events found")
        result2.copy(overall = TestResult.Error)
      }
      else result
    },
    IntegrationTest / testListeners += new PartestTestListener(target.value)
  )

lazy val manual = configureAsSubproject(project)
  .settings(disableDocs)
  .settings(publish / skip := true)
  .settings(fatalWarningsSettings)
  .settings(
    libraryDependencies += "org.scala-lang" % "scala-library" % scalaVersion.value,
    Compile / classDirectory := (Compile / target).value / "classes"
  )

lazy val scalaDist = Project("scalaDist", file(".") / "target" / "scala-dist-dist-src-dummy")
  .settings(commonSettings)
  .settings(disableDocs)
  .settings(
    bspEnabled := false,
    name := "scala-dist",
    Compile / packageBin / mappings ++= {
      val binBaseDir = buildDirectory.value / "pack"
      val binMappings = (dist / mkBin).value.pair(Path.relativeTo(binBaseDir), errorIfNone = false)
      // With the way the resource files are spread out over the project sources we can't just add
      // an unmanagedResourceDirectory, so we generate the mappings manually:
      val docBaseDir = (ThisBuild / baseDirectory).value
      val docMappings = (docBaseDir / "doc").allPaths pair Path.relativeTo(docBaseDir)
      val resBaseDir = (ThisBuild / baseDirectory).value / "src/manual/scala/tools/docutil/resources"
      val resMappings = resBaseDir ** ("*.html" | "*.css" | "*.gif" | "*.png") pair (p => Path.relativeTo(resBaseDir)(p).map("doc/tools/" + _))
      docMappings ++ resMappings ++ binMappings
    },
    Compile / resourceGenerators += Def.task {
      val command = "fsc, scala, scalac, scaladoc, scalap"
      val htmlOut = (Compile / resourceManaged).value / "doc/tools"
      val manOut = (Compile / resourceManaged).value / "genman"
      val fixedManOut = (Compile / resourceManaged).value / "man"
      IO.createDirectory(htmlOut)
      IO.createDirectory(manOut / "man1")
      runner.value.run("scala.tools.docutil.ManMaker",
        (manual / Compile / fullClasspath).value.files,
        Seq(command, htmlOut.getAbsolutePath, manOut.getAbsolutePath),
        streams.value.log).failed foreach (sys error _.getMessage)
      (manOut ** "*.1" pair Path.rebase(manOut, fixedManOut)).foreach { case (in, out) =>
        // Generated manpages should always use LF only. There doesn't seem to be a good reason
        // for generating them with the platform EOL first and then converting them but that's
        // what the old Ant build did.
        IO.write(out, IO.readBytes(in).filterNot(_ == '\r'))
      }
      (htmlOut ** "*.html").get ++ (fixedManOut ** "*.1").get
    }.taskValue,
    Compile / managedResourceDirectories := Seq((Compile / resourceManaged).value),
    libraryDependencies ++= jlineDeps,
    apiURL := None,
    fixPom(
      "/project/name" -> <name>Scala Distribution Artifacts</name>,
      "/project/description" -> <description>The Artifacts Distributed with Scala</description>,
      "/project/packaging" -> <packaging>jar</packaging>
    ),
    Compile / packageSrc / publishArtifact := false
  )
  .dependsOn(library, reflect, compiler, scalap)

def partestOnly(in: String): Def.Initialize[Task[Unit]] =
  (testP / IntegrationTest / testOnly).toTask(" -- --terse " + in)

def partestDesc(in: String): Def.Initialize[Task[(Result[Unit], String)]] =
  partestOnly(in).result map (_ -> s"partest $in")

lazy val root: Project = (project in file("."))
  .settings(disableDocs)
  .settings(generateBuildCharacterFileSettings)
  .settings(
    publish / skip := true,
    commands ++= ScriptCommands.all,
    extractBuildCharacterPropertiesFile := {
      val jar = (bootstrap / scalaInstance).value.allJars.find(_.getName contains "-compiler").get
      val bc = buildCharacterPropertiesFile.value
      val packagedName = "scala-buildcharacter.properties"
      IO.withTemporaryDirectory { tmp =>
        val extracted = IO.unzip(jar, tmp, new SimpleFilter(_ == packagedName)).headOption.getOrElse {
          throw new RuntimeException(s"No file $packagedName found in bootstrap compiler $jar")
        }
        IO.copyFile(extracted, bc)
        bc
      }
    },
    // Generate (Product|TupleN|Function|AbstractFunction)*.scala files and scaladoc stubs for all AnyVal sources.
    // They should really go into a managedSources dir instead of overwriting sources checked into git but scaladoc
    // source links (could be fixed by shipping these sources with the scaladoc bundles) and scala-js source maps
    // rely on them being on github.
    commands += Command.command("generateSources") { state =>
      val dir = ((ThisBuild / baseDirectory).value / "src" / "library" / "scala").getAbsoluteFile
      genprod.run(dir)
      GenerateAnyVals.run(dir)
      GenerateFunctionConverters.run(dir)
      state
    },
    // ../docs.scala-lang/_data/compiler-options.yml
    commands += Command.command("generateDocsData") { state =>
      val dir = (((ThisBuild / baseDirectory).value) / ".." / "docs.scala-lang" / "_data")
      val target = if (dir.exists) dir else ((ThisBuild / baseDirectory).value)
      GenerateDocsData.run(target.getAbsoluteFile)
      state
    },

    testJDeps := TestJDeps.testJDepsImpl.value,
    testJarSize := TestJarSize.testJarSizeImpl.value,

    // Wasn't sure if findRootCauses would work if I just aggregated testAll1/etc, so a little duplication..
    testAll  := runTests(unitTests ::: partests ::: remainingTests).value,
    // splitting this in two parts allows them to run in parallel on CI.
    // partest takes the longest, so "partest vs. everything else" is a roughly equal split
    testAll1 := runTests(unitTests ::: remainingTests).value,
    testAll2 := runTests(partests).value,

    setIncOptions
  )
  .aggregate(library, reflect, compiler, interactive, repl, replFrontend, sbtBridge,
    scaladoc, scalap, testkit, partest, junit, scalacheck, tasty, tastytest, scalaDist).settings(
    Compile / sources := Seq.empty,
    onLoadMessage := s"""|*** Welcome to the sbt build definition for Scala! ***
      |version=${(Global / version).value} scalaVersion=${(Global / scalaVersion).value}
      |Check README.md for more information.""".stripMargin
  )

lazy val clearSavedLogs = SavedLogs.clearSavedLogs.result.map(_ -> "clearSavedLogs")

lazy val unitTests = List(
  (     junit / Test / testOnly).toTask(" -- +v").result.map(_ -> "junit/testOnly -- +v"),
  (scalacheck / Test / Keys.test                ).result.map(_ -> "scalacheck/test"),
)

lazy val partests = List(
  partestDesc("run"),
  partestDesc("pos neg jvm"),
  partestDesc("res scalap specialized"),
  partestDesc("instrumented presentation"),
  partestDesc("--srcpath scaladoc"),
  partestDesc("--srcpath macro-annot"),
  partestDesc("--srcpath async"),
  (tasty / Test / Keys.test).result.map(_ -> "tasty/test"),
)

lazy val remainingTests = List(
  (osgiTestFelix   / Test / Keys.test).result.map(_ -> "osgiTestFelix/test"),
  (osgiTestEclipse / Test / Keys.test).result.map(_ -> "osgiTestEclipse/test"),
  (sbtTest / scripted         ).toTask("").result.map(_ -> "sbtTest/scripted"),
  (library / mimaReportBinaryIssues      ).result.map(_ -> "library/mimaReportBinaryIssues"), // doesn't aggregate..
  (reflect / mimaReportBinaryIssues      ).result.map(_ -> "reflect/mimaReportBinaryIssues"), // ..so specify both
  (testJDeps                             ).result.map(_ -> "testJDeps"),
  (testJarSize                           ).result.map(_ -> "testJarSize"),
  (bench / Compile / compile).map(_ => ()).result.map(_ -> "bench/compile"),
  Def.task(()).dependsOn( // Run these in parallel:
     library / Compile / doc,
     reflect / Compile / doc,
    compiler / Compile / doc,
      scalap / Compile / doc,
  ).result.map(_ -> "doc")
)

def runTests(tests: List[Def.Initialize[Task[(Result[Unit], String)]]]) = Def.task {
  val results = ScriptCommands.sequence[(Result[Unit], String)](clearSavedLogs :: tests).value
  val log     = streams.value.log
  val failed  = results.collect { case (Inc(i), d) => (i, d) }
  if (failed.nonEmpty) {
    def showScopedKey(k: Def.ScopedKey[_]): String =
      Vector(
        k.scope.project.toOption.map { case p: ProjectRef => p.project case p => p }.map(_ + "/"),
        k.scope.config.toOption.map(_.name + ":"),
        k.scope.task.toOption.map(_.label + "::")
      ).flatten.mkString + k.key

    val loggedThis, loggedAny = new scala.collection.mutable.HashSet[String]

    def findRootCauses(i: Incomplete, currentTask: String): Vector[(String, Option[Throwable])] = {
      val skey = i.node.collect { case t: Task[_] => t.info.attributes.get(taskDefinitionKey) }.flatten
      val sk = skey.map(showScopedKey)
      val task = sk.getOrElse(currentTask)
      val dup = sk.exists(!loggedAny.add(_))
      if (sk.exists(!loggedThis.add(_))) Vector.empty
      else i.directCause match {
        case Some(e) => Vector((task, if (dup) None else Some(e)))
        case None    => i.causes.toVector.flatMap(findRootCauses(_, task))
      }
    }

    log.error("")
    log.error(s"${failed.size} of ${results.length} test tasks failed:")
    failed.foreach { case (i, d) =>
      log.error(s"- $d")
      loggedThis.clear()
      findRootCauses(i, "<unknown task>").foreach {
        case (task, Some(ex)) => log.error(s"  - $task failed: $ex")
        case (task, None)     => log.error(s"  - ($task failed)")
      }
    }
    SavedLogs.showSavedLogsImpl(log.error(_))
    throw new MessageOnlyException("Failure due to previous errors")
  }
}

def setIncOptions = incOptions := {
  incOptions.value
    .withRecompileOnMacroDef(Some(Boolean box false).asJava) // macros in library+reflect are hard-wired to implementations with `FastTrack`.
}

// The following subprojects' binaries are required for building "pack":
lazy val distDependencies = Seq(replFrontend, compiler, library, reflect, scalap, scaladoc)

lazy val dist = (project in file("dist"))
  .settings(commonSettings)
  .settings(
    bspEnabled := false,
    libraryDependencies ++= jlineDeps,
    mkBin := mkBinImpl.value,
    mkQuick := Def.task {
      val cp = (testP / IntegrationTest / fullClasspath).value
      val propsFile = (ThisBuild / buildDirectory).value / "quick" / "partest.properties"
      val props = new java.util.Properties()
      props.setProperty("partest.classpath", cp.map(_.data.getAbsolutePath).mkString(sys.props("path.separator")))
      IO.write(props, null, propsFile)
      (ThisBuild / buildDirectory).value / "quick"
    }.dependsOn((distDependencies.map(_ / Runtime / products) :+ mkBin): _*).value,
    mkPack := Def.task { (ThisBuild / buildDirectory).value / "pack" }.dependsOn(Compile / packageBin / packagedArtifact, mkBin).value,
    target := (ThisBuild / target).value / projectFolder.value,
    Compile / packageBin := {
      val targetDir = (ThisBuild / buildDirectory).value / "pack" / "lib"
      val jlineJAR = findJar((Compile / dependencyClasspath).value, jlineDep).get.data
      val jnaJAR = findJar((Compile / dependencyClasspath).value, jnaDep).get.data
      val mappings = Seq(
        (jlineJAR, targetDir / "jline.jar"),
        (jnaJAR, targetDir / "jna.jar"),
      )
      IO.copy(mappings, CopyOptions() withOverwrite true)
      targetDir
    },
    cleanFiles += (ThisBuild / buildDirectory).value / "quick",
    cleanFiles += (ThisBuild / buildDirectory).value / "pack",
    Compile / packageBin / packagedArtifact :=
      (Compile / packageBin / packagedArtifact)
        .dependsOn(distDependencies.map(_ / Compile / packageBin / packagedArtifact): _*)
        .value
  )
  .dependsOn(distDependencies.map(p => p: ClasspathDep[ProjectReference]): _*)

/**
 * Configures passed project as a subproject (e.g. compiler or repl)
 * with common settings attached to it.
 *
 * Typical usage is:
 *
 *   lazy val mySubproject = configureAsSubproject(project)
 *
 * We pass `project` as an argument which is in fact a macro call. This macro determines
 * project.id based on the name of the lazy val on the left-hand side.
 */
def configureAsSubproject(project: Project, srcdir: Option[String] = None): Project = {
  val base = file(".") / "src" / srcdir.getOrElse(project.id)
  (project in base)
    .settings(scalaSubprojectSettings)
    .settings(generatePropertiesFileSettings)
    .settings(projectFolder := srcdir.getOrElse(project.id))
}

lazy val mkBin = taskKey[Seq[File]]("Generate shell script (bash or Windows batch).")
lazy val mkQuick = taskKey[File]("Generate a full build, including scripts, in build/quick")
lazy val mkPack = taskKey[File]("Generate a full build, including scripts, in build/pack")
lazy val testAll = taskKey[Unit]("Run all test tasks sequentially")
lazy val testAll1 = taskKey[Unit]("Run 1/2 test tasks sequentially")
lazy val testAll2 = taskKey[Unit]("Run 2/2 test tasks sequentially")

val testJDeps = taskKey[Unit]("Run jdeps to check dependencies")
val testJarSize = taskKey[Unit]("Test that jars have the expected size")

// Defining these settings is somewhat redundant as we also redefine settings that depend on them.
// However, IntelliJ's project import works better when these are set correctly.
def clearSourceAndResourceDirectories = Seq(Compile, Test).flatMap(config => inConfig(config)(Seq(
  unmanagedSourceDirectories := Nil,
  managedSourceDirectories := Nil,
  unmanagedResourceDirectories := Nil,
  managedResourceDirectories := Nil
)))

lazy val mkBinImpl: Def.Initialize[Task[Seq[File]]] = Def.task {
  import java.io.IOException
  def mkScalaTool(mainCls: String, classpath: Seq[Attributed[File]]): ScalaTool =
    ScalaTool(mainClass  = mainCls,
      classpath  = classpath.toList.map(_.data.getAbsolutePath),
      properties = Map.empty,
      javaOpts   = "-Xmx256M -Xms32M",
      toolFlags  = "")
  val rootDir = (compiler / Compile / classDirectory).value
  val quickOutDir = buildDirectory.value / "quick/bin"
  val packOutDir = buildDirectory.value / "pack/bin"
  def writeScripts(scalaTool: ScalaTool, file: String, outDir: File): Seq[File] = {
    val res = Seq(
      scalaTool.writeScript(file, "unix", rootDir, outDir),
      scalaTool.writeScript(file, "windows", rootDir, outDir)
    )
    res.foreach { f =>
      if(!f.getAbsoluteFile.setExecutable(true, /* ownerOnly: */ false))
        throw new IOException("setExecutable failed")
      if(!f.getAbsoluteFile.setReadable(true, /* ownerOnly: */ false))
        throw new IOException("setReadable failed")
    }
    res
  }

  def mkBin(file: String, mainCls: String, classpath: Seq[Attributed[File]]): Seq[File] =
    writeScripts(mkScalaTool(mainCls, classpath), file, quickOutDir) ++
    writeScripts(mkScalaTool(mainCls, Nil      ), file, packOutDir)

  streams.value.log.info(s"Creating scripts in $quickOutDir and $packOutDir")

  mkBin("scala"    , "scala.tools.nsc.MainGenericRunner", (replFrontend / Compile / fullClasspath).value) ++
  mkBin("scalac"   , "scala.tools.nsc.Main",              (compiler / Compile / fullClasspath).value) ++
  mkBin("fsc"      , "scala.tools.nsc.fsc.CompileClient", (compiler / Compile / fullClasspath).value) ++
  mkBin("scaladoc" , "scala.tools.nsc.ScalaDoc",          (scaladoc / Compile / fullClasspath).value) ++
  mkBin("scalap"   , "scala.tools.scalap.Main",           (scalap / Compile / fullClasspath).value)
}

/** Generate service provider definition files under META-INF/services */
def generateServiceProviderResources(services: (String, String)*): Setting[_] =
  Compile / resourceGenerators += Def.task {
    services.map { case (k, v) =>
      val f = (Compile / resourceManaged).value / "META-INF/services" / k
      IO.write(f, v + "\n")
      f
    }
  }.taskValue

// Add tab completion to partest
commands += Command("partest")(_ => PartestUtil.partestParser((ThisBuild / baseDirectory).value, (ThisBuild / baseDirectory).value / "test")) { (state, parsed) =>
  ("test/IntegrationTest/testOnly -- " + parsed) :: state
}

// Watch the test files also so ~partest triggers on test case changes
watchSources ++= PartestUtil.testFilePaths((ThisBuild / baseDirectory).value, (ThisBuild / baseDirectory).value / "test")

// Add tab completion to scalac et al.
commands ++= {
  val commands =
  List(("scalac",   "compiler", "scala.tools.nsc.Main"),
       ("scala",    "replFrontend", "scala.tools.nsc.MainGenericRunner"),
       ("scaladoc", "scaladoc", "scala.tools.nsc.ScalaDoc"))

  commands.map {
    case (entryPoint, projectRef, mainClassName) =>
      Command(entryPoint)(_ => ScalaOptionParser.scalaParser(entryPoint, (ThisBuild / baseDirectory).value)) { (state, parsedOptions) =>
        (projectRef + "/runMain " + mainClassName + " -usejavacp " + parsedOptions) :: state
      }
  }
}

addCommandAlias("scalap",   "scalap/compile:runMain              scala.tools.scalap.Main -usejavacp")

lazy val intellij = taskKey[Unit]("Update the library classpaths in the IntelliJ project files.")

def moduleDeps(p: Project, config: Configuration = Compile) = (p / config / externalDependencyClasspath).map(a => (p.id, a.map(_.data)))

// aliases to projects to prevent name clashes
def compilerP = compiler
def testP = test

intellij := {
  import xml._
  import xml.transform._

  val s = streams.value
  val compilerScalaInstance = (LocalProject("compiler") / scalaInstance).value

  val modules: List[(String, Seq[File])] = {
    // for the sbt build module, the dependencies are fetched from the project's build using sbt-buildinfo
    val buildModule = ("scala-build", scalabuild.BuildInfo.buildClasspath.split(java.io.File.pathSeparator).toSeq.map(new File(_)))
    // `sbt projects` lists all modules in the build
    buildModule :: List(
      moduleDeps(bench).value,
      moduleDeps(compilerP).value,
      moduleDeps(interactive).value,
      moduleDeps(junit).value,
      moduleDeps(library).value,
      moduleDeps(manual).value,
      moduleDeps(partest).value,
      moduleDeps(partestJavaAgent).value,
      moduleDeps(reflect).value,
      moduleDeps(repl).value,
      moduleDeps(replFrontend).value,
      moduleDeps(scalacheck, config = Test).value.copy(_1 = "scalacheck-test"),
      moduleDeps(scaladoc).value,
      moduleDeps(scalap).value,
      moduleDeps(tastytest).value,
      moduleDeps(testP).value,
      moduleDeps(testkit).value,
    )
  }

  def moduleDep(name: String, jars: Seq[File]) = {
    val entries = jars.map(f => s"""        <root url="jar://${f.toURI.getPath}!/" />""").mkString("\n")
    s"""|    <library name="$name-deps">
        |      <CLASSES>
        |$entries
        |      </CLASSES>
        |      <JAVADOC />
        |      <SOURCES />
        |    </library>""".stripMargin
  }

  def starrDep(jars: Seq[File]) = {
    val entries = jars.map(f => s"""          <root url="file://${f.toURI.getPath}" />""").mkString("\n")
    s"""|    <library name="starr" type="Scala">
        |      <properties>
        |        <option name="languageLevel" value="Scala_2_12" />
        |        <compiler-classpath>
        |$entries
        |        </compiler-classpath>
        |      </properties>
        |      <CLASSES />
        |      <JAVADOC />
        |      <SOURCES />
        |    </library>""".stripMargin
  }

  def replaceLibrary(data: Node, libName: String, libType: Option[String], newContent: String) = {
    object rule extends RewriteRule {
      var transformed = false
      def checkAttrs(attrs: MetaData) = {
        def check(key: String, expected: String) = {
          val a = attrs(key)
          a != null && a.text == expected
        }
        check("name", libName) && libType.forall(tp => check("type", tp))
      }

      override def transform(n: Node): Seq[Node] = n match {
        case e @ Elem(_, "library", attrs, _, _*) if checkAttrs(attrs) =>
          transformed = true
          XML.loadString(newContent)
        case other =>
          other
      }
    }
    object trans extends RuleTransformer(rule)
    val r = trans(data)
    if (!rule.transformed) sys.error(s"Replacing library classpath for $libName failed, no existing library found.")
    r
  }

  val intellijDir = (ThisBuild / baseDirectory).value / "src/intellij"
  val ipr = intellijDir / "scala.ipr"
  backupIdea(intellijDir)
  if (!ipr.exists) {
    intellijCreateFromSample((ThisBuild / baseDirectory).value)
  }
  s.log.info("Updating library classpaths in src/intellij/scala.ipr.")
  val content = XML.loadFile(ipr)

  val newStarr = replaceLibrary(content, "starr", Some("Scala"), starrDep(compilerScalaInstance.allJars))
  val newModules = modules.foldLeft(newStarr)({
    case (res, (modName, jars)) =>
      if (jars.isEmpty) res // modules without dependencies
      else replaceLibrary(res, s"$modName-deps", None, moduleDep(modName, jars))
  })

  // I can't figure out how to keep the entity escapes for \n in the attribute values after this use of XML transform.
  // Patching the original version back in with more brutish parsing.
  val R = """(?ims)(.*)(<copyright>.*</copyright>)(.*)""".r
  val oldContents = IO.read(ipr)
  XML.save(ipr.getAbsolutePath, newModules)
  oldContents match {
    case R(_, withEscapes, _) =>
      val newContents = IO.read(ipr)
      val R(pre, toReplace, post) = newContents
      IO.write(ipr, pre + withEscapes + post)
    case _ =>
      // .ipr file hasn't been updated from `intellijFromSample` yet
  }
}

lazy val intellijFromSample = taskKey[Unit]("Create fresh IntelliJ project files from src/intellij/*.SAMPLE.")

def backupIdea(ideaDir: File): Unit = {
  val temp = IO.createTemporaryDirectory
  IO.copyDirectory(ideaDir, temp)
  println(s"Backed up existing src/intellij to $temp")
}

intellijFromSample := {
  val s = streams.value
  val intellijDir = (ThisBuild / baseDirectory).value / "src/intellij"
  val ipr = intellijDir / "scala.ipr"
  backupIdea(intellijDir)
  intellijCreateFromSample((ThisBuild / baseDirectory).value)
}

def intellijCreateFromSample(basedir: File): Unit = {
  val files = basedir / "src/intellij" * "*.SAMPLE"
  val copies = files.get.map(f => (f, new File(f.getAbsolutePath.stripSuffix(".SAMPLE"))))
  IO.copy(copies, CopyOptions() withOverwrite true)
}

lazy val intellijToSample = taskKey[Unit]("Update src/intellij/*.SAMPLE using the current IntelliJ project files.")

intellijToSample := {
  val s = streams.value
  val intellijDir = (ThisBuild / baseDirectory).value / "src/intellij"
  val ipr = intellijDir / "scala.ipr"
  backupIdea(intellijDir)
  val existing =intellijDir * "*.SAMPLE"
  IO.delete(existing.get)
  val current = intellijDir * ("*.iml" || "*.ipr")
  val copies = current.get.map(f => (f, new File(f.getAbsolutePath + ".SAMPLE")))
  IO.copy(copies)
}

/** Find a specific module's JAR in a classpath, comparing only organization and name */
def findJar(files: Seq[Attributed[File]], dep: ModuleID): Option[Attributed[File]] = {
  def extract(m: ModuleID) = (m.organization, m.name)
  files.find(_.get(moduleID.key).map(extract _) == Some(extract(dep)))
}

{
  scala.build.TravisOutput.installIfOnTravis()
  Nil
}<|MERGE_RESOLUTION|>--- conflicted
+++ resolved
@@ -35,10 +35,9 @@
 import scala.build._, VersionUtil._
 
 // Non-Scala dependencies:
-<<<<<<< HEAD
 val junitDep          = "junit"                          % "junit"                            % "4.13.2"
 val junitInterfaceDep = "com.github.sbt"                 % "junit-interface"                  % "0.13.3"                          % Test
-val scalacheckDep     = "org.scalacheck"                %% "scalacheck"                       % "1.17.0"                          % Test
+val scalacheckDep     = "org.scalacheck"                %% "scalacheck"                       % "1.18.0"                          % Test
 val jolDep            = "org.openjdk.jol"                % "jol-core"                         % "0.16"
 val asmDep            = "org.scala-lang.modules"         % "scala-asm"                        % versionProps("scala-asm.version")
 val jlineDep          = "org.jline"                      % "jline"                            % versionProps("jline.version")
@@ -59,25 +58,6 @@
 Global / fatalWarnings := insideCI.value
 
 Global / credentials ++= {
-=======
-val junitDep          = "junit"                          % "junit"           % "4.12"
-val junitInterfaceDep = "com.novocode"                   % "junit-interface" % "0.11"                            % Test
-val scalacheckDep     = "org.scalacheck"                %% "scalacheck"      % "1.18.0"                          % Test
-val jolDep            = "org.openjdk.jol"                % "jol-core"        % "0.16"
-val asmDep            = "org.scala-lang.modules"         % "scala-asm"       % versionProps("scala-asm.version")
-val jlineDep          = "jline"                          % "jline"           % versionProps("jline.version")
-val jansiDep          = "org.fusesource.jansi"           % "jansi"           % "1.12"
-val antDep            = "org.apache.ant"                 % "ant"             % "1.10.12"
-val testInterfaceDep  = "org.scala-sbt"                  % "test-interface"  % "1.0"
-val diffUtilsDep      = "com.googlecode.java-diff-utils" % "diffutils"       % "1.3.0"
-
-/** Publish to ./dists/maven-sbt, similar to the Ant build which publishes to ./dists/maven. This
-  * can be used to compare the output of the sbt and Ant builds during the transition period. Any
-  * real publishing should be done with sbt's standard `publish` task. */
-lazy val publishDists = taskKey[Unit]("Publish to ./dists/maven-sbt.")
-
-(Global / credentials) ++= {
->>>>>>> 29e53b27
   val file = Path.userHome / ".credentials"
   if (file.exists && !file.isDirectory) List(Credentials(file))
   else Nil
