/*
 * The new, sbt-based build definition for Scala.
 *
 * What you see below is very much work-in-progress. The following features are implemented:
 *   - Compiling all classes for the compiler and library ("compile" in the respective subprojects)
 *   - Running JUnit ("junit/test"), ScalaCheck ("scalacheck/test"), and partest ("test/IntegrationTest/test") tests
 *   - Creating build/quick with all compiled classes and launcher scripts ("dist/mkQuick")
 *   - Creating build/pack with all JARs and launcher scripts ("dist/mkPack")
 *   - Building all scaladoc sets ("doc")
 *   - Publishing (standard sbt tasks like "publish" and "publishLocal")
 *
 * You'll notice that this build definition is much more complicated than your typical sbt build.
 * The main reason is that we are not benefiting from sbt's conventions when it comes project
 * layout. For that reason we have to configure a lot more explicitly. I've tried to explain in
 * comments the less obvious settings.
 *
 * This nicely leads me to explain the goal and non-goals of this build definition. Goals are:
 *
 *   - to be easy to tweak it in case a bug or small inconsistency is found
 *   - to be super explicit about any departure from standard sbt settings
 *   - to be readable and not necessarily succinct
 *   - to provide the nicest development experience for people hacking on Scala
 *   - originally, to mimic Ant's behavior as closely as possible, so the
 *     sbt and Ant builds could be maintained in parallel. the Ant build
 *     has now been removed, so we are now free to depart from that history.
 *
 * Non-goals are:
 *
 *   - to have the shortest sbt build definition possible
 *   - to remove irregularities from our build process right away
 *     (but let's keep making gradual progress on this)
 *   - to modularize the Scala compiler or library further
 */

import scala.build._, VersionUtil._

// Non-Scala dependencies:
val junitDep          = "junit"                          % "junit"                            % "4.13.2"
val junitInterfaceDep = "com.novocode"                   % "junit-interface"                  % "0.11"                            % Test
val scalacheckDep     = "org.scalacheck"                %% "scalacheck"                       % "1.15.4"                          % Test
val jolDep            = "org.openjdk.jol"                % "jol-core"                         % "0.13"
val asmDep            = "org.scala-lang.modules"         % "scala-asm"                        % versionProps("scala-asm.version")
val jlineDep          = "org.jline"                      % "jline"                            % versionProps("jline.version")
val jnaDep            = "net.java.dev.jna"               % "jna"                              % versionProps("jna.version")
val jlineDeps         = Seq(jlineDep, jnaDep)
val testInterfaceDep  = "org.scala-sbt"                  % "test-interface"                   % "1.0"
val diffUtilsDep      = "com.googlecode.java-diff-utils" % "diffutils"                        % "1.3.0"

// `set Global / fatalWarnings := true` to enable -Werror for the certain modules
// currently, many modules cannot support -Werror; ideally this setting will eventually
//   enable -Werror for all modules
val fatalWarnings = settingKey[Boolean]("whether or not warnings should be fatal in the build")

// enable fatal warnings automatically on CI
Global / fatalWarnings := insideCI.value

Global / credentials ++= {
  val file = Path.userHome / ".credentials"
  if (file.exists && !file.isDirectory) List(Credentials(file))
  else Nil
}

lazy val publishSettings : Seq[Setting[_]] = Seq(
  // Add a "default" Ivy configuration because sbt expects the Scala distribution to have one:
  ivyConfigurations += Configuration.of("Default", "default", "Default", true, Vector(Configurations.Runtime), true),
  publishMavenStyle := true
)

// Set the version number: We use the two settings `baseVersion` and `baseVersionSuffix` to compute all versions
// (canonical, Maven, OSGi). See VersionUtil.versionPropertiesImpl for details. The standard sbt `version` setting
// should not be set directly. It is the same as the Maven version and derived automatically from `baseVersion` and
// `baseVersionSuffix`.
globalVersionSettings
Global / baseVersion       := "2.13.7"
Global / baseVersionSuffix := "SNAPSHOT"
ThisBuild / organization   := "org.scala-lang"
ThisBuild / homepage       := Some(url("https://www.scala-lang.org"))
ThisBuild / startYear      := Some(2002)
ThisBuild / licenses       += (("Apache-2.0", url("https://www.apache.org/licenses/LICENSE-2.0")))
ThisBuild / headerLicense  := Some(HeaderLicense.Custom(
  s"""Scala (${(ThisBuild/homepage).value.get})
     |
     |Copyright EPFL and Lightbend, Inc.
     |
     |Licensed under Apache License 2.0
     |(http://www.apache.org/licenses/LICENSE-2.0).
     |
     |See the NOTICE file distributed with this work for
     |additional information regarding copyright ownership.
     |""".stripMargin
))

// Save MiMa logs
SavedLogs.settings

Global / scalaVersion      := {
  if (DottySupport.compileWithDotty)
    DottySupport.dottyVersion
  else
    versionProps("starr.version")
}

lazy val instanceSettings = Seq[Setting[_]](
  // we don't cross build Scala itself
  crossPaths := false,
  // do not add Scala library jar as a dependency automatically
  autoScalaLibrary := false,
  // Avoid circular dependencies for scalaInstance (see https://github.com/sbt/sbt/issues/1872)
  managedScalaInstance := false,
  scalaInstance := {
    val s = (bootstrap / scalaInstance).value
    // sbt claims that s.isManagedVersion is false even though s was resolved by Ivy
    // We create a managed copy to prevent sbt from putting it on the classpath where we don't want it
    if(s.isManagedVersion) s else {
      import sbt.internal.inc.ScalaInstance
      val s2 = new ScalaInstance(s.version, s.loader, s.loaderCompilerOnly, s.loaderLibraryOnly, s.libraryJars, s.compilerJars, s.allJars, Some(s.actualVersion))
      assert(s2.isManagedVersion)
      s2
    }
  },
  // sbt endeavours to align both scalaOrganization and scalaVersion
  // in the Scala artefacts, for example scala-library and scala-compiler.
  // This doesn't work in the scala/scala build because the version of scala-library and the scalaVersion of
  // scala-library are correct to be different. So disable overriding.
  scalaModuleInfo ~= (_ map (_ withOverrideScalaVersion false)),
  Quiet.silenceScalaBinaryVersionWarning
)


lazy val commonSettings = instanceSettings ++ clearSourceAndResourceDirectories ++ publishSettings ++ Seq[Setting[_]](
  // we always assume that Java classes are standalone and do not have any dependency
  // on Scala classes
  compileOrder := CompileOrder.JavaThenScala,
  Compile / javacOptions ++= Seq("-g", "-source", "1.8", "-target", "1.8", "-Xlint:unchecked"),
  Compile / unmanagedJars := Seq.empty,  // no JARs in version control!
  Compile / sourceDirectory := baseDirectory.value,
  Compile / unmanagedSourceDirectories := List(baseDirectory.value),
  Compile / unmanagedResourceDirectories += (ThisBuild / baseDirectory).value / "src" / thisProject.value.id,
  sourcesInBase := false,
  Compile / scalaSource := (Compile / sourceDirectory).value,
  // for some reason sbt 1.4 issues unused-settings warnings for this, it seems to me incorrectly
  Global / excludeLintKeys ++= Set(scalaSource),
  // each subproject has to ask specifically for files they want to include
  Compile / unmanagedResources / includeFilter := NothingFilter,
  target := (ThisBuild / target).value / thisProject.value.id,
  Compile / classDirectory := buildDirectory.value / "quick/classes" / thisProject.value.id,
  Compile / doc / target := buildDirectory.value / "scaladoc" / thisProject.value.id,
  // given that classDirectory and doc target are overridden to be _outside_ of target directory, we have
  // to make sure they are being cleaned properly
  cleanFiles += (Compile / classDirectory).value,
  cleanFiles += (Compile / doc / target).value,
  run / fork := true,
  run / connectInput := true,
  // uncomment for ease of development while breaking things
  //Compile / scalacOptions ++= Seq("-Xmaxerrs", "5", "-Xmaxwarns", "5"),
  // work around https://github.com/scala/bug/issues/11534
  Compile / scalacOptions += "-Wconf:cat=unchecked&msg=The outer reference in this type test cannot be checked at run time.:s",
  // we don't want optimizer warnings to interfere with `-Werror`. we have hundreds of such warnings
  // when the optimizer is enabled (as it is in CI and release builds, though not in local development)
  Compile / scalacOptions += "-Wconf:cat=optimizer:is",
  // We use @nowarn for some methods that are deprecated in Java > 8
  Compile / scalacOptions += "-Wconf:cat=unused-nowarn:s",
  Compile / scalacOptions ++= Seq("-deprecation", "-feature"),
  Compile / doc / scalacOptions ++= Seq(
    "-doc-footer", "epfl",
    "-diagrams",
    "-implicits",
    "-groups",
    "-doc-version", versionProperties.value.canonicalVersion,
    "-doc-title", description.value,
    "-sourcepath", (ThisBuild / baseDirectory).value.toString,
    "-doc-source-url", s"https://github.com/scala/scala/tree/${versionProperties.value.githubTree}€{FILE_PATH_EXT}#L€{FILE_LINE}"
  ),
  //maxErrors := 10,
  setIncOptions,
  // http://stackoverflow.com/questions/16934488
  apiMappings ++= {
    Option(System.getProperty("sun.boot.class.path")).flatMap { classPath =>
      classPath.split(java.io.File.pathSeparator).find(_.endsWith(java.io.File.separator + "rt.jar"))
    }.map { jarPath =>
      Map(
        file(jarPath) -> url("https://docs.oracle.com/javase/8/docs/api")
      )
    }.getOrElse {
      streams.value.log.warn("Failed to add bootstrap class path of Java to apiMappings")
      Map.empty[File,URL]
    }
  },
  apiURL := None, // set on a per-project basis
  autoAPIMappings := true,
  pomIncludeRepository := { _ => false },
  pomExtra := {
    <scm>
      <connection>scm:git:git://github.com/scala/scala.git</connection>
      <url>https://github.com/scala/scala.git</url>
    </scm>
      <issueManagement>
        <system>GitHub</system>
        <url>https://github.com/scala/bug/issues</url>
      </issueManagement>
      <developers>
        <developer>
          <id>lamp</id>
          <name>LAMP/EPFL</name>
        </developer>
        <developer>
          <id>Lightbend</id>
          <name>Lightbend, Inc.</name>
        </developer>
      </developers>
  },
  headerLicense := (ThisBuild / headerLicense).value,
  // Remove auto-generated manifest attributes
  Compile / packageBin / packageOptions := Seq.empty,
  Compile / packageSrc / packageOptions := Seq.empty,

  // Lets us CTRL-C partest without exiting SBT entirely
  Global / cancelable := true,

  // Don't log process output (e.g. of forked `compiler/runMain ...Main`), just pass it
  // directly to stdout
  run / outputStrategy := Some(StdoutOutput)
) ++ removePomDependencies ++ setForkedWorkingDirectory ++ (
  if (DottySupport.compileWithDotty)
    DottySupport.commonSettings
  else
    Seq()
)

lazy val fatalWarningsSettings = Seq(
  Compile / scalacOptions ++= {
    if (fatalWarnings.value) Seq("-Werror")
    else Nil
  },
  Compile / javacOptions ++= {
    if (fatalWarnings.value) Seq("-Werror")
    else Nil
  },
  Compile / doc / scalacOptions -= "-Werror", // there are too many doc errors to enable this right now
)

/** Extra post-processing for the published POM files. These are needed to create POMs that
  * are equivalent to the ones from the old Ant build. In the long term this should be removed and
  * POMs, scaladocs, OSGi manifests, etc. should all use the same metadata. */
def fixPom(extra: (String, scala.xml.Node)*): Setting[_] = {
  /** Find elements in an XML document by a simple XPath and replace them */
  def fixXML(n: scala.xml.Node, repl: Map[String, scala.xml.Node]): scala.xml.Node = {
    def f(n: scala.xml.Node, p: String): scala.xml.Node = n match {
      case e: scala.xml.Elem =>
        val pp = p + "/" + e.label
        repl.get(pp) match {
          case Some(xml) => xml
          case None => e.copy(child = e.child.map(ch => f(ch, pp)))
        }
      case n => n
    }
    f(n, "")
  }
  pomPostProcess := { n => fixXML(pomPostProcess.value.apply(n), Map(
    "/project/organization" ->
      <organization>
        <name>LAMP/EPFL</name>
        <url>https://lamp.epfl.ch/</url>
      </organization>,
    "/project/url" -> <url>https://www.scala-lang.org/</url>
  ) ++ extra) }
}

val pomDependencyExclusions =
  settingKey[Seq[(String, String)]]("List of (groupId, artifactId) pairs to exclude from the POM and ivy.xml")

Global / pomDependencyExclusions := Nil

/** Remove unwanted dependencies from the POM and ivy.xml. */
lazy val removePomDependencies: Seq[Setting[_]] = Seq(
  pomPostProcess := { n =>
    val n2 = pomPostProcess.value.apply(n)
    val deps = pomDependencyExclusions.value
    import scala.xml._
    import scala.xml.transform._
    new RuleTransformer(new RewriteRule {
      override def transform(node: Node) = node match {
        case e: Elem if e.label == "dependency" &&
            deps.exists { case (g, a) =>
              e.child.contains(<groupId>{g}</groupId>) &&
                (e.child.contains(<artifactId>{a}</artifactId>) || e.child.contains(<artifactId>{a + "_" + scalaBinaryVersion.value}</artifactId>))
            } => Seq.empty
        case n => Seq(n)
      }
    }).transform(Seq(n2)).head
  },
  deliverLocal := {
    import scala.xml._
    import scala.xml.transform._
    val f = deliverLocal.value
    val deps = pomDependencyExclusions.value
    val e = new RuleTransformer(new RewriteRule {
      override def transform(node: Node) = node match {
        case e: Elem if e.label == "dependency" && {
          val org = e.attribute("org").getOrElse("").toString
          val name = e.attribute("name").getOrElse("").toString
          deps.exists { case (g, a) =>
             org == g && (name == a || name == (a + "_" + scalaBinaryVersion.value))
          }
        } => Seq.empty
        case n => Seq(n)
      }
    }).transform(Seq(XML.loadFile(f))).head
    XML.save(f.getAbsolutePath, e, xmlDecl = true)
    f
  }
)

val disableDocs = Seq[Setting[_]](
<<<<<<< HEAD
  Compile / doc / sources := Seq.empty,
  Compile / packageDoc / publishArtifact := false
=======
  (Compile / doc / sources) := Seq.empty,
  (Compile / packageDoc / publishArtifact) := false
)

val disablePublishing = Seq[Setting[_]](
  publishArtifact := false,
  // The above is enough for Maven repos but it doesn't prevent publishing of ivy.xml files
  publish := {},
  publishLocal := {},
>>>>>>> b639823e
)

lazy val setJarLocation: Setting[_] =
  Compile / packageBin / artifactPath := {
    // two lines below are copied over from sbt's sources:
    // https://github.com/sbt/sbt/blob/0.13/main/src/main/scala/sbt/Defaults.scala#L628
    //val resolvedScalaVersion = ScalaVersion((scalaVersion in artifactName).value, (scalaBinaryVersion in artifactName).value)
    //val resolvedArtifactName = artifactName.value(resolvedScalaVersion, projectID.value, artifact.value)
    // if you would like to get a jar with version number embedded in it (as normally sbt does)
    // uncomment the other definition of the `resolvedArtifactName`
    val resolvedArtifact = artifact.value
    val resolvedArtifactName = s"${resolvedArtifact.name}.${resolvedArtifact.extension}"
    buildDirectory.value / "pack/lib" / resolvedArtifactName
  }
lazy val scalaSubprojectSettings: Seq[Setting[_]] = commonSettings :+ setJarLocation

def filterDocSources(ff: FileFilter): Seq[Setting[_]] = Seq(
  Compile / doc / sources ~= (_.filter(ff.accept)),
  // Excluded sources may still be referenced by the included sources, so we add the compiler
  // output to the scaladoc classpath to resolve them. For the `library` project this is
  // always required because otherwise the compiler cannot even initialize Definitions without
  // binaries of the library on the classpath. Specifically, we get this error:
  // (library/compile:doc) scala.reflect.internal.FatalError: package class scala does not have a member Int
  Compile / doc / dependencyClasspath += (Compile / classDirectory).value,
  Compile / doc := (Compile / doc).dependsOn(Compile / compile).value
)

def regexFileFilter(s: String): FileFilter = new FileFilter {
  val pat = s.r.pattern
  def accept(f: File) = pat.matcher(f.getAbsolutePath.replace('\\', '/')).matches()
}

def setForkedWorkingDirectory: Seq[Setting[_]] = {
  // When we fork subprocesses, use the base directory as the working directory.
  // This enables `sbt> partest test/files/run/t1.scala` or `sbt> scalac sandbox/test.scala`
  val setting = (Compile / forkOptions) := (Compile / forkOptions).value.withWorkingDirectory((ThisBuild / baseDirectory).value)
  setting ++ inTask(run)(setting)
}

// This project provides the STARR scalaInstance for bootstrapping
lazy val bootstrap = project in file("target/bootstrap")

lazy val library = configureAsSubproject(project)
  .settings(generatePropertiesFileSettings)
  .settings(Osgi.settings)
  .settings(AutomaticModuleName.settings("scala.library"))
  .settings(fatalWarningsSettings)
  .settings(
    name := "scala-library",
    description := "Scala Standard Library",
    Compile / scalacOptions ++= Seq("-sourcepath", (Compile / scalaSource).value.toString),
    Compile / scalacOptions ++= Seq("-Xlint", "-feature"),
    Compile / doc / scalacOptions ++= {
      val libraryAuxDir = (ThisBuild / baseDirectory).value / "src/library-aux"
      Seq(
        "-doc-no-compile", libraryAuxDir.toString,
        "-skip-packages", "scala.concurrent.impl",
        "-doc-root-content", (Compile / sourceDirectory).value + "/rootdoc.txt"
      )
    },
    Compile / console / scalacOptions := {
      val opts = (console / scalacOptions).value
      val ix = (console / scalacOptions).value.indexOfSlice(Seq[String]("-sourcepath", (Compile / scalaSource).value.toString))
      opts.patch(ix, Nil, 2)
    },
    Compile / unmanagedResources / includeFilter := "*.tmpl" | "*.xml" | "*.js" | "*.css" | "rootdoc.txt",
    // Include *.txt files in source JAR:
    Compile / packageSrc / mappings ++= {
      val base = (Compile / unmanagedResourceDirectories).value
      base ** "*.txt" pair Path.relativeTo(base)
    },
    Osgi.headers += "Import-Package" -> "sun.misc;resolution:=optional, *",
    Osgi.jarlist := true,
    fixPom(
      "/project/name" -> <name>Scala Library</name>,
      "/project/description" -> <description>Standard library for the Scala Programming Language</description>,
      "/project/packaging" -> <packaging>jar</packaging>
    ),
    apiURL := Some(url(s"https://www.scala-lang.org/api/${versionProperties.value.mavenVersion}/")),
    MimaFilters.mimaSettings,
  )
  .settings(filterDocSources("*.scala" -- regexFileFilter(".*/scala/runtime/.*")))
  .settings(
    if (DottySupport.compileWithDotty)
      DottySupport.librarySettings
    else
      Seq()
  )

lazy val reflect = configureAsSubproject(project)
  .settings(generatePropertiesFileSettings)
  .settings(Osgi.settings)
  .settings(AutomaticModuleName.settings("scala.reflect"))
  .settings(fatalWarningsSettings)
  .settings(
    name := "scala-reflect",
    description := "Scala Reflection Library",
    Osgi.bundleName := "Scala Reflect",
    Compile / scalacOptions ++= Seq("-Xlint", "-feature"),
    Compile / doc / scalacOptions ++= Seq(
      "-skip-packages", "scala.reflect.macros.internal:scala.reflect.internal:scala.reflect.io"
    ),
    Osgi.headers +=
      "Import-Package" -> (raw"""scala.*;version="$${range;[==,=+);$${ver}}",""" +
                           raw"""scala.tools.nsc;resolution:=optional;version="$${range;[==,=+);$${ver}}",""" +
                           "*"),
    fixPom(
      "/project/name" -> <name>Scala Compiler</name>,
      "/project/description" -> <description>Compiler for the Scala Programming Language</description>,
      "/project/packaging" -> <packaging>jar</packaging>
    ),
    apiURL := Some(url(s"https://www.scala-lang.org/api/${versionProperties.value.mavenVersion}/scala-${thisProject.value.id}/")),
    MimaFilters.mimaSettings,
  )
  .dependsOn(library)

lazy val compiler = configureAsSubproject(project)
  .settings(generatePropertiesFileSettings)
  .settings(generateBuildCharacterFileSettings)
  .settings(Osgi.settings)
  .settings(AutomaticModuleName.settings("scala.tools.nsc"))
  .settings(fatalWarningsSettings)
  .settings(
    name := "scala-compiler",
    description := "Scala Compiler",
<<<<<<< HEAD
    libraryDependencies += asmDep,
    // These are only needed for the POM:
    // TODO: jline dependency is only needed for the REPL shell, which should move to its own jar
    libraryDependencies ++= jlineDeps,
=======
    libraryDependencies ++= Seq(antDep, asmDep),
    // These are only needed for the POM.
    libraryDependencies ++= Seq(scalaXmlDep, jlineDep % "optional"),
>>>>>>> b639823e
    buildCharacterPropertiesFile := (Compile / resourceManaged).value / "scala-buildcharacter.properties",
    Compile / resourceGenerators += generateBuildCharacterPropertiesFile.map(file => Seq(file)).taskValue,
    // this a way to make sure that classes from interactive and scaladoc projects
    // end up in compiler jar. note that we need to use LocalProject references
    // (with strings) to deal with mutual recursion
    Compile / packageBin / products :=
      (Compile / packageBin / products).value ++
        Seq((Compile / dependencyClasspath).value.find(_.get(moduleID.key).map(id => (id.organization, id.name, id.revision)).contains((asmDep.organization, asmDep.name, asmDep.revision))).get.data) ++
        (LocalProject("interactive")   / Compile / packageBin / products).value ++
        (LocalProject("scaladoc")      / Compile / packageBin / products).value ++
        (LocalProject("repl")          / Compile / packageBin / products).value ++
        (LocalProject("replFrontend")  / Compile / packageBin / products).value,
    Compile / unmanagedResources / includeFilter :=
      "*.tmpl" | "*.xml" | "*.js" | "*.css" | "*.html" | "*.properties" | "*.swf" |
      "*.png" | "*.gif" | "*.gif" | "*.txt",
    // Also include the selected unmanaged resources and source files from the additional projects in the source JAR:
    Compile / packageSrc / mappings ++= {
      val base = (Compile / unmanagedResourceDirectories).value ++
        (LocalProject("interactive")   / Compile / unmanagedResourceDirectories).value ++
        (LocalProject("scaladoc")      / Compile / unmanagedResourceDirectories).value ++
        (LocalProject("repl")          / Compile / unmanagedResourceDirectories).value ++
        (LocalProject("replFrontend")  / Compile / unmanagedResourceDirectories).value
      base ** ((Compile / unmanagedResources / includeFilter).value || "*.scala" || "*.psd" || "*.ai" || "*.java") pair Path.relativeTo(base)
    },
    // Include the additional projects in the scaladoc JAR:
    Compile / doc / sources ++= {
      val base =
        (LocalProject("interactive")   / Compile / unmanagedSourceDirectories).value ++
        (LocalProject("scaladoc")      / Compile / unmanagedSourceDirectories).value ++
        (LocalProject("repl")          / Compile / unmanagedSourceDirectories).value ++
        (LocalProject("replFrontend")  / Compile / unmanagedSourceDirectories).value
      ((base ** ("*.scala" || "*.java"))
        --- (base ** "Scaladoc*ModelTest.scala") // exclude test classes that depend on partest
      ).get
    },
    Compile / scalacOptions ++= Seq(
      "-Xlint",
      "-feature",
      "-Wconf:cat=deprecation&msg=early initializers:s", // compiler heavily relies upon early initializers
    ),
    Compile / doc / scalacOptions ++= Seq(
      "-doc-root-content", (Compile / sourceDirectory).value + "/rootdoc.txt"
    ),
    Osgi.headers ++= Seq(
      "Import-Package" -> raw"""org.jline.keymap.*;resolution:=optional
                            |org.jline.reader.*;resolution:=optional
                            |org.jline.style.*;resolution:=optional
                            |org.jline.terminal;resolution:=optional
                            |org.jline.terminal.impl;resolution:=optional
                            |org.jline.terminal.impl.jna.*;resolution:=optional
                            |org.jline.terminal.spi;resolution:=optional
                            |org.jline.utils;resolution:=optional
                            |org.jline.builtins;resolution:=optional
                            |scala.*;version="$${range;[==,=+);$${ver}}"
                            |*""".stripMargin.linesIterator.mkString(","),
      "Class-Path" -> "scala-reflect.jar scala-library.jar"
    ),
    // Generate the ScriptEngineFactory service definition. The old Ant build did this when building
    // the JAR but sbt has no support for it and it is easier to do as a resource generator:
    generateServiceProviderResources("javax.script.ScriptEngineFactory" -> "scala.tools.nsc.interpreter.shell.Scripted$Factory"),
    Compile / managedResourceDirectories := Seq((Compile / resourceManaged).value),
    fixPom(
      "/project/name" -> <name>Scala Compiler</name>,
      "/project/description" -> <description>Compiler for the Scala Programming Language</description>,
      "/project/packaging" -> <packaging>jar</packaging>
    ),
    apiURL := Some(url(s"https://www.scala-lang.org/api/${versionProperties.value.mavenVersion}/scala-${thisProject.value.id}/")),
    pomDependencyExclusions += (("org.scala-lang.modules", "scala-asm"))
  )
  .dependsOn(library, reflect)

lazy val interactive = configureAsSubproject(project)
  .settings(disableDocs)
  .settings(fatalWarningsSettings)
  .settings(publish / skip := true)
  .settings(
    name := "scala-compiler-interactive",
    description := "Scala Interactive Compiler",
    Compile / scalacOptions ++= Seq("-Xlint", "-Wconf:cat=deprecation&msg=early initializers:s"),
  )
  .dependsOn(compiler)

lazy val repl = configureAsSubproject(project)
  .settings(disableDocs)
  .settings(fatalWarningsSettings)
  .settings(publish / skip := true)
  .settings(Compile / scalacOptions ++= Seq("-Xlint", "-Wconf:cat=deprecation&msg=early initializers:s"))
  .dependsOn(compiler, interactive)

lazy val replFrontend = configureAsSubproject(project, srcdir = Some("repl-frontend"))
  .settings(disableDocs)
  .settings(fatalWarningsSettings)
  .settings(publish / skip := true)
  .settings(
    libraryDependencies ++= jlineDeps,
    name := "scala-repl-frontend",
    Compile / scalacOptions ++= Seq("-Xlint"),
  )
  .settings(
    run := (Compile / run).partialInput(" -usejavacp").evaluated, // so `replFrontend/run` works
    Compile / run / javaOptions += s"-Dscala.color=${!scala.util.Properties.isWin}",
  )
  .dependsOn(repl)

lazy val scaladoc = configureAsSubproject(project)
  .settings(disableDocs)
  .settings(fatalWarningsSettings)
  .settings(publish / skip := true)
  .settings(
    name := "scala-compiler-doc",
    description := "Scala Documentation Generator",
    Compile / unmanagedResources / includeFilter := "*.html" | "*.css" | "*.gif" | "*.png" | "*.js" | "*.txt" | "*.svg" | "*.eot" | "*.woff" | "*.ttf",
    libraryDependencies ++= ScaladocSettings.webjarResources,
    Compile / resourceGenerators += ScaladocSettings.extractResourcesFromWebjar,
    Compile / scalacOptions ++= Seq(
      "-Xlint",
      "-feature",
      "-Wconf:cat=deprecation&msg=early initializers:s",
    ),
  )
  .dependsOn(compiler)

lazy val scalap = configureAsSubproject(project)
  .settings(fatalWarningsSettings)
  .settings(
    description := "Scala Bytecode Parser",
    // Include decoder.properties
    Compile / unmanagedResources / includeFilter := "*.properties",
    fixPom(
      "/project/name" -> <name>Scalap</name>,
      "/project/description" -> <description>bytecode analysis tool</description>,
      "/project/properties" -> scala.xml.Text("")
    ),
    headerLicense  := Some(HeaderLicense.Custom(
      s"""Scala classfile decoder (${(ThisBuild/homepage).value.get})
         |
         |Copyright EPFL and Lightbend, Inc.
         |
         |Licensed under Apache License 2.0
         |(http://www.apache.org/licenses/LICENSE-2.0).
         |
         |See the NOTICE file distributed with this work for
         |additional information regarding copyright ownership.
         |""".stripMargin)),
    Compile / headerSources ~= { xs =>
      val excluded = Set("Memoisable.scala", "Result.scala", "Rule.scala", "Rules.scala", "SeqRule.scala")
      xs filter { x => !excluded(x.getName) }
    },
    Compile / headerResources := Nil,
    Compile / scalacOptions ++= Seq("-Xlint", "-feature"),
  )
  .dependsOn(compiler)

lazy val partest = configureAsSubproject(project)
  .dependsOn(library, reflect, compiler, replFrontend, scalap, scaladoc, testkit)
  .settings(Osgi.settings)
  .settings(AutomaticModuleName.settings("scala.partest"))
  .settings(fatalWarningsSettings)
  .settings(
    name := "scala-partest",
    description := "Scala Compiler Testing Tool",
    libraryDependencies ++= List(testInterfaceDep, diffUtilsDep, junitDep),
    Compile / javacOptions ++= Seq("-XDenableSunApiLintControl", "-Xlint") ++
      (if (fatalWarnings.value) Seq("-Werror") else Seq()),
    Compile / scalacOptions ++= Seq("-feature", "-Xlint"),
    pomDependencyExclusions ++= List((organization.value, "scala-repl-frontend"), (organization.value, "scala-compiler-doc")),
    fixPom(
      "/project/name" -> <name>Scala Partest</name>,
      "/project/description" -> <description>Scala Compiler Testing Tool</description>,
      "/project/packaging" -> <packaging>jar</packaging>
    )
  )

lazy val tastytest = configureAsSubproject(project)
  .dependsOn(library, reflect, compiler)
  .settings(disableDocs)
  .settings(fatalWarningsSettings)
  .settings(publish / skip := true)
  .settings(
    name := "scala-tastytest",
    description := "Scala TASTy Integration Testing Tool",
    libraryDependencies += diffUtilsDep,
    Compile / scalacOptions ++= Seq("-feature", "-Xlint"),
  )

// An instrumented version of BoxesRunTime and ScalaRunTime for partest's "specialized" test category
lazy val specLib = project.in(file("test") / "instrumented")
  .dependsOn(library, reflect, compiler)
  .settings(commonSettings)
  .settings(disableDocs)
  .settings(fatalWarningsSettings)
  .settings(publish / skip := true)
  .settings(
    Compile / sourceGenerators += Def.task {
      import scala.collection.JavaConverters._
      val srcBase = (library / Compile / sourceDirectories).value.head / "scala/runtime"
      val targetBase = (Compile / sourceManaged).value / "scala/runtime"
      def patch(srcFile: String, patchFile: String): File = try {
        val p = difflib.DiffUtils.parseUnifiedDiff(IO.readLines(baseDirectory.value / patchFile).asJava)
        val r = difflib.DiffUtils.patch(IO.readLines(srcBase / srcFile).asJava, p)
        val target = targetBase / srcFile
        IO.writeLines(target, r.asScala)
        target
      } catch { case ex: Exception =>
        streams.value.log.error(s"Error patching $srcFile: $ex")
        throw ex
      }
      IO.createDirectory(targetBase)
      Seq(
        patch("BoxesRunTime.java", "boxes.patch"),
        patch("ScalaRunTime.scala", "srt.patch")
      )
    }.taskValue,
    Compile / scalacOptions ++= Seq("-feature", "-Xlint"),
  )

// The scala version used by the benchmark suites, leave undefined to use the ambient version.")
def benchmarkScalaVersion = System.getProperty("benchmark.scala.version", "")

lazy val bench = project.in(file("test") / "benchmarks")
  .dependsOn((if (benchmarkScalaVersion == "") Seq[sbt.ClasspathDep[sbt.ProjectReference]](library, compiler) else Nil): _*)
  .settings(if (benchmarkScalaVersion == "") instanceSettings else Seq(scalaVersion := benchmarkScalaVersion, crossPaths := false))
  .settings(disableDocs)
  .settings(publish / skip := true)
  .enablePlugins(JmhPlugin)
  .settings(
    name := "test-benchmarks",
    autoScalaLibrary := false,
    crossPaths := true, // needed to enable per-scala-version source directories (https://github.com/sbt/sbt/pull/1799)
    compileOrder := CompileOrder.JavaThenScala, // to allow inlining from Java ("... is defined in a Java source (mixed compilation), no bytecode is available")
    libraryDependencies += "org.openjdk.jol" % "jol-core" % "0.10",
    libraryDependencies ++= {
      if (benchmarkScalaVersion == "") Nil
      else "org.scala-lang" % "scala-compiler" % benchmarkScalaVersion :: Nil
    },
    scalacOptions ++= Seq("-feature", "-opt:l:inline", "-opt-inline-from:scala/**", "-opt-warnings"),
    Jmh / bspEnabled := false // Skips JMH source generators during IDE import to avoid needing to compile scala-library during the import
  ).settings(inConfig(JmhPlugin.JmhKeys.Jmh)(scalabuild.JitWatchFilePlugin.jitwatchSettings))


lazy val testkit = configureAsSubproject(project)
  .dependsOn(compiler)
  .settings(Osgi.settings)
  .settings(AutomaticModuleName.settings("scala.testkit"))
  .settings(fatalWarningsSettings)
  .settings(
    name := "scala-testkit",
    description := "Scala Compiler Testkit",
    Compile / scalacOptions ++= Seq("-feature", "-Xlint"),
    libraryDependencies ++= Seq(junitDep, asmDep),
    Compile / unmanagedSourceDirectories := List(baseDirectory.value),
    fixPom(
      "/project/name" -> <name>Scala Testkit</name>,
      "/project/description" -> <description>Scala Compiler Testing Tool</description>,
      "/project/packaging" -> <packaging>jar</packaging>
    )
  )

// Jigsaw: reflective access between modules (`setAccessible(true)`) requires an `opens` directive.
// This is enforced by error (not just by warning) since JDK 16. In our tests we use reflective access
// from the unnamed package (the classpath) to JDK modules in testing utilities like `assertNotReachable`.
// `add-exports=jdk.jdeps/com.sun.tools.javap` is tests that use `:javap` in the REPL, see scala/bug#12378
val addOpensForTesting = "-XX:+IgnoreUnrecognizedVMOptions" +: "--add-exports=jdk.jdeps/com.sun.tools.javap=ALL-UNNAMED" +:
  Seq("java.util.concurrent.atomic", "java.lang", "java.lang.reflect", "java.net").map(p => s"--add-opens=java.base/$p=ALL-UNNAMED")

lazy val junit = project.in(file("test") / "junit")
  .dependsOn(testkit, compiler, replFrontend, scaladoc)
  .settings(commonSettings)
  .settings(disableDocs)
  .settings(fatalWarningsSettings)
  .settings(publish / skip := true)
  .settings(
    Test / fork := true,
    Test / javaOptions ++= "-Xss1M" +: addOpensForTesting,
    (Test / forkOptions) := (Test / forkOptions).value.withWorkingDirectory((ThisBuild / baseDirectory).value),
    (Test / testOnly / forkOptions) := (Test / testOnly / forkOptions).value.withWorkingDirectory((ThisBuild / baseDirectory).value),
    Compile / scalacOptions ++= Seq(
      "-feature",
      "-Xlint:-valpattern,_",
      "-Wconf:msg=match may not be exhaustive:s", // if we missed a case, all that happens is the test fails
      "-Wconf:cat=lint-nullary-unit&site=.*Test:s", // normal unit test style
      "-Ypatmat-exhaust-depth", "40", // despite not caring about patmat exhaustiveness, we still get warnings for this
    ),
    Compile / javacOptions ++= Seq("-Xlint"),
    libraryDependencies ++= Seq(junitInterfaceDep, jolDep, diffUtilsDep),
    testOptions += Tests.Argument(TestFrameworks.JUnit, "-a", "-v", "-s"),
    Compile / unmanagedSourceDirectories := Nil,
    Test / unmanagedSourceDirectories := List(baseDirectory.value)
  )

lazy val tasty = project.in(file("test") / "tasty")
  .settings(commonSettings)
  .dependsOn(tastytest)
  .settings(disableDocs)
  .settings(publish / skip := true)
  .settings(
    Test / fork := true,
    libraryDependencies ++= Seq(junitInterfaceDep, TastySupport.scala3Library),
    testOptions += Tests.Argument(TestFrameworks.JUnit, "-a", "-v"),
    Test / testOptions += Tests.Argument(
      s"-Dtastytest.src=${baseDirectory.value}",
      s"-Dtastytest.packageName=tastytest"
    ),
    Compile / unmanagedSourceDirectories := Nil,
    Test    / unmanagedSourceDirectories := List(baseDirectory.value/"test"),
  )
  .configs(TastySupport.CompilerClasspath, TastySupport.LibraryClasspath)
  .settings(
    inConfig(TastySupport.CompilerClasspath)(Defaults.configSettings),
    inConfig(TastySupport.LibraryClasspath)(Defaults.configSettings),
    libraryDependencies ++= Seq(
      TastySupport.scala3Compiler % TastySupport.CompilerClasspath,
      TastySupport.scala3Library % TastySupport.LibraryClasspath,
    ),
    javaOptions ++= {
      import java.io.File.pathSeparator
      val scalaLibrary = (library / Compile / classDirectory).value.getAbsoluteFile()
      val scalaReflect = (reflect / Compile / classDirectory).value.getAbsoluteFile()
      val dottyCompiler = (TastySupport.CompilerClasspath / managedClasspath).value.seq.map(_.data) :+ scalaLibrary
      val dottyLibrary = (TastySupport.LibraryClasspath / managedClasspath).value.seq.map(_.data) :+ scalaLibrary
      Seq(
        s"-Dtastytest.classpaths.dottyCompiler=${dottyCompiler.mkString(pathSeparator)}",
        s"-Dtastytest.classpaths.dottyLibrary=${dottyLibrary.mkString(pathSeparator)}",
        s"-Dtastytest.classpaths.scalaReflect=$scalaReflect",
      )
    },
  )

lazy val scalacheck = project.in(file("test") / "scalacheck")
  .dependsOn(library, reflect, compiler, scaladoc)
  .settings(commonSettings)
  .settings(fatalWarningsSettings)
  .settings(disableDocs)
  .settings(publish / skip := true)
  .settings(
    // Enable forking to workaround https://github.com/sbt/sbt/issues/4009.
    Test / fork := true,
    // Instead of forking above, it should be possible to set:
    // Test / classLoaderLayeringStrategy := ClassLoaderLayeringStrategy.Flat,
    Test / javaOptions ++= "-Xss1M" +: addOpensForTesting,
    Test / testOptions += Tests.Argument(
      // Full stack trace on failure:
      "-verbosity", "2"
    ),
    libraryDependencies ++= Seq(scalacheckDep, junitDep),
    Compile / unmanagedSourceDirectories := Nil,
    Test / unmanagedSourceDirectories := List(baseDirectory.value)
  )

lazy val osgiTestFelix = osgiTestProject(
  project.in(file(".") / "target" / "osgiTestFelix"),
  "org.apache.felix" % "org.apache.felix.framework" % "5.6.10")

lazy val osgiTestEclipse = osgiTestProject(
  project.in(file(".") / "target" / "osgiTestEclipse"),
  "org.eclipse.tycho" % "org.eclipse.osgi" % "3.13.0.v20180226-1711")

def osgiTestProject(p: Project, framework: ModuleID) = p
  .dependsOn(library, reflect, compiler)
  .settings(commonSettings)
  .settings(disableDocs)
  .settings(publish / skip := true)
  .settings(
    Test / fork := true,
    Test / parallelExecution := false,
    libraryDependencies ++= {
      val paxExamVersion = "4.11.0" // Last version which supports Java 9+
      Seq(
        junitDep,
        junitInterfaceDep,
        "org.ops4j.pax.exam" % "pax-exam-container-native" % paxExamVersion,
        "org.ops4j.pax.exam" % "pax-exam-junit4" % paxExamVersion,
        "org.ops4j.pax.exam" % "pax-exam-link-assembly" % paxExamVersion,
        "org.ops4j.pax.url" % "pax-url-aether" % "2.4.1",
        "org.ops4j.pax.swissbox" % "pax-swissbox-tracker" % "1.8.1",
        "ch.qos.logback" % "logback-core" % "1.1.3",
        "ch.qos.logback" % "logback-classic" % "1.1.3",
        "org.slf4j" % "slf4j-api" % "1.7.12",
        framework % Test
      )
    },
    Test / Keys.test := (Test / Keys.test).dependsOn(Compile / packageBin).value,
    Test / Keys.testOnly := (Test / Keys.testOnly).dependsOn(Compile / packageBin).evaluated,
    testOptions += Tests.Argument(TestFrameworks.JUnit, "-a", "-v", "-q"),
    Test / javaOptions ++= ("-Dscala.bundle.dir=" + (ThisBuild / buildDirectory).value / "osgi") +: addOpensForTesting,
    Test / Keys.test / forkOptions := (Test / Keys.test / forkOptions).value.withWorkingDirectory((ThisBuild / baseDirectory).value),
    Test / unmanagedSourceDirectories := List((ThisBuild / baseDirectory).value / "test" / "osgi" / "src"),
    Compile / unmanagedResourceDirectories := (Test / unmanagedSourceDirectories).value,
    Compile / unmanagedResources / includeFilter := "*.xml",
    Compile / packageBin := { // Put the bundle JARs required for the tests into build/osgi
      val targetDir = (ThisBuild / buildDirectory).value / "osgi"
      val mappings = ((dist / mkPack).value / "lib").listFiles.collect {
        case f if f.getName.startsWith("scala-") && f.getName.endsWith(".jar") => (f, targetDir / f.getName)
      }
      IO.copy(mappings, CopyOptions() withOverwrite true)
      targetDir
    },
    cleanFiles += (ThisBuild / buildDirectory).value / "osgi"
  )

lazy val partestJavaAgent = Project("partestJavaAgent", file(".") / "src" / "partest-javaagent")
  .settings(commonSettings)
  .settings(fatalWarningsSettings)
  .settings(generatePropertiesFileSettings)
  .settings(disableDocs)
  .settings(
    libraryDependencies += asmDep,
    publish / skip := true,
    // Setting name to "scala-partest-javaagent" so that the jar file gets that name, which the Runner relies on
    name := "scala-partest-javaagent",
    description := "Scala Compiler Testing Tool (compiler-specific java agent)",
    // add required manifest entry - previously included from file
    Compile / packageBin / packageOptions +=
      Package.ManifestAttributes( "Premain-Class" -> "scala.tools.partest.javaagent.ProfilingAgent" ),
    // we need to build this to a JAR
    exportJars := true
  )

lazy val test = project
  .dependsOn(compiler, interactive, replFrontend, scalap, partest, partestJavaAgent, scaladoc)
  .disablePlugins(plugins.JUnitXmlReportPlugin)
  .configs(IntegrationTest)
  .settings(commonSettings)
  .settings(disableDocs)
  .settings(publish / skip := true)
  .settings(Defaults.itSettings)
  .settings(
    libraryDependencies ++= Seq(asmDep),
    // no main sources
    Compile / unmanagedSourceDirectories := Nil,
    Compile / sources := Nil,
    // test sources are compiled in partest run, not here
    IntegrationTest / unmanagedSourceDirectories := Nil,
    IntegrationTest / sources := Nil,
    IntegrationTest / fork := true,
    Compile / scalacOptions += "-Yvalidate-pos:parser,typer",
    IntegrationTest / javaOptions ++= List("-Xmx2G", "-Dpartest.exec.in.process=true", "-Dfile.encoding=UTF-8", "-Duser.language=en", "-Duser.country=US") ++ addOpensForTesting,
    IntegrationTest / testOptions += Tests.Argument("-Dfile.encoding=UTF-8", "-Duser.language=en", "-Duser.country=US"),
    testFrameworks += new TestFramework("scala.tools.partest.sbt.Framework"),
    IntegrationTest / testOptions += Tests.Argument(s"-Dpartest.java_opts=-Xmx1024M -Xms64M ${addOpensForTesting.mkString(" ")}"),
    IntegrationTest / testOptions += Tests.Argument("-Dpartest.scalac_opts=" + (Compile / scalacOptions).value.mkString(" ")),
    (IntegrationTest / forkOptions) := (IntegrationTest / forkOptions).value.withWorkingDirectory((ThisBuild / baseDirectory).value),
    IntegrationTest / testOptions += {
      val cp = (Test / dependencyClasspath).value
      val baseDir = (ThisBuild / baseDirectory).value
      val instrumentedJar = (specLib / Compile / packageBin / packagedArtifact).value._2
      Tests.Setup { () =>
        // Copy instrumented.jar (from specLib)to the location where partest expects it.
        IO.copyFile(instrumentedJar, baseDir / "test/files/speclib/instrumented.jar")
      }
    },
    IntegrationTest / definedTests += new sbt.TestDefinition(
      "partest",
      // marker fingerprint since there are no test classes
      // to be discovered by sbt:
      new sbt.testing.AnnotatedFingerprint {
        def isModule = true
        def annotationName = "partest"
      }, true, Array()
    ),
    IntegrationTest / executeTests := {
      val log = streams.value.log
      val result = (IntegrationTest / executeTests).value
      val result2 = (Test / executeTests).value
      if (result.overall != TestResult.Error && result.events.isEmpty) {
        // workaround for https://github.com/sbt/sbt/issues/2722
        log.error("No test events found")
        result2.copy(overall = TestResult.Error)
      }
      else result
    },
    IntegrationTest / testListeners += new PartestTestListener(target.value)
  )

lazy val manual = configureAsSubproject(project)
  .settings(disableDocs)
  .settings(publish / skip := true)
  .settings(fatalWarningsSettings)
  .settings(
    libraryDependencies += "org.scala-lang" % "scala-library" % scalaVersion.value,
    Compile / classDirectory := (Compile / target).value / "classes"
  )

lazy val scalaDist = Project("scalaDist", file(".") / "target" / "scala-dist-dist-src-dummy")
  .settings(commonSettings)
  .settings(disableDocs)
  .settings(
    name := "scala-dist",
    Compile / packageBin / mappings ++= {
      val binBaseDir = buildDirectory.value / "pack"
      val binMappings = (dist / mkBin).value.pair(Path.relativeTo(binBaseDir), errorIfNone = false)
      // With the way the resource files are spread out over the project sources we can't just add
      // an unmanagedResourceDirectory, so we generate the mappings manually:
      val docBaseDir = (ThisBuild / baseDirectory).value
      val docMappings = (docBaseDir / "doc").allPaths pair Path.relativeTo(docBaseDir)
      val resBaseDir = (ThisBuild / baseDirectory).value / "src/manual/scala/tools/docutil/resources"
      val resMappings = resBaseDir ** ("*.html" | "*.css" | "*.gif" | "*.png") pair (p => Path.relativeTo(resBaseDir)(p).map("doc/tools/" + _))
      docMappings ++ resMappings ++ binMappings
    },
    Compile / resourceGenerators += Def.task {
      val command = "fsc, scala, scalac, scaladoc, scalap"
      val htmlOut = (Compile / resourceManaged).value / "doc/tools"
      val manOut = (Compile / resourceManaged).value / "genman"
      val fixedManOut = (Compile / resourceManaged).value / "man"
      IO.createDirectory(htmlOut)
      IO.createDirectory(manOut / "man1")
      runner.value.run("scala.tools.docutil.ManMaker",
        (manual / Compile / fullClasspath).value.files,
        Seq(command, htmlOut.getAbsolutePath, manOut.getAbsolutePath),
        streams.value.log).failed foreach (sys error _.getMessage)
      (manOut ** "*.1" pair Path.rebase(manOut, fixedManOut)).foreach { case (in, out) =>
        // Generated manpages should always use LF only. There doesn't seem to be a good reason
        // for generating them with the platform EOL first and then converting them but that's
        // what the old Ant build did.
        IO.write(out, IO.readBytes(in).filterNot(_ == '\r'))
      }
      (htmlOut ** "*.html").get ++ (fixedManOut ** "*.1").get
    }.taskValue,
    Compile / managedResourceDirectories := Seq((Compile / resourceManaged).value),
    libraryDependencies ++= jlineDeps,
    apiURL := None,
    fixPom(
      "/project/name" -> <name>Scala Distribution Artifacts</name>,
      "/project/description" -> <description>The Artifacts Distributed with Scala</description>,
      "/project/packaging" -> <packaging>jar</packaging>
    ),
    Compile / packageSrc / publishArtifact := false
  )
  .dependsOn(library, reflect, compiler, scalap)

def partestOnly(in: String): Def.Initialize[Task[Unit]] =
  (testP / IntegrationTest / testOnly).toTask(" -- --terse " + in)

def partestDesc(in: String): Def.Initialize[Task[(Result[Unit], String)]] =
  partestOnly(in).result map (_ -> s"partest $in")

lazy val root: Project = (project in file("."))
  .settings(disableDocs)
  .settings(publish / skip := true)
  .settings(generateBuildCharacterFileSettings)
  .settings(
    commands ++= ScriptCommands.all,
    extractBuildCharacterPropertiesFile := {
      val jar = (bootstrap / scalaInstance).value.allJars.find(_.getName contains "-compiler").get
      val bc = buildCharacterPropertiesFile.value
      val packagedName = "scala-buildcharacter.properties"
      IO.withTemporaryDirectory { tmp =>
        val extracted = IO.unzip(jar, tmp, new SimpleFilter(_ == packagedName)).headOption.getOrElse {
          throw new RuntimeException(s"No file $packagedName found in bootstrap compiler $jar")
        }
        IO.copyFile(extracted, bc)
        bc
      }
    },
    // Generate (Product|TupleN|Function|AbstractFunction)*.scala files and scaladoc stubs for all AnyVal sources.
    // They should really go into a managedSources dir instead of overwriting sources checked into git but scaladoc
    // source links (could be fixed by shipping these sources with the scaladoc bundles) and scala-js source maps
    // rely on them being on github.
    commands += Command.command("generateSources") { state =>
      val dir = ((ThisBuild / baseDirectory).value / "src" / "library" / "scala").getAbsoluteFile
      genprod.run(dir)
      GenerateAnyVals.run(dir)
      GenerateFunctionConverters.run(dir)
      state
    },
    // ../docs.scala-lang/_data/compiler-options.yml
    commands += Command.command("generateDocsData") { state =>
      val dir = (((ThisBuild / baseDirectory).value) / ".." / "docs.scala-lang" / "_data")
      val target = if (dir.exists) dir else ((ThisBuild / baseDirectory).value)
      GenerateDocsData.run(target.getAbsoluteFile)
      state
    },

    testJDeps := TestJDeps.testJDepsImpl.value,
    testJarSize := TestJarSize.testJarSizeImpl.value,

    // Wasn't sure if findRootCauses would work if I just aggregated testAll1/etc, so a little duplication..
    testAll  := runTests(unitTests ::: partests ::: remainingTests).value,
    // splitting this in two parts allows them to run in parallel on CI.
    // partest takes the longest, so "partest vs. everything else" is a roughly equal split
    testAll1 := runTests(unitTests ::: remainingTests).value,
    testAll2 := runTests(partests).value,

    setIncOptions
  )
  .aggregate(library, reflect, compiler, interactive, repl, replFrontend,
    scaladoc, scalap, testkit, partest, junit, scalaDist).settings(
    Compile / sources := Seq.empty,
    onLoadMessage := s"""|*** Welcome to the sbt build definition for Scala! ***
      |version=${(Global / version).value} scalaVersion=${(Global / scalaVersion).value}
      |Check README.md for more information.""".stripMargin
  )

lazy val clearSavedLogs = SavedLogs.clearSavedLogs.result.map(_ -> "clearSavedLogs")

lazy val unitTests = List(
  (     junit / Test / testOnly).toTask(" -- +v").result.map(_ -> "junit/testOnly -- +v"),
  (scalacheck / Test / Keys.test                ).result.map(_ -> "scalacheck/test"),
)

lazy val partests = List(
  partestDesc("run"),
  partestDesc("pos neg jvm"),
  partestDesc("res scalap specialized"),
  partestDesc("instrumented presentation"),
  partestDesc("--srcpath scaladoc"),
  partestDesc("--srcpath macro-annot"),
  partestDesc("--srcpath async"),
  (tasty / Test / Keys.test).result.map(_ -> "tasty/test"),
)

lazy val remainingTests = List(
  (osgiTestFelix   / Test / Keys.test).result.map(_ -> "osgiTestFelix/test"),
  (osgiTestEclipse / Test / Keys.test).result.map(_ -> "osgiTestEclipse/test"),
  (library / mimaReportBinaryIssues      ).result.map(_ -> "library/mimaReportBinaryIssues"), // doesn't aggregate..
  (reflect / mimaReportBinaryIssues      ).result.map(_ -> "reflect/mimaReportBinaryIssues"), // ..so specify both
  (testJDeps                             ).result.map(_ -> "testJDeps"),
  (testJarSize                           ).result.map(_ -> "testJarSize"),
  (bench / Compile / compile).map(_ => ()).result.map(_ -> "bench/compile"),
  Def.task(()).dependsOn( // Run these in parallel:
     library / Compile / doc,
     reflect / Compile / doc,
    compiler / Compile / doc,
      scalap / Compile / doc,
  ).result.map(_ -> "doc")
)

def runTests(tests: List[Def.Initialize[Task[(Result[Unit], String)]]]) = Def.task {
  val results = ScriptCommands.sequence[(Result[Unit], String)](clearSavedLogs :: tests).value
  val log     = streams.value.log
  val failed  = results.collect { case (Inc(i), d) => (i, d) }
  if (failed.nonEmpty) {
    def showScopedKey(k: Def.ScopedKey[_]): String =
      Vector(
        k.scope.project.toOption.map { case p: ProjectRef => p.project case p => p }.map(_ + "/"),
        k.scope.config.toOption.map(_.name + ":"),
        k.scope.task.toOption.map(_.label + "::")
      ).flatten.mkString + k.key

    val loggedThis, loggedAny = new scala.collection.mutable.HashSet[String]

    def findRootCauses(i: Incomplete, currentTask: String): Vector[(String, Option[Throwable])] = {
      val skey = i.node.collect { case t: Task[_] => t.info.attributes.get(taskDefinitionKey) }.flatten
      val sk = skey.map(showScopedKey)
      val task = sk.getOrElse(currentTask)
      val dup = sk.exists(!loggedAny.add(_))
      if (sk.exists(!loggedThis.add(_))) Vector.empty
      else i.directCause match {
        case Some(e) => Vector((task, if (dup) None else Some(e)))
        case None    => i.causes.toVector.flatMap(findRootCauses(_, task))
      }
    }

    log.error("")
    log.error(s"${failed.size} of ${results.length} test tasks failed:")
    failed.foreach { case (i, d) =>
      log.error(s"- $d")
      loggedThis.clear()
      findRootCauses(i, "<unknown task>").foreach {
        case (task, Some(ex)) => log.error(s"  - $task failed: $ex")
        case (task, None)     => log.error(s"  - ($task failed)")
      }
    }
    SavedLogs.showSavedLogsImpl(log.error(_))
    throw new MessageOnlyException("Failure due to previous errors")
  }
}

def setIncOptions = incOptions := {
  incOptions.value
    .withRecompileOnMacroDef(Some(Boolean box false).asJava) // macros in library+reflect are hard-wired to implementations with `FastTrack`.
}

// The following subprojects' binaries are required for building "pack":
lazy val distDependencies = Seq(replFrontend, compiler, library, reflect, scalap, scaladoc)

lazy val dist = (project in file("dist"))
  .settings(commonSettings)
  .settings(
    libraryDependencies ++= jlineDeps,
    mkBin := mkBinImpl.value,
    mkQuick := Def.task {
      val cp = (testP / IntegrationTest / fullClasspath).value
      val propsFile = (ThisBuild / buildDirectory).value / "quick" / "partest.properties"
      val props = new java.util.Properties()
      props.setProperty("partest.classpath", cp.map(_.data.getAbsolutePath).mkString(sys.props("path.separator")))
      IO.write(props, null, propsFile)
      (ThisBuild / buildDirectory).value / "quick"
    }.dependsOn((distDependencies.map(_ / Runtime / products) :+ mkBin): _*).value,
    mkPack := Def.task { (ThisBuild / buildDirectory).value / "pack" }.dependsOn(Compile / packageBin / packagedArtifact, mkBin).value,
    target := (ThisBuild / target).value / thisProject.value.id,
    Compile / packageBin := {
      val targetDir = (ThisBuild / buildDirectory).value / "pack" / "lib"
      val jlineJAR = findJar((Compile / dependencyClasspath).value, jlineDep).get.data
      val jnaJAR = findJar((Compile / dependencyClasspath).value, jnaDep).get.data
      val mappings = Seq(
        (jlineJAR, targetDir / "jline.jar"),
        (jnaJAR, targetDir / "jna.jar"),
      )
      IO.copy(mappings, CopyOptions() withOverwrite true)
      targetDir
    },
    cleanFiles += (ThisBuild / buildDirectory).value / "quick",
    cleanFiles += (ThisBuild / buildDirectory).value / "pack",
    Compile / packageBin / packagedArtifact :=
      (Compile / packageBin / packagedArtifact)
        .dependsOn(distDependencies.map(_ / Compile / packageBin / packagedArtifact): _*)
        .value
  )
  .dependsOn(distDependencies.map(p => p: ClasspathDep[ProjectReference]): _*)

/**
 * Configures passed project as a subproject (e.g. compiler or repl)
 * with common settings attached to it.
 *
 * Typical usage is:
 *
 *   lazy val mySubproject = configureAsSubproject(project)
 *
 * We pass `project` as an argument which is in fact a macro call. This macro determines
 * project.id based on the name of the lazy val on the left-hand side.
 */
def configureAsSubproject(project: Project, srcdir: Option[String] = None): Project = {
  val base = file(".") / "src" / srcdir.getOrElse(project.id)
  (project in base)
    .settings(scalaSubprojectSettings)
    .settings(generatePropertiesFileSettings)
}

lazy val mkBin = taskKey[Seq[File]]("Generate shell script (bash or Windows batch).")
lazy val mkQuick = taskKey[File]("Generate a full build, including scripts, in build/quick")
lazy val mkPack = taskKey[File]("Generate a full build, including scripts, in build/pack")
lazy val testAll = taskKey[Unit]("Run all test tasks sequentially")
lazy val testAll1 = taskKey[Unit]("Run 1/2 test tasks sequentially")
lazy val testAll2 = taskKey[Unit]("Run 2/2 test tasks sequentially")

val testJDeps = taskKey[Unit]("Run jdeps to check dependencies")
val testJarSize = taskKey[Unit]("Test that jars have the expected size")

// Defining these settings is somewhat redundant as we also redefine settings that depend on them.
// However, IntelliJ's project import works better when these are set correctly.
def clearSourceAndResourceDirectories = Seq(Compile, Test).flatMap(config => inConfig(config)(Seq(
  unmanagedSourceDirectories := Nil,
  managedSourceDirectories := Nil,
  unmanagedResourceDirectories := Nil,
  managedResourceDirectories := Nil
)))

lazy val mkBinImpl: Def.Initialize[Task[Seq[File]]] = Def.task {
  import java.io.IOException
  def mkScalaTool(mainCls: String, classpath: Seq[Attributed[File]]): ScalaTool =
    ScalaTool(mainClass  = mainCls,
      classpath  = classpath.toList.map(_.data.getAbsolutePath),
      properties = Map.empty,
      javaOpts   = "-Xmx256M -Xms32M",
      toolFlags  = "")
  val rootDir = (compiler / Compile / classDirectory).value
  val quickOutDir = buildDirectory.value / "quick/bin"
  val packOutDir = buildDirectory.value / "pack/bin"
  def writeScripts(scalaTool: ScalaTool, file: String, outDir: File): Seq[File] = {
    val res = Seq(
      scalaTool.writeScript(file, "unix", rootDir, outDir),
      scalaTool.writeScript(file, "windows", rootDir, outDir)
    )
    res.foreach { f =>
      if(!f.getAbsoluteFile.setExecutable(true, /* ownerOnly: */ false))
        throw new IOException("setExecutable failed")
      if(!f.getAbsoluteFile.setReadable(true, /* ownerOnly: */ false))
        throw new IOException("setReadable failed")
    }
    res
  }

  def mkBin(file: String, mainCls: String, classpath: Seq[Attributed[File]]): Seq[File] =
    writeScripts(mkScalaTool(mainCls, classpath), file, quickOutDir) ++
    writeScripts(mkScalaTool(mainCls, Nil      ), file, packOutDir)

  streams.value.log.info(s"Creating scripts in $quickOutDir and $packOutDir")

  mkBin("scala"    , "scala.tools.nsc.MainGenericRunner", (replFrontend / Compile / fullClasspath).value) ++
  mkBin("scalac"   , "scala.tools.nsc.Main",              (compiler / Compile / fullClasspath).value) ++
  mkBin("fsc"      , "scala.tools.nsc.fsc.CompileClient", (compiler / Compile / fullClasspath).value) ++
  mkBin("scaladoc" , "scala.tools.nsc.ScalaDoc",          (scaladoc / Compile / fullClasspath).value) ++
  mkBin("scalap"   , "scala.tools.scalap.Main",           (scalap / Compile / fullClasspath).value)
}

/** Generate service provider definition files under META-INF/services */
def generateServiceProviderResources(services: (String, String)*): Setting[_] =
  Compile / resourceGenerators += Def.task {
    services.map { case (k, v) =>
      val f = (Compile / resourceManaged).value / "META-INF/services" / k
      IO.write(f, v + "\n")
      f
    }
  }.taskValue

// Add tab completion to partest
commands += Command("partest")(_ => PartestUtil.partestParser((ThisBuild / baseDirectory).value, (ThisBuild / baseDirectory).value / "test")) { (state, parsed) =>
  ("test/IntegrationTest/testOnly -- " + parsed) :: state
}

// Watch the test files also so ~partest triggers on test case changes
watchSources ++= PartestUtil.testFilePaths((ThisBuild / baseDirectory).value, (ThisBuild / baseDirectory).value / "test")

// Add tab completion to scalac et al.
commands ++= {
  val commands =
  List(("scalac",   "compiler", "scala.tools.nsc.Main"),
       ("scala",    "replFrontend", "scala.tools.nsc.MainGenericRunner"),
       ("scaladoc", "scaladoc", "scala.tools.nsc.ScalaDoc"))

  commands.map {
    case (entryPoint, projectRef, mainClassName) =>
      Command(entryPoint)(_ => ScalaOptionParser.scalaParser(entryPoint, (ThisBuild / baseDirectory).value)) { (state, parsedOptions) =>
        (projectRef + "/runMain " + mainClassName + " -usejavacp " + parsedOptions) :: state
      }
  }
}

addCommandAlias("scalap",   "scalap/compile:runMain              scala.tools.scalap.Main -usejavacp")

lazy val intellij = taskKey[Unit]("Update the library classpaths in the IntelliJ project files.")

def moduleDeps(p: Project, config: Configuration = Compile) = (p / config / externalDependencyClasspath).map(a => (p.id, a.map(_.data)))

// aliases to projects to prevent name clashes
def compilerP = compiler
def testP = test

intellij := {
  import xml._
  import xml.transform._

  val s = streams.value
  val compilerScalaInstance = (LocalProject("compiler") / scalaInstance).value

  val modules: List[(String, Seq[File])] = {
    // for the sbt build module, the dependencies are fetched from the project's build using sbt-buildinfo
    val buildModule = ("scala-build", scalabuild.BuildInfo.buildClasspath.split(java.io.File.pathSeparator).toSeq.map(new File(_)))
    // `sbt projects` lists all modules in the build
    buildModule :: List(
      moduleDeps(bench).value,
      moduleDeps(compilerP).value,
      moduleDeps(interactive).value,
      moduleDeps(junit).value,
      moduleDeps(library).value,
      moduleDeps(manual).value,
      moduleDeps(partest).value,
      moduleDeps(partestJavaAgent).value,
      moduleDeps(reflect).value,
      moduleDeps(repl).value,
      moduleDeps(replFrontend).value,
      moduleDeps(scalacheck, config = Test).value.copy(_1 = "scalacheck-test"),
      moduleDeps(scaladoc).value,
      moduleDeps(scalap).value,
      moduleDeps(tastytest).value,
      moduleDeps(testP).value,
      moduleDeps(testkit).value,
    )
  }

  def moduleDep(name: String, jars: Seq[File]) = {
    val entries = jars.map(f => s"""        <root url="jar://${f.toURI.getPath}!/" />""").mkString("\n")
    s"""|    <library name="$name-deps">
        |      <CLASSES>
        |$entries
        |      </CLASSES>
        |      <JAVADOC />
        |      <SOURCES />
        |    </library>""".stripMargin
  }

  def starrDep(jars: Seq[File]) = {
    val entries = jars.map(f => s"""          <root url="file://${f.toURI.getPath}" />""").mkString("\n")
    s"""|    <library name="starr" type="Scala">
        |      <properties>
        |        <option name="languageLevel" value="Scala_2_12" />
        |        <compiler-classpath>
        |$entries
        |        </compiler-classpath>
        |      </properties>
        |      <CLASSES />
        |      <JAVADOC />
        |      <SOURCES />
        |    </library>""".stripMargin
  }

  def replaceLibrary(data: Node, libName: String, libType: Option[String], newContent: String) = {
    object rule extends RewriteRule {
      var transformed = false
      def checkAttrs(attrs: MetaData) = {
        def check(key: String, expected: String) = {
          val a = attrs(key)
          a != null && a.text == expected
        }
        check("name", libName) && libType.forall(tp => check("type", tp))
      }

      override def transform(n: Node): Seq[Node] = n match {
        case e @ Elem(_, "library", attrs, _, _*) if checkAttrs(attrs) =>
          transformed = true
          XML.loadString(newContent)
        case other =>
          other
      }
    }
    object trans extends RuleTransformer(rule)
    val r = trans(data)
    if (!rule.transformed) sys.error(s"Replacing library classpath for $libName failed, no existing library found.")
    r
  }

  val intellijDir = (ThisBuild / baseDirectory).value / "src/intellij"
  val ipr = intellijDir / "scala.ipr"
  backupIdea(intellijDir)
  if (!ipr.exists) {
    intellijCreateFromSample((ThisBuild / baseDirectory).value)
  }
  s.log.info("Updating library classpaths in src/intellij/scala.ipr.")
  val content = XML.loadFile(ipr)

  val newStarr = replaceLibrary(content, "starr", Some("Scala"), starrDep(compilerScalaInstance.allJars))
  val newModules = modules.foldLeft(newStarr)({
    case (res, (modName, jars)) =>
      if (jars.isEmpty) res // modules without dependencies
      else replaceLibrary(res, s"$modName-deps", None, moduleDep(modName, jars))
  })

  // I can't figure out how to keep the entity escapes for \n in the attribute values after this use of XML transform.
  // Patching the original version back in with more brutish parsing.
  val R = """(?ims)(.*)(<copyright>.*</copyright>)(.*)""".r
  val oldContents = IO.read(ipr)
  XML.save(ipr.getAbsolutePath, newModules)
  oldContents match {
    case R(_, withEscapes, _) =>
      val newContents = IO.read(ipr)
      val R(pre, toReplace, post) = newContents
      IO.write(ipr, pre + withEscapes + post)
    case _ =>
      // .ipr file hasn't been updated from `intellijFromSample` yet
  }
}

lazy val intellijFromSample = taskKey[Unit]("Create fresh IntelliJ project files from src/intellij/*.SAMPLE.")

def backupIdea(ideaDir: File): Unit = {
  val temp = IO.createTemporaryDirectory
  IO.copyDirectory(ideaDir, temp)
  println(s"Backed up existing src/intellij to $temp")
}

intellijFromSample := {
  val s = streams.value
  val intellijDir = (ThisBuild / baseDirectory).value / "src/intellij"
  val ipr = intellijDir / "scala.ipr"
  backupIdea(intellijDir)
  intellijCreateFromSample((ThisBuild / baseDirectory).value)
}

def intellijCreateFromSample(basedir: File): Unit = {
  val files = basedir / "src/intellij" * "*.SAMPLE"
  val copies = files.get.map(f => (f, new File(f.getAbsolutePath.stripSuffix(".SAMPLE"))))
  IO.copy(copies, CopyOptions() withOverwrite true)
}

lazy val intellijToSample = taskKey[Unit]("Update src/intellij/*.SAMPLE using the current IntelliJ project files.")

intellijToSample := {
  val s = streams.value
  val intellijDir = (ThisBuild / baseDirectory).value / "src/intellij"
  val ipr = intellijDir / "scala.ipr"
  backupIdea(intellijDir)
  val existing =intellijDir * "*.SAMPLE"
  IO.delete(existing.get)
  val current = intellijDir * ("*.iml" || "*.ipr")
  val copies = current.get.map(f => (f, new File(f.getAbsolutePath + ".SAMPLE")))
  IO.copy(copies)
}

/** Find a specific module's JAR in a classpath, comparing only organization and name */
def findJar(files: Seq[Attributed[File]], dep: ModuleID): Option[Attributed[File]] = {
  def extract(m: ModuleID) = (m.organization, m.name)
  files.find(_.get(moduleID.key).map(extract _) == Some(extract(dep)))
}

<<<<<<< HEAD
// WhiteSource
whitesourceProduct               := "Lightbend Reactive Platform"
whitesourceAggregateProjectName  := "scala-2.13-stable"
whitesourceIgnoredScopes         := Vector("test", "scala-tool")
// for some reason sbt 1.4 issues an unused-setting warning for this, I don't understand why
Global / excludeLintKeys += whitesourceIgnoredScopes
=======
Global / excludeLintKeys := (Global / excludeLintKeys).value ++ Set(scalaSource, javaSource, resourceDirectory)
>>>>>>> b639823e

{
  scala.build.TravisOutput.installIfOnTravis()
  Nil
}<|MERGE_RESOLUTION|>--- conflicted
+++ resolved
@@ -312,20 +312,8 @@
 )
 
 val disableDocs = Seq[Setting[_]](
-<<<<<<< HEAD
   Compile / doc / sources := Seq.empty,
   Compile / packageDoc / publishArtifact := false
-=======
-  (Compile / doc / sources) := Seq.empty,
-  (Compile / packageDoc / publishArtifact) := false
-)
-
-val disablePublishing = Seq[Setting[_]](
-  publishArtifact := false,
-  // The above is enough for Maven repos but it doesn't prevent publishing of ivy.xml files
-  publish := {},
-  publishLocal := {},
->>>>>>> b639823e
 )
 
 lazy val setJarLocation: Setting[_] =
@@ -451,16 +439,10 @@
   .settings(
     name := "scala-compiler",
     description := "Scala Compiler",
-<<<<<<< HEAD
     libraryDependencies += asmDep,
     // These are only needed for the POM:
     // TODO: jline dependency is only needed for the REPL shell, which should move to its own jar
     libraryDependencies ++= jlineDeps,
-=======
-    libraryDependencies ++= Seq(antDep, asmDep),
-    // These are only needed for the POM.
-    libraryDependencies ++= Seq(scalaXmlDep, jlineDep % "optional"),
->>>>>>> b639823e
     buildCharacterPropertiesFile := (Compile / resourceManaged).value / "scala-buildcharacter.properties",
     Compile / resourceGenerators += generateBuildCharacterPropertiesFile.map(file => Seq(file)).taskValue,
     // this a way to make sure that classes from interactive and scaladoc projects
@@ -1446,17 +1428,6 @@
   files.find(_.get(moduleID.key).map(extract _) == Some(extract(dep)))
 }
 
-<<<<<<< HEAD
-// WhiteSource
-whitesourceProduct               := "Lightbend Reactive Platform"
-whitesourceAggregateProjectName  := "scala-2.13-stable"
-whitesourceIgnoredScopes         := Vector("test", "scala-tool")
-// for some reason sbt 1.4 issues an unused-setting warning for this, I don't understand why
-Global / excludeLintKeys += whitesourceIgnoredScopes
-=======
-Global / excludeLintKeys := (Global / excludeLintKeys).value ++ Set(scalaSource, javaSource, resourceDirectory)
->>>>>>> b639823e
-
 {
   scala.build.TravisOutput.installIfOnTravis()
   Nil
