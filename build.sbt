--- conflicted
+++ resolved
@@ -416,8 +416,9 @@
       "com.fasterxml.jackson.core" % "jackson-core" % "2.9.5",
       "com.fasterxml.jackson.core" % "jackson-annotations" % "2.9.5",
       "com.fasterxml.jackson.core" % "jackson-databind" % "2.9.5",
-      "com.fasterxml.jackson.dataformat" % "jackson-dataformat-yaml" % "2.9.5",
-      "com.fasterxml.jackson.module" %% "jackson-module-scala" % "2.9.5"
+      "com.fasterxml.jackson.dataformat" % "jackson-dataformat-yaml" % "2.9.5"
+      // TODO: implement without Scala dependency. Not available when STARR has a new binary verison.
+      // "com.fasterxml.jackson.module" %% "jackson-module-scala" % "2.9.5"
     )
   )
 
@@ -939,13 +940,8 @@
         .withRecompileOnMacroDef(false) //     // macros in library+reflect are hard-wired to implementations with `FastTrack`.
     }
   )
-<<<<<<< HEAD
-  .aggregate(library, reflect, compiler, interactive, repl, replFrontend,
+  .aggregate(library, reflect, compiler, compilerOptionsExporter, interactive, repl, replFrontend,
     scaladoc, scalap, partest, junit, scalaDist).settings(
-=======
-  .aggregate(library, reflect, compiler, compilerOptionsExporter, interactive, repl, replJline, replJlineEmbedded,
-    scaladoc, scalap, partestExtras, junit, libraryAll, scalaDist).settings(
->>>>>>> f57113eb
     sources in Compile := Seq.empty,
     onLoadMessage := """|*** Welcome to the sbt build definition for Scala! ***
       |Check README.md for more information.""".stripMargin
