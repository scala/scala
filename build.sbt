/*
 * The new, sbt-based build definition for Scala.
 *
 * What you see below is very much work-in-progress. The following features are implemented:
 *   - Compiling all classses for the compiler and library ("compile" in the respective subprojects)
 *   - Running JUnit ("junit/test"), ScalaCheck ("scalacheck/test"), and partest ("test/it:test") tests
 *   - Creating build/quick with all compiled classes and launcher scripts ("dist/mkQuick")
 *   - Creating build/pack with all JARs and launcher scripts ("dist/mkPack")
 *   - Building all scaladoc sets ("doc")
 *   - Publishing ("publishDists" and standard sbt tasks like "publish" and "publishLocal")
 *
 * You'll notice that this build definition is much more complicated than your typical sbt build.
 * The main reason is that we are not benefiting from sbt's conventions when it comes project
 * layout. For that reason we have to configure a lot more explicitly. I've tried explain in
 * comments the less obvious settings.
 *
 * This nicely leads me to explaining goal and non-goals of this build definition. Goals are:
 *
 *   - to be easy to tweak it in case a bug or small inconsistency is found
 *   - to be super explicit about any departure from standard sbt settings
 *   - to be readable and not necessarily succinct
 *   - to provide the nicest development experience for people hacking on Scala
 *   - originally, to mimic Ant's behavior as closely as possible, so the
 *     sbt and Ant builds could be maintained in parallel. the Ant build
 *     has now been removed, so we are now free to depart from that history.
 *
 * Non-goals are:
 *
 *   - to have the shortest sbt build definition possible
 *   - to remove irregularities from our build process right away
 *     (but let's keep making gradual progress on this)
 *   - to modularize the Scala compiler or library further
 */

import scala.build._, VersionUtil._

// Scala dependencies:
val scalaSwingDep                = scalaDep("org.scala-lang.modules", "scala-swing")
val scalaXmlDep                  = scalaDep("org.scala-lang.modules", "scala-xml")
val scalaParserCombinatorsDep    = scalaDep("org.scala-lang.modules", "scala-parser-combinators")

// Non-Scala dependencies:
val junitDep          = "junit"                          % "junit"           % "4.12"
val junitInterfaceDep = "com.novocode"                   % "junit-interface" % "0.11"                            % Test
val scalacheckDep     = "org.scalacheck"                %% "scalacheck"      % "1.14.3"                          % Test
val jolDep            = "org.openjdk.jol"                % "jol-core"        % "0.16"
val asmDep            = "org.scala-lang.modules"         % "scala-asm"       % versionProps("scala-asm.version")
val jlineDep          = "jline"                          % "jline"           % versionProps("jline.version")
val jansiDep          = "org.fusesource.jansi"           % "jansi"           % "1.12"
val antDep            = "org.apache.ant"                 % "ant"             % "1.10.12"
val testInterfaceDep  = "org.scala-sbt"                  % "test-interface"  % "1.0"
val diffUtilsDep      = "com.googlecode.java-diff-utils" % "diffutils"       % "1.3.0"

/** Publish to ./dists/maven-sbt, similar to the Ant build which publishes to ./dists/maven. This
  * can be used to compare the output of the sbt and Ant builds during the transition period. Any
  * real publishing should be done with sbt's standard `publish` task. */
lazy val publishDists = taskKey[Unit]("Publish to ./dists/maven-sbt.")

(Global / credentials) ++= {
  val file = Path.userHome / ".credentials"
  if (file.exists && !file.isDirectory) List(Credentials(file))
  else Nil
}

lazy val publishSettings : Seq[Setting[_]] = Seq(
  publishDists := {
    val artifacts = (publish / packagedArtifacts).value
    val ver = VersionUtil.versionProperties.value.canonicalVersion
    val log = streams.value.log
    val mappings = artifacts.toSeq.map { case (a, f) =>
      val typeSuffix = a.`type` match {
        case "pom" => "-pom.xml"
        case "jar" => ".jar"
        case "doc" => "-docs.jar"
        case tpe => s"-$tpe.${a.extension}"
      }
      val to = file("dists/maven-sbt") / ver / a.name / (a.name + typeSuffix)
      log.info(s"Publishing $f to $to")
      (f, to)
    }
    IO.copy(mappings)
  },
  credentials ++= {
    val file = Path.userHome / ".credentials"
    if (file.exists && !file.isDirectory) List(Credentials(file))
    else Nil
  },
  // Add a "default" Ivy configuration because sbt expects the Scala distribution to have one:
  ivyConfigurations += Configuration.of("Default", "default", "Default", true, Vector(Configurations.Runtime), true),
  publishMavenStyle := true
)

// Set the version number: We use the two settings `baseVersion` and `baseVersionSuffix` to compute all versions
// (canonical, Maven, OSGi). See VersionUtil.versionPropertiesImpl for details. The standard sbt `version` setting
// should not be set directly. It is the same as the Maven version and derived automatically from `baseVersion` and
// `baseVersionSuffix`.
globalVersionSettings
(Global / baseVersion)       := "2.12.16"
(Global / baseVersionSuffix) := "SNAPSHOT"
(ThisBuild / organization)   := "org.scala-lang"
(ThisBuild / homepage)       := Some(url("https://www.scala-lang.org"))
(ThisBuild / startYear)      := Some(2002)
(ThisBuild / licenses)       += (("Apache-2.0", url("https://www.apache.org/licenses/LICENSE-2.0")))
(ThisBuild / headerLicense)  := Some(HeaderLicense.Custom(
  s"""Scala (${(ThisBuild / homepage).value.get})
     |
     |Copyright EPFL and Lightbend, Inc.
     |
     |Licensed under Apache License 2.0
     |(http://www.apache.org/licenses/LICENSE-2.0).
     |
     |See the NOTICE file distributed with this work for
     |additional information regarding copyright ownership.
     |""".stripMargin
))

(Global / scalaVersion)         := versionProps("starr.version")

lazy val instanceSettings = Seq[Setting[_]](
  // we don't cross build Scala itself
  crossPaths := false,
  // do not add Scala library jar as a dependency automatically
  autoScalaLibrary := false,
  // Avoid circular dependencies for scalaInstance (see https://github.com/sbt/sbt/issues/1872)
  managedScalaInstance := false,
  scalaInstance := {
    val s = (bootstrap / scalaInstance).value
    // sbt claims that s.isManagedVersion is false even though s was resolved by Ivy
    // We create a managed copy to prevent sbt from putting it on the classpath where we don't want it
    if(s.isManagedVersion) s else {
      import sbt.internal.inc.ScalaInstance
      val s2 = new ScalaInstance(s.version, s.loader, s.loaderCompilerOnly, s.loaderLibraryOnly, s.libraryJars, s.compilerJars, s.allJars, Some(s.actualVersion))
      assert(s2.isManagedVersion)
      s2
    }
  },
  // sbt endeavours to align both scalaOrganization and scalaVersion
  // in the Scala artefacts, for example scala-library and scala-compiler.
  // This doesn't work in the scala/scala build because the version of scala-library and the scalaVersion of
  // scala-library are correct to be different. So disable overriding.
  scalaModuleInfo ~= (_ map (_ withOverrideScalaVersion false)),
  Quiet.silenceScalaBinaryVersionWarning
)

lazy val commonSettings = instanceSettings ++ clearSourceAndResourceDirectories ++ publishSettings ++ Seq[Setting[_]](
  // we always assume that Java classes are standalone and do not have any dependency
  // on Scala classes
  compileOrder := CompileOrder.JavaThenScala,
  (Compile / javacOptions) ++= Seq("-g", "-source", "1.8", "-target", "1.8", "-Xlint:unchecked"),
  (Compile / unmanagedJars) := Seq.empty,  // no JARs in version control!
  (Compile / sourceDirectory) := baseDirectory.value,
  (Compile / unmanagedSourceDirectories) := List(baseDirectory.value),
  (Compile / unmanagedResourceDirectories) += (ThisBuild / baseDirectory).value / "src" / thisProject.value.id,
  sourcesInBase := false,
  (Compile / scalaSource) := (Compile / sourceDirectory).value,
  (Compile / javaSource) := (Compile / sourceDirectory).value,
  // resources are stored along source files in our current layout
  (Compile / resourceDirectory) := (Compile / sourceDirectory).value,
  // each subproject has to ask specifically for files they want to include
  (Compile / unmanagedResources / includeFilter) := NothingFilter,
  target := (ThisBuild / baseDirectory).value / "target" / thisProject.value.id,
  (Compile / classDirectory) := buildDirectory.value / "quick/classes" / thisProject.value.id,
  (Compile / doc  / target) := buildDirectory.value / "scaladoc" / thisProject.value.id,
  // given that classDirectory and doc target are overridden to be _outside_ of target directory, we have
  // to make sure they are being cleaned properly
  cleanFiles += (Compile / classDirectory).value,
  cleanFiles += (Compile / doc / target).value,
  (run / fork) := true,
  (run / connectInput) := true,
  (Compile / scalacOptions) += "-Ywarn-unused:imports",
  (Compile / doc / scalacOptions) ++= Seq(
    "-doc-footer", "epfl",
    "-diagrams",
    "-implicits",
    "-groups",
    "-doc-version", versionProperties.value.canonicalVersion,
    "-doc-title", description.value,
    "-sourcepath", (ThisBuild / baseDirectory).value.toString,
    "-doc-source-url", s"https://github.com/scala/scala/tree/${versionProperties.value.githubTree}€{FILE_PATH_EXT}#L€{FILE_LINE}"
  ),
  setIncOptions,
  apiURL := Some(url("https://www.scala-lang.org/api/" + versionProperties.value.mavenVersion + "/")),
  pomIncludeRepository := { _ => false },
  pomExtra := {
    <scm>
      <connection>scm:git:git://github.com/scala/scala.git</connection>
      <url>https://github.com/scala/scala.git</url>
    </scm>
      <issueManagement>
        <system>GitHub</system>
        <url>https://github.com/scala/bug/issues</url>
      </issueManagement>
      <developers>
        <developer>
          <id>lamp</id>
          <name>LAMP/EPFL</name>
        </developer>
        <developer>
          <id>Lightbend</id>
          <name>Lightbend, Inc.</name>
        </developer>
      </developers>
  },
  headerLicense := (ThisBuild / headerLicense).value,
  // Remove auto-generated manifest attributes
  (Compile / packageBin / packageOptions) := Seq.empty,
  (Compile / packageSrc / packageOptions) := Seq.empty,

  // Lets us CTRL-C partest without exiting SBT entirely
  (Global / cancelable) := true,

  // Don't pick up source files from the project root.
  sourcesInBase := false,

  // Don't log process output (e.g. of forked `compiler/runMain ...Main`), just pass it
  // directly to stdout
  (run / outputStrategy) := Some(StdoutOutput)
) ++ removePomDependencies ++ setForkedWorkingDirectory

/** Extra post-processing for the published POM files. These are needed to create POMs that
  * are equivalent to the ones from the Ant build. In the long term this should be removed and
  * POMs, scaladocs, OSGi manifests, etc. should all use the same metadata. */
def fixPom(extra: (String, scala.xml.Node)*): Setting[_] = {
  /** Find elements in an XML document by a simple XPath and replace them */
  def fixXML(n: scala.xml.Node, repl: Map[String, scala.xml.Node]): scala.xml.Node = {
    def f(n: scala.xml.Node, p: String): scala.xml.Node = n match {
      case e: scala.xml.Elem =>
        val pp = p + "/" + e.label
        repl.get(pp) match {
          case Some(xml) => xml
          case None => e.copy(child = e.child.map(ch => f(ch, pp)))
        }
      case n => n
    }
    f(n, "")
  }
  pomPostProcess := { n => fixXML(pomPostProcess.value.apply(n), Map(
    "/project/organization" ->
      <organization>
        <name>LAMP/EPFL</name>
        <url>https://lamp.epfl.ch/</url>
      </organization>,
    "/project/url" -> <url>https://www.scala-lang.org/</url>
  ) ++ extra) }
}

val pomDependencyExclusions =
  settingKey[Seq[(String, String)]]("List of (groupId, artifactId) pairs to exclude from the POM and ivy.xml")

(Global / pomDependencyExclusions) := Nil

/** Remove unwanted dependencies from the POM and ivy.xml. */
lazy val removePomDependencies: Seq[Setting[_]] = Seq(
  pomPostProcess := { n =>
    val n2 = pomPostProcess.value.apply(n)
    val deps = pomDependencyExclusions.value
    import scala.xml._
    import scala.xml.transform._
    new RuleTransformer(new RewriteRule {
      override def transform(node: Node) = node match {
        case e: Elem if e.label == "dependency" &&
            deps.exists { case (g, a) =>
              e.child.contains(<groupId>{g}</groupId>) &&
                (e.child.contains(<artifactId>{a}</artifactId>) || e.child.contains(<artifactId>{a + "_" + scalaBinaryVersion.value}</artifactId>))
            } => Seq.empty
        case n => Seq(n)
      }
    }).transform(Seq(n2)).head
  },
  deliverLocal := {
    import scala.xml._
    import scala.xml.transform._
    val f = deliverLocal.value
    val deps = pomDependencyExclusions.value
    val e = new RuleTransformer(new RewriteRule {
      override def transform(node: Node) = node match {
        case e: Elem if e.label == "dependency" && {
          val org = e.attribute("org").getOrElse("").toString
          val name = e.attribute("name").getOrElse("").toString
          deps.exists { case (g, a) =>
             org == g && (name == a || name == (a + "_" + scalaBinaryVersion.value))
          }
        } => Seq.empty
        case n => Seq(n)
      }
    }).transform(Seq(XML.loadFile(f))).head
    XML.save(f.getAbsolutePath, e, xmlDecl = true)
    f
  }
)

val disableDocs = Seq[Setting[_]](
  (Compile / doc / sources) := Seq.empty,
  (Compile / packageDoc / publishArtifact) := false
)

val disablePublishing = Seq[Setting[_]](
  publishArtifact := false,
  // The above is enough for Maven repos but it doesn't prevent publishing of ivy.xml files
  publish := {},
  publishLocal := {},
)

lazy val setJarLocation: Setting[_] =
  (Compile / packageBin / artifactPath) := {
    // two lines below are copied over from sbt's sources:
    // https://github.com/sbt/sbt/blob/0.13/main/src/main/scala/sbt/Defaults.scala#L628
    //val resolvedScalaVersion = ScalaVersion((scalaVersion in artifactName).value, (scalaBinaryVersion in artifactName).value)
    //val resolvedArtifactName = artifactName.value(resolvedScalaVersion, projectID.value, artifact.value)
    // if you would like to get a jar with version number embedded in it (as normally sbt does)
    // uncomment the other definition of the `resolvedArtifactName`
    val resolvedArtifact = artifact.value
    val resolvedArtifactName = s"${resolvedArtifact.name}.${resolvedArtifact.extension}"
    buildDirectory.value / "pack/lib" / resolvedArtifactName
  }
lazy val scalaSubprojectSettings: Seq[Setting[_]] = commonSettings :+ setJarLocation

def filterDocSources(ff: FileFilter): Seq[Setting[_]] = Seq(
  (Compile / doc / sources) ~= (_.filter(ff.accept)),
  // Excluded sources may still be referenced by the included sources, so we add the compiler
  // output to the scaladoc classpath to resolve them. For the `library` project this is
  // always required because otherwise the compiler cannot even initialize Definitions without
  // binaries of the library on the classpath. Specifically, we get this error:
  // (library/compile:doc) scala.reflect.internal.FatalError: package class scala does not have a member Int
  (Compile / doc / dependencyClasspath) += (Compile / classDirectory).value,
  (Compile / doc) := (Compile / doc).dependsOn((Compile / compile)).value
)

def regexFileFilter(s: String): FileFilter = new FileFilter {
  val pat = s.r.pattern
  def accept(f: File) = pat.matcher(f.getAbsolutePath.replace('\\', '/')).matches()
}

def setForkedWorkingDirectory: Seq[Setting[_]] = {
  // When we fork subprocesses, use the base directory as the working directory.
  // This“ enables `sbt> partest test/files/run/t1.scala` or `sbt> scalac sandbox/test.scala`
  val setting = (Compile / forkOptions) := (Compile / forkOptions).value.withWorkingDirectory((ThisBuild / baseDirectory).value)
  setting ++ inTask(run)(setting)
}

// This project provides the STARR scalaInstance for bootstrapping
lazy val bootstrap = project in file("target/bootstrap")

lazy val library = configureAsSubproject(project)
  .settings(generatePropertiesFileSettings)
  .settings(Osgi.settings)
  .settings(AutomaticModuleName.settings("scala.library"))
  .settings(
    name := "scala-library",
    description := "Scala Standard Library",
    compileOrder := CompileOrder.Mixed, // needed for JFunction classes in scala.runtime.java8
    (Compile / scalacOptions) ++= Seq[String]("-sourcepath", (Compile / scalaSource).value.toString),
    (Compile / doc/ scalacOptions) ++= {
      val libraryAuxDir = (ThisBuild / baseDirectory).value / "src/library-aux"
      Seq(
        "-doc-no-compile", libraryAuxDir.toString,
        "-skip-packages", "scala.concurrent.impl",
        "-doc-root-content", (Compile / sourceDirectory).value + "/rootdoc.txt"
      )
    },
    (Compile / unmanagedResources / includeFilter) := "*.tmpl" | "*.xml" | "*.js" | "*.css" | "rootdoc.txt",
    // Include *.txt files in source JAR:
    (Compile / packageSrc / mappings) ++= {
      val base = (Compile / unmanagedResourceDirectories).value
      base ** "*.txt" pair Path.relativeTo(base)
    },
    Osgi.headers += "Import-Package" -> "sun.misc;resolution:=optional, *",
    Osgi.jarlist := true,
    fixPom(
      "/project/name" -> <name>Scala Library</name>,
      "/project/description" -> <description>Standard library for the Scala Programming Language</description>,
      "/project/packaging" -> <packaging>jar</packaging>
    ),
    // Remove the dependency on "forkjoin" from the POM because it is included in the JAR:
    pomDependencyExclusions += ((organization.value, "forkjoin")),
    MimaFilters.mimaSettings,
  )
  .settings(filterDocSources("*.scala" -- (regexFileFilter(".*/runtime/.*\\$\\.scala") ||
                                           regexFileFilter(".*/runtime/ScalaRunTime\\.scala") ||
                                           regexFileFilter(".*/runtime/StringAdd\\.scala"))))

lazy val reflect = configureAsSubproject(project)
  .settings(generatePropertiesFileSettings)
  .settings(Osgi.settings)
  .settings(AutomaticModuleName.settings("scala.reflect"))
  .settings(
    name := "scala-reflect",
    description := "Scala Reflection Library",
    Osgi.bundleName := "Scala Reflect",
    (Compile / doc / scalacOptions) ++= Seq(
      "-skip-packages", "scala.reflect.macros.internal:scala.reflect.internal:scala.reflect.io"
    ),
    Osgi.headers +=
      "Import-Package" -> ("scala.*;version=\"${range;[==,=+);${ver}}\","+
                           "scala.tools.nsc;resolution:=optional;version=\"${range;[==,=+);${ver}}\","+
                           "*"),
    fixPom(
      "/project/name" -> <name>Scala Compiler</name>,
      "/project/description" -> <description>Compiler for the Scala Programming Language</description>,
      "/project/packaging" -> <packaging>jar</packaging>
    ),
    MimaFilters.mimaSettings,
  )
  .dependsOn(library)

lazy val compilerOptionsExporter = Project("compilerOptionsExporter", file(".") / "src" / "compilerOptionsExporter")
  .dependsOn(compiler, reflect, library)
  .settings(clearSourceAndResourceDirectories)
  .settings(commonSettings)
  .settings(disableDocs)
  .settings(disablePublishing)
  .settings(
    libraryDependencies ++= Seq(
<<<<<<< HEAD
      "com.fasterxml.jackson.core" % "jackson-core" % "2.9.10",
      "com.fasterxml.jackson.core" % "jackson-annotations" % "2.9.10",
      "com.fasterxml.jackson.core" % "jackson-databind" % "2.13.0",
=======
      "com.fasterxml.jackson.core" % "jackson-core" % "2.13.0",
      "com.fasterxml.jackson.core" % "jackson-annotations" % "2.13.0",
      "com.fasterxml.jackson.core" % "jackson-databind" % "2.9.10.8",
>>>>>>> 67c8a2ad
      "com.fasterxml.jackson.dataformat" % "jackson-dataformat-yaml" % "2.9.10",
      "com.fasterxml.jackson.module" %% "jackson-module-scala" % "2.13.0"
    )
  )

lazy val compiler = configureAsSubproject(project)
  .settings(generatePropertiesFileSettings)
  .settings(generateBuildCharacterFileSettings)
  .settings(Osgi.settings)
  .settings(AutomaticModuleName.settings("scala.tools.nsc"))
  .settings(
    name := "scala-compiler",
    description := "Scala Compiler",
    libraryDependencies ++= Seq(antDep, asmDep),
    // These are only needed for the POM.
    libraryDependencies ++= Seq(scalaXmlDep, jlineDep % "optional"),
    buildCharacterPropertiesFile := (Compile / resourceManaged).value / "scala-buildcharacter.properties",
    (Compile / resourceGenerators) += generateBuildCharacterPropertiesFile.map(file => Seq(file)).taskValue,
    // this a way to make sure that classes from interactive and scaladoc projects
    // end up in compiler jar. note that we need to use LocalProject references
    // (with strings) to deal with mutual recursion
    (Compile / packageBin / products) :=
      (Compile / packageBin / products).value ++
        Seq((Compile / dependencyClasspath).value.find(_.get(moduleID.key).map(id => (id.organization, id.name, id.revision)).contains((asmDep.organization, asmDep.name, asmDep.revision))).get.data) ++
        (LocalProject("interactive") / Compile / packageBin / products).value ++
        (LocalProject("scaladoc") / Compile / packageBin / products).value ++
        (LocalProject("repl") / Compile / packageBin / products).value ++
        (LocalProject("repl-jline")  / Compile / packageBin / products).value ++
        (LocalProject("repl-jline-embedded") / Compile / packageBin / products).value,
    (Compile / unmanagedResources / includeFilter) :=
      "*.tmpl" | "*.xml" | "*.js" | "*.css" | "*.html" | "*.properties" | "*.swf" |
      "*.png" | "*.gif" | "*.gif" | "*.txt",
    // Also include the selected unmanaged resources and source files from the additional projects in the source JAR:
    (Compile / packageSrc / mappings) ++= {
      val base = (Compile / unmanagedResourceDirectories).value ++
        (LocalProject("interactive") / Compile / unmanagedResourceDirectories).value ++
        (LocalProject("scaladoc") / Compile / unmanagedResourceDirectories).value ++
        (LocalProject("repl")/ Compile / unmanagedResourceDirectories).value
      base ** ((Compile / unmanagedResources / includeFilter).value || "*.scala" || "*.psd" || "*.ai" || "*.java") pair Path.relativeTo(base)
    },
    // Include the additional projects in the scaladoc JAR:
    (Compile / doc / sources) ++= {
      val base =
        (LocalProject("interactive") / Compile / unmanagedSourceDirectories).value ++
        (LocalProject("scaladoc") / Compile / unmanagedSourceDirectories).value ++
        (LocalProject("repl") / Compile / unmanagedSourceDirectories).value
      ((base ** ("*.scala" || "*.java"))
        --- (base ** "Scaladoc*ModelTest.scala") // exclude test classes that depend on partest
      ).get
    },
    (Compile / doc / scalacOptions) ++= Seq(
      "-doc-root-content", (Compile / sourceDirectory).value + "/rootdoc.txt"
    ),
    Osgi.headers ++= Seq(
      "Import-Package" -> ("jline.*;resolution:=optional," +
                           "org.apache.tools.ant.*;resolution:=optional," +
                           "scala.xml.*;version=\"${range;[====,====];"+versionNumber("scala-xml")+"}\";resolution:=optional," +
                           "scala.*;version=\"${range;[==,=+);${ver}}\"," +
                           "*"),
      "Class-Path" -> "scala-reflect.jar scala-library.jar"
    ),
    // Generate the ScriptEngineFactory service definition. The Ant build does this when building
    // the JAR but sbt has no support for it and it is easier to do as a resource generator:
    generateServiceProviderResources("javax.script.ScriptEngineFactory" -> "scala.tools.nsc.interpreter.Scripted$Factory"),
    (Compile / managedResourceDirectories) := Seq((Compile / resourceManaged).value),
    fixPom(
      "/project/name" -> <name>Scala Compiler</name>,
      "/project/description" -> <description>Compiler for the Scala Programming Language</description>,
      "/project/packaging" -> <packaging>jar</packaging>
    ),
    apiURL := None,
    pomDependencyExclusions ++= List(("org.apache.ant", "ant"), ("org.scala-lang.modules", "scala-asm"))
  )
  .dependsOn(library, reflect)

lazy val interactive = configureAsSubproject(project)
  .settings(disableDocs)
  .settings(disablePublishing)
  .settings(
    name := "scala-compiler-interactive",
    description := "Scala Interactive Compiler"
  )
  .dependsOn(compiler)

lazy val repl = configureAsSubproject(project)
  .settings(disableDocs)
  .settings(disablePublishing)
  .settings(
    (run / connectInput) := true,
    run := (Compile / run).partialInput(" -usejavacp").evaluated // Automatically add this so that `repl/run` works without additional arguments.
  )
  .dependsOn(compiler, interactive)

lazy val replJline = configureAsSubproject(Project("repl-jline", file(".") / "src" / "repl-jline"))
  .settings(disableDocs)
  .settings(disablePublishing)
  .settings(
    libraryDependencies += jlineDep,
    name := "scala-repl-jline"
  )
  .dependsOn(repl)

lazy val replJlineEmbedded = Project("repl-jline-embedded", file(".") / "target" / "repl-jline-embedded-src-dummy")
  .settings(scalaSubprojectSettings)
  .settings(disablePublishing)
  .settings(
    name := "scala-repl-jline-embedded",
    // There is nothing to compile for this project. Instead we use the compile task to create
    // shaded versions of repl-jline and jline.jar. dist/mkBin puts all of quick/repl,
    // quick/repl-jline and quick/repl-jline-shaded on the classpath for quick/bin scripts.
    // This is different from the Ant build where all parts are combined into quick/repl, but
    // it is cleaner because it avoids circular dependencies.
    (Compile / compile) := (Compile / compile).dependsOn(Def.task {
      import java.util.jar._
      import collection.JavaConverters._
      val inputs: Iterator[JarJar.Entry] = {
        val repljlineClasses = (replJline / Compile/ products).value.flatMap(base => Path.allSubpaths(base).map(x => (base, x._1)))
        val jlineJAR = findJar((Compile / dependencyClasspath).value, jlineDep).get.data
        val jarFile = new JarFile(jlineJAR)
        val jarEntries = jarFile.entries.asScala.filterNot(_.isDirectory).map(entry => JarJar.JarEntryInput(jarFile, entry))
        def compiledClasses = repljlineClasses.iterator.map { case (base, file) => JarJar.FileInput(base, file) }
        (jarEntries ++ compiledClasses).filter(x =>
          x.name.endsWith(".class") || x.name.endsWith(".properties") || x.name.startsWith("META-INF/native") || x.name.startsWith("META-INF/maven")
        )
      }
      import JarJar.JarJarConfig._
      val config: Seq[JarJar.JarJarConfig] = Seq(
        Rule("org.fusesource.**", "scala.tools.fusesource_embedded.@1"),
        Rule("jline.**", "scala.tools.jline_embedded.@1"),
        Rule("scala.tools.nsc.interpreter.jline.**", "scala.tools.nsc.interpreter.jline_embedded.@1"),
        Keep("scala.tools.**")
      )
      val outdir = (Compile / classDirectory).value
      JarJar(inputs, outdir, config)
    }).value,
    (run / connectInput) := true

  )
  .dependsOn(replJline)

lazy val scaladoc = configureAsSubproject(project)
  .settings(disableDocs)
  .settings(disablePublishing)
  .settings(
    name := "scala-compiler-doc",
    description := "Scala Documentation Generator",
    libraryDependencies ++= Seq(scalaXmlDep),
    (Compile / unmanagedResources / includeFilter) := "*.html" | "*.css" | "*.gif" | "*.png" | "*.js" | "*.txt" | "*.svg" | "*.eot" | "*.woff" | "*.ttf",
    libraryDependencies ++= ScaladocSettings.webjarResources,
    (Compile / resourceGenerators) += ScaladocSettings.extractResourcesFromWebjar
  )
  .dependsOn(compiler)

lazy val scalap = configureAsSubproject(project)
  .settings(
    description := "Scala Bytecode Parser",
    // Include decoder.properties
    (Compile / unmanagedResources / includeFilter) := "*.properties",
    fixPom(
      "/project/name" -> <name>Scalap</name>,
      "/project/description" -> <description>bytecode analysis tool</description>,
      "/project/properties" -> scala.xml.Text("")
    ),
    headerLicense  := Some(HeaderLicense.Custom(
      s"""Scala classfile decoder (${(ThisBuild / homepage).value.get})
         |
         |Copyright EPFL and Lightbend, Inc.
         |
         |Licensed under Apache License 2.0
         |(http://www.apache.org/licenses/LICENSE-2.0).
         |
         |See the NOTICE file distributed with this work for
         |additional information regarding copyright ownership.
         |""".stripMargin)),
    (Compile / headerSources) ~= { xs =>
      val excluded = Set("Memoisable.scala", "Result.scala", "Rule.scala", "Rules.scala", "SeqRule.scala")
      xs filter { x => !excluded(x.getName) }
    },
    (Compile / headerResources) := Nil
  )
  .dependsOn(compiler)

lazy val partest = configureAsSubproject(project)
  .dependsOn(library, reflect, compiler, scalap, replJlineEmbedded, scaladoc)
  .settings(Osgi.settings)
  .settings(AutomaticModuleName.settings("scala.partest"))
  .settings(
    name := "scala-partest",
    description := "Scala Compiler Testing Tool",
    libraryDependencies ++= List(testInterfaceDep, diffUtilsDep, junitDep),
    pomDependencyExclusions ++= List((organization.value, "scala-repl-jline-embedded"), (organization.value, "scala-compiler-doc")),
    fixPom(
      "/project/name" -> <name>Scala Partest</name>,
      "/project/description" -> <description>Scala Compiler Testing Tool</description>,
      "/project/packaging" -> <packaging>jar</packaging>
    ),
  )

// An instrumented version of BoxesRunTime and ScalaRunTime for partest's "specialized" test category
lazy val specLib = project.in(file("test") / "instrumented")
  .dependsOn(library, reflect, compiler)
  .settings(clearSourceAndResourceDirectories)
  .settings(commonSettings)
  .settings(disableDocs)
  .settings(disablePublishing)
  .settings(
    (Compile / sourceGenerators) += Def.task {
      import scala.collection.JavaConverters._
      val srcBase = (library / Compile / sourceDirectories).value.head / "scala/runtime"
      val targetBase = (Compile / sourceManaged).value / "scala/runtime"
      def patch(srcFile: String, patchFile: String): File = try {
        val patchLines: List[String] = IO.readLines(baseDirectory.value / patchFile)
        val origLines: List[String] = IO.readLines(srcBase / srcFile)
        import difflib.DiffUtils
        val p = DiffUtils.parseUnifiedDiff(patchLines.asJava)
        val r = DiffUtils.patch(origLines.asJava, p)
        val target = targetBase / srcFile
        val patched = r.asScala.toList
        IO.writeLines(target, patched)
        if (patched == origLines) {
          println(p)
          println(patchLines.mkString("\n"))
          println(origLines.mkString("\n"))
          throw new RuntimeException("Patch did not apply any changes! " + baseDirectory.value / patchFile + " / " + (srcBase / srcFile))
        }

        target
      } catch { case ex: Exception =>
        streams.value.log.error(s"Error patching $srcFile: $ex")
        throw ex
      }
      IO.createDirectory(targetBase)
      Seq(
        patch("BoxesRunTime.java", "boxes.patch"),
        patch("ScalaRunTime.scala", "srt.patch")
      )
    }.taskValue
  )

lazy val bench = project.in(file("test") / "benchmarks")
  .dependsOn(library, compiler)
  .settings(instanceSettings)
  .settings(disableDocs)
  .settings(disablePublishing)
  .enablePlugins(JmhPlugin)
  .settings(
    name := "test-benchmarks",
    libraryDependencies += "org.openjdk.jol" % "jol-core" % "0.6",
    compileOrder := CompileOrder.JavaThenScala, // to allow inlining from Java ("... is defined in a Java source (mixed compilation), no bytecode is available")
    scalacOptions ++= Seq("-feature", "-opt:l:inline", "-opt-inline-from:scala/**", "-opt-warnings"),
  ).settings(inConfig(JmhPlugin.JmhKeys.Jmh)(scalabuild.JitWatchFilePlugin.jitwatchSettings))

// Jigsaw: reflective access between modules (`setAccessible(true)`) requires an `opens` directive.
// This is enforced by error (not just by warning) since JDK 16. In our tests we use reflective access
// from the unnamed package (the classpath) to JDK modules in testing utilities like `assertNotReachable`.
// `add-exports=jdk.jdeps/com.sun.tools.javap` is tests that use `:javap` in the REPL, see scala/bug#12378
val addOpensForTesting = "-XX:+IgnoreUnrecognizedVMOptions" +: "--add-exports=jdk.jdeps/com.sun.tools.javap=ALL-UNNAMED" +:
  Seq("java.util.concurrent.atomic", "java.lang", "java.lang.reflect", "java.net").map(p => s"--add-opens=java.base/$p=ALL-UNNAMED")

lazy val junit = project.in(file("test") / "junit")
  .dependsOn(library, reflect, compiler, partest, scaladoc)
  .settings(clearSourceAndResourceDirectories)
  .settings(commonSettings)
  .settings(disableDocs)
  .settings(disablePublishing)
  .settings(
    (Test / fork) := true,
    (Test / javaOptions) ++= "-Xss1M" +: addOpensForTesting,
    (Test / forkOptions) := (Test / forkOptions).value.withWorkingDirectory((ThisBuild / baseDirectory).value),
    (Test / testOnly / forkOptions) := (Test / testOnly / forkOptions).value.withWorkingDirectory((ThisBuild / baseDirectory).value),
    libraryDependencies ++= Seq(junitDep, junitInterfaceDep, jolDep),
    testOptions += Tests.Argument(TestFrameworks.JUnit, "-a", "-v"),
    (Compile / unmanagedSourceDirectories) := Nil,
    (Test / unmanagedSourceDirectories) := List(baseDirectory.value)
  )

lazy val scalacheck = project.in(file("test") / "scalacheck")
  .dependsOn(library, reflect, compiler, scaladoc)
  .settings(clearSourceAndResourceDirectories)
  .settings(commonSettings)
  .settings(disableDocs)
  .settings(disablePublishing)
  .settings(
    // enable forking to workaround https://github.com/sbt/sbt/issues/4009
    (Test / fork) := true,
    (Test / javaOptions) ++= "-Xss1M" +: addOpensForTesting,
    testOptions ++= {
      if ((Test / fork).value) Nil
      else List(Tests.Cleanup { loader =>
        sbt.internal.inc.ModuleUtilities.getObject("scala.TestCleanup", loader).asInstanceOf[Runnable].run()
      })
    },
    libraryDependencies ++= Seq(scalacheckDep),
    (Compile / unmanagedSourceDirectories) := Nil,
    (Test / unmanagedSourceDirectories) := List(baseDirectory.value)
  ).settings(
    // Workaround for https://github.com/sbt/sbt/pull/3985
    List(Keys.test, Keys.testOnly).map(task => (task / parallelExecution) := false) : _*
  )

lazy val osgiTestFelix = osgiTestProject(
  project.in(file(".") / "target" / "osgiTestFelix"),
  "org.apache.felix" % "org.apache.felix.framework" % "5.6.10")

lazy val osgiTestEclipse = osgiTestProject(
  project.in(file(".") / "target" / "osgiTestEclipse"),
  "org.eclipse.tycho" % "org.eclipse.osgi" % "3.13.0.v20180226-1711")

def osgiTestProject(p: Project, framework: ModuleID) = p
  .dependsOn(library, reflect, compiler)
  .settings(clearSourceAndResourceDirectories)
  .settings(commonSettings)
  .settings(disableDocs)
  .settings(disablePublishing)
  .settings(
    (Test / fork) := true,
    (Test / parallelExecution) := false,
    libraryDependencies ++= {
      val paxExamVersion = "4.11.0" // Last version which supports Java 9+
      Seq(
        junitDep,
        junitInterfaceDep,
        "org.ops4j.pax.exam" % "pax-exam-container-native" % paxExamVersion,
        "org.ops4j.pax.exam" % "pax-exam-junit4" % paxExamVersion,
        "org.ops4j.pax.exam" % "pax-exam-link-assembly" % paxExamVersion,
        "org.ops4j.pax.url" % "pax-url-aether" % "2.4.1",
        "org.ops4j.pax.swissbox" % "pax-swissbox-tracker" % "1.8.1",
        "ch.qos.logback" % "logback-core" % "1.2.8",
        "ch.qos.logback" % "logback-classic" % "1.2.8",
        "org.slf4j" % "slf4j-api" % "1.7.32",
        framework % "test"
      )
    },
    (Test / Keys.test) := (Test / Keys.test).dependsOn((Compile / packageBin)).value,
    (Test / Keys.testOnly) := (Test / Keys.testOnly).dependsOn((Compile / packageBin)).evaluated,
    testOptions += Tests.Argument(TestFrameworks.JUnit, "-a", "-v", "-q"),
    (Test / javaOptions) ++= ("-Dscala.bundle.dir=" + (ThisBuild / buildDirectory).value / "osgi") +: addOpensForTesting,
    (test / Test / forkOptions) := (test / Test / forkOptions).value.withWorkingDirectory((ThisBuild / baseDirectory).value),
    (Test / unmanagedSourceDirectories) := List((ThisBuild / baseDirectory).value / "test" / "osgi" / "src"),
    (Compile / unmanagedResourceDirectories) := (Test / unmanagedSourceDirectories).value,
    (Compile / unmanagedResources / includeFilter) := "*.xml",
    (Compile / packageBin) := { // Put the bundle JARs required for the tests into build/osgi
      val targetDir = (ThisBuild / buildDirectory).value / "osgi"
      val mappings = ((dist / mkPack).value / "lib").listFiles.collect {
        case f if f.getName.startsWith("scala-") && f.getName.endsWith(".jar") => (f, targetDir / f.getName)
      }
      IO.copy(mappings, CopyOptions() withOverwrite true)
      targetDir
    },
    cleanFiles += (ThisBuild / buildDirectory).value / "osgi"
  )

lazy val partestJavaAgent = Project("partest-javaagent", file(".") / "src" / "partest-javaagent")
  .settings(commonSettings)
  .settings(generatePropertiesFileSettings)
  .settings(disableDocs)
  .settings(
    libraryDependencies += asmDep,
    publishLocal := {},
    publish := {},
    // Setting name to "scala-partest-javaagent" so that the jar file gets that name, which the Runner relies on
    name := "scala-partest-javaagent",
    description := "Scala Compiler Testing Tool (compiler-specific java agent)",
    // add required manifest entry - previously included from file
    (Compile / packageBin / packageOptions) +=
      Package.ManifestAttributes( "Premain-Class" -> "scala.tools.partest.javaagent.ProfilingAgent" ),
    // we need to build this to a JAR
    exportJars := true
  )

lazy val test = project
  .dependsOn(compiler, interactive, replJlineEmbedded, scalap, partest, partestJavaAgent, scaladoc)
  .disablePlugins(plugins.JUnitXmlReportPlugin)
  .configs(IntegrationTest)
  .settings(commonSettings)
  .settings(disableDocs)
  .settings(disablePublishing)
  .settings(Defaults.itSettings)
  .settings(
    libraryDependencies ++= Seq(asmDep, scalaXmlDep),
    // no main sources
    (Compile / sources) := Seq.empty,
    // test sources are compiled in partest run, not here
    (IntegrationTest / sources) := Seq.empty,
    (IntegrationTest / fork) := true,
    // enable this in 2.13, when tests pass
    //scalacOptions in Compile += "-Yvalidate-pos:parser,typer",
    (Compile / scalacOptions) -= "-Ywarn-unused:imports",
    (IntegrationTest / javaOptions) ++= List("-Xmx2G", "-Dpartest.exec.in.process=true", "-Dfile.encoding=UTF-8", "-Duser.language=en", "-Duser.country=US") ++ addOpensForTesting,
    (IntegrationTest / testOptions) += Tests.Argument("-Dfile.encoding=UTF-8", "-Duser.language=en", "-Duser.country=US"),
    testFrameworks += new TestFramework("scala.tools.partest.sbt.Framework"),
    (IntegrationTest / testOptions) += Tests.Argument(s"""-Dpartest.java_opts=-Xmx1024M -Xms64M ${addOpensForTesting.mkString(" ")}"""),
    (IntegrationTest / testOptions) += Tests.Argument("-Dpartest.scalac_opts=" + (Compile / scalacOptions).value.mkString(" ")),
    (IntegrationTest / forkOptions) := (IntegrationTest / forkOptions).value.withWorkingDirectory((ThisBuild / baseDirectory).value),
    (IntegrationTest / testOptions) += {
      val cp = (Test / dependencyClasspath).value
      val baseDir = (ThisBuild / baseDirectory).value
      val instrumentedJar = (LocalProject("specLib") / Compile / packageBin / packagedArtifact).value._2
      Tests.Setup { () =>
        // Copy code.jar (resolved in the otherwise unused scope "test") and instrumented.jar (from specLib)to the location where partest expects them
        IO.copyFile(instrumentedJar, baseDir / "test/files/speclib/instrumented.jar")
      }
    },
    (IntegrationTest / definedTests) += new sbt.TestDefinition(
      "partest",
      // marker fingerprint since there are no test classes
      // to be discovered by sbt:
      new sbt.testing.AnnotatedFingerprint {
        def isModule = true
        def annotationName = "partest"
      }, true, Array()
    ),
    (IntegrationTest / executeTests) := {
      val log = streams.value.log
      val result = (IntegrationTest / executeTests).value
      val result2 = (Test / executeTests).value
      if (result.overall != TestResult.Error && result.events.isEmpty) {
        // workaround for https://github.com/sbt/sbt/issues/2722
        log.error("No test events found")
        result2.copy(overall = TestResult.Error)
      }
      else result
    },
    (IntegrationTest / testListeners) += new PartestTestListener(target.value)
  )

lazy val manual = configureAsSubproject(project)
  .settings(disableDocs)
  .settings(disablePublishing)
  .settings(
    libraryDependencies ++= Seq(scalaXmlDep, antDep, "org.scala-lang" % "scala-library" % scalaVersion.value),
    (Compile / classDirectory) := (Compile / target).value / "classes"
  )

lazy val libraryAll = Project("library-all", file(".") / "target" / "library-all-src-dummy")
  .settings(commonSettings)
  .settings(disableDocs)
  .settings(
    name := "scala-library-all",
    (Compile / packageBin / publishArtifact) := false,
    (Compile / packageSrc / publishArtifact) := false,
    libraryDependencies ++= Seq(scalaXmlDep, scalaParserCombinatorsDep, scalaSwingDep),
    apiURL := None,
    fixPom(
      "/project/name" -> <name>Scala Library Powerpack</name>,
      "/project/description" -> <description>The Scala Standard Library and Official Modules</description>
    )
  )
  .dependsOn(library, reflect)

lazy val scalaDist = Project("scala-dist", file(".") / "target" / "scala-dist-dist-src-dummy")
  .settings(commonSettings)
  .settings(disableDocs)
  .settings(
    (Compile / packageBin / mappings) ++= {
      val binBaseDir = buildDirectory.value / "pack"
      val binMappings = (dist / mkBin).value.pair(Path.relativeTo(binBaseDir), errorIfNone = false)
      // With the way the resource files are spread out over the project sources we can't just add
      // an unmanagedResourceDirectory, so we generate the mappings manually:
      val docBaseDir = (ThisBuild / baseDirectory).value
      val docMappings = (docBaseDir / "doc").allPaths pair Path.relativeTo(docBaseDir)
      val resBaseDir = (ThisBuild / baseDirectory).value / "src/manual/scala/tools/docutil/resources"
      val resMappings = resBaseDir ** ("*.html" | "*.css" | "*.gif" | "*.png") pair (p => Path.relativeTo(resBaseDir)(p).map("doc/tools/" + _))
      docMappings ++ resMappings ++ binMappings
    },
    (Compile / resourceGenerators) += Def.task {
      val command = "fsc, scala, scalac, scaladoc, scalap"
      val htmlOut = (Compile / resourceManaged).value / "doc/tools"
      val manOut = (Compile / resourceManaged).value / "genman"
      val fixedManOut = (Compile / resourceManaged).value / "man"
      IO.createDirectory(htmlOut)
      IO.createDirectory(manOut / "man1")
      runner.value.run("scala.tools.docutil.ManMaker",
        (manual / Compile / fullClasspath).value.files,
        Seq(command, htmlOut.getAbsolutePath, manOut.getAbsolutePath),
        streams.value.log).failed foreach (sys error _.getMessage)
      (manOut ** "*.1" pair Path.rebase(manOut, fixedManOut)).foreach { case (in, out) =>
        // Generated manpages should always use LF only. There doesn't seem to be a good reason
        // for generating them with the platform EOL first and then converting them but that's
        // what the Ant build does.
        IO.write(out, IO.readBytes(in).filterNot(_ == '\r'))
      }
      (htmlOut ** "*.html").get ++ (fixedManOut ** "*.1").get
    }.taskValue,
    (Compile / managedResourceDirectories) := Seq((Compile / resourceManaged).value),
    libraryDependencies += jlineDep,
    apiURL := None,
    fixPom(
      "/project/name" -> <name>Scala Distribution Artifacts</name>,
      "/project/description" -> <description>The Artifacts Distributed with Scala</description>,
      "/project/packaging" -> <packaging>jar</packaging>
    ),
    (Compile / packageSrc / publishArtifact) := false
  )
  .dependsOn(libraryAll, compiler, scalap)

lazy val root: Project = (project in file("."))
  .settings(disableDocs)
  .settings(disablePublishing)
  .settings(generateBuildCharacterFileSettings)
  .settings(
    commands ++= ScriptCommands.all,
    extractBuildCharacterPropertiesFile := {
      val jar = (bootstrap / scalaInstance).value.allJars.find(_.getName contains "-compiler").get
      val bc = buildCharacterPropertiesFile.value
      val packagedName = "scala-buildcharacter.properties"
      IO.withTemporaryDirectory { tmp =>
        val extracted = IO.unzip(jar, tmp, new SimpleFilter(_ == packagedName)).headOption.getOrElse {
          throw new RuntimeException(s"No file $packagedName found in bootstrap compiler $jar")
        }
        IO.copyFile(extracted, bc)
        bc
      }
    },
    // Generate (Product|TupleN|Function|AbstractFunction)*.scala files and scaladoc stubs for all AnyVal sources.
    // They should really go into a managedSources dir instead of overwriting sources checked into git but scaladoc
    // source links (could be fixed by shipping these sources with the scaladoc bundles) and scala-js source maps
    // rely on them being on github.
    commands += Command.command("generateSources") { state =>
      val dir = (((ThisBuild / baseDirectory).value) / "src" / "library" / "scala")
      genprod.main(Array(dir.getPath))
      GenerateAnyVals.run(dir.getAbsoluteFile)
      state
    },

    testAll := {
      val results = ScriptCommands.sequence[(Result[Unit], String)](List(
        (junit / Test / Keys.test).result map (_ -> "junit/test"),
        (scalacheck / Test / Keys.test).result map (_ -> "scalacheck/test"),
        (testP / IntegrationTest / testOnly).toTask(" -- run").result map (_ -> "partest run"),
        (testP / IntegrationTest / testOnly).toTask(" -- pos neg jvm").result map (_ -> "partest pos neg jvm"),
        (testP / IntegrationTest / testOnly).toTask(" -- res scalap specialized").result map (_ -> "partest res scalap specialized"),
        (testP / IntegrationTest / testOnly).toTask(" -- instrumented presentation").result map (_ -> "partest instrumented presentation"),
        (testP / IntegrationTest / testOnly).toTask(" -- --srcpath scaladoc").result map (_ -> "partest --srcpath scaladoc"),
        (testP / IntegrationTest / testOnly).toTask(" -- --srcpath async").result map (_ -> "partest --srcpath async"),
        (osgiTestFelix / Test / Keys.test).result map (_ -> "osgiTestFelix/test"),
        (osgiTestEclipse / Test / Keys.test).result map (_ -> "osgiTestEclipse/test"),
        (library / mimaReportBinaryIssues).result.map(_ -> "library/mimaReportBinaryIssues"), // doesn't aggregate..
        (reflect / mimaReportBinaryIssues).result.map(_ -> "reflect/mimaReportBinaryIssues"), // ..so specify both
        (bench / Compile / compile).map(_ => ()).result map (_ -> "bench/compile"),
        Def.task(()).dependsOn( // Run these in parallel:
          (library / Compile / doc),
          (reflect / Compile / doc),
          (compiler / Compile / doc),
          (scalap / Compile / doc)
        ).result map (_ -> "doc")
      )).value
      val log = streams.value.log
      val failed = results.collect { case (Inc(i), d) => (i, d) }
      if (failed.nonEmpty) {
        def showScopedKey(k: Def.ScopedKey[_]): String =
          Vector(
            k.scope.project.toOption.map {
              case p: ProjectRef => p.project
              case p => p
            }.map(_ + "/"),
            k.scope.config.toOption.map(_.name + ":"),
            k.scope.task.toOption.map(_.label + "::")
          ).flatten.mkString + k.key
        val loggedThis, loggedAny = new scala.collection.mutable.HashSet[String]
        def findRootCauses(i: Incomplete, currentTask: String): Vector[(String, Option[Throwable])] = {
          val sk = i.node match {
            case Some(t: Task[_]) =>
              t.info.attributes.entries.collectFirst { case e if e.key == Keys.taskDefinitionKey => e.value.asInstanceOf[Def.ScopedKey[_]] }
                .map(showScopedKey)
            case _ => None
          }
          val task = sk.getOrElse(currentTask)
          val dup = sk.exists(s => !loggedAny.add(s))
          if(sk.exists(s => !loggedThis.add(s))) Vector.empty
          else i.directCause match {
            case Some(e) => Vector((task, if(dup) None else Some(e)))
            case None => i.causes.toVector.flatMap(ch => findRootCauses(ch, task))
          }
        }
        log.error(s"${failed.size} of ${results.length} test tasks failed:")
        failed.foreach { case (i, d) =>
          log.error(s"- $d")
          loggedThis.clear
          findRootCauses(i, "<unkown task>").foreach {
            case (task, Some(ex)) => log.error(s"  - $task failed: $ex")
            case (task, None)     => log.error(s"  - ($task failed)")
          }
        }
        throw new RuntimeException
      }
    },
    setIncOptions
  )
  .aggregate(library, reflect, compiler, compilerOptionsExporter, interactive, repl, replJline, replJlineEmbedded,
    scaladoc, scalap, partest, junit, libraryAll, scalaDist).settings(
    (Compile / sources) := Seq.empty,
    onLoadMessage := s"""|*** Welcome to the sbt build definition for Scala! ***
      |version=${(Global / version).value} scalaVersion=${(Global / scalaVersion).value}
      |Check README.md for more information.""".stripMargin
  )

def setIncOptions = incOptions := {
  incOptions.value
    .withRecompileOnMacroDef(Some(Boolean box false).asJava) // macros in library+reflect are hard-wired to implementations with `FastTrack`.
}

// The following subprojects' binaries are required for building "pack":
lazy val distDependencies = Seq(replJline, replJlineEmbedded, compiler, library, reflect, scalap, scaladoc)

lazy val dist = (project in file("dist"))
  .settings(commonSettings)
  .settings(
    libraryDependencies ++= Seq(scalaSwingDep, jlineDep),
    mkBin := mkBinImpl.value,
    mkQuick := Def.task {
      val cp = (LocalProject("test") / IntegrationTest / fullClasspath).value
      val propsFile = (ThisBuild / buildDirectory).value / "quick" / "partest.properties"
      val props = new java.util.Properties()
      props.setProperty("partest.classpath", cp.map(_.data.getAbsolutePath).mkString(sys.props("path.separator")))
      IO.write(props, null, propsFile)
      (ThisBuild / buildDirectory).value / "quick"
    }.dependsOn((distDependencies.map((_ / Runtime / products)) :+ mkBin): _*).value,
    mkPack := Def.task { (ThisBuild / buildDirectory).value / "pack" }.dependsOn((Compile / packageBin / packagedArtifact), mkBin).value,
    target := (ThisBuild / baseDirectory).value / "target" / thisProject.value.id,
    (Compile / packageBin) := {
      val extraDeps = Set(scalaSwingDep, scalaParserCombinatorsDep, scalaXmlDep)
      val targetDir = (ThisBuild / buildDirectory).value / "pack" / "lib"
      def uniqueModule(m: ModuleID) = (m.organization, m.name.replaceFirst("_.*", ""))
      val extraModules = extraDeps.map(uniqueModule)
      val extraJars = (Compile / externalDependencyClasspath).value.map(a => (a.get(moduleID.key), a.data)).collect {
        case (Some(m), f) if extraModules contains uniqueModule(m) => f
      }
      val jlineJAR = findJar((Compile / dependencyClasspath).value, jlineDep).get.data
      val mappings = extraJars.map(f => (f, targetDir / f.getName)) :+ ((jlineJAR, targetDir / "jline.jar"))
      IO.copy(mappings, CopyOptions() withOverwrite true)
      targetDir
    },
    cleanFiles += (ThisBuild / buildDirectory).value / "quick",
    cleanFiles += (ThisBuild / buildDirectory).value / "pack",
    (Compile / packageBin / packagedArtifact) :=
      (Compile / packageBin / packagedArtifact)
        .dependsOn(distDependencies.map((_ / Runtime / packageBin/ packagedArtifact)): _*)
        .value
  )
  .dependsOn(distDependencies.map(p => p: ClasspathDep[ProjectReference]): _*)

/**
 * Configures passed project as a subproject (e.g. compiler or repl)
 * with common settings attached to it.
 *
 * Typical usage is:
 *
 *   lazy val mySubproject = configureAsSubproject(project)
 *
 * We pass `project` as an argument which is in fact a macro call. This macro determines
 * project.id based on the name of the lazy val on the left-hand side.
 */
def configureAsSubproject(project: Project): Project = {
  val base = file(".") / "src" / project.id
  (project in base)
    .settings(scalaSubprojectSettings)
}

lazy val buildDirectory = settingKey[File]("The directory where all build products go. By default ./build")
lazy val mkBin = taskKey[Seq[File]]("Generate shell script (bash or Windows batch).")
lazy val mkQuick = taskKey[File]("Generate a full build, including scripts, in build/quick")
lazy val mkPack = taskKey[File]("Generate a full build, including scripts, in build/pack")
lazy val testAll = taskKey[Unit]("Run all test tasks sequentially")

// Defining these settings is somewhat redundant as we also redefine settings that depend on them.
// However, IntelliJ's project import works better when these are set correctly.
def clearSourceAndResourceDirectories = Seq(Compile, Test).flatMap(config => inConfig(config)(Seq(
  unmanagedSourceDirectories := Nil,
  managedSourceDirectories := Nil,
  unmanagedResourceDirectories := Nil,
  managedResourceDirectories := Nil
)))

lazy val mkBinImpl: Def.Initialize[Task[Seq[File]]] = Def.task {
  import java.io.IOException
  def mkScalaTool(mainCls: String, classpath: Seq[Attributed[File]]): ScalaTool =
    ScalaTool(mainClass  = mainCls,
      classpath  = classpath.toList.map(_.data.getAbsolutePath),
      properties = Map.empty,
      javaOpts   = "-Xmx256M -Xms32M",
      toolFlags  = "")
  val rootDir = (compiler / Compile / classDirectory).value
  val quickOutDir = buildDirectory.value / "quick/bin"
  val packOutDir = buildDirectory.value / "pack/bin"
  def writeScripts(scalaTool: ScalaTool, file: String, outDir: File): Seq[File] = {
    val res = Seq(
      scalaTool.writeScript(file, "unix", rootDir, outDir),
      scalaTool.writeScript(file, "windows", rootDir, outDir)
    )
    res.foreach { f =>
      if(!f.getAbsoluteFile.setExecutable(true, /* ownerOnly: */ false))
        throw new IOException("setExecutable failed")
      if(!f.getAbsoluteFile.setReadable(true, /* ownerOnly: */ false))
        throw new IOException("setReadable failed")
    }
    res
  }

  def mkBin(file: String, mainCls: String, classpath: Seq[Attributed[File]]): Seq[File] =
    writeScripts(mkScalaTool(mainCls, classpath), file, quickOutDir) ++
    writeScripts(mkScalaTool(mainCls, Nil      ), file, packOutDir)

  streams.value.log.info(s"Creating scripts in $quickOutDir and $packOutDir")

  mkBin("scala"    , "scala.tools.nsc.MainGenericRunner", (replJlineEmbedded / Compile / fullClasspath).value) ++
  mkBin("scalac"   , "scala.tools.nsc.Main",              (compiler / Compile / fullClasspath).value) ++
  mkBin("fsc"      , "scala.tools.nsc.CompileClient",     (compiler / Compile /  fullClasspath).value) ++
  mkBin("scaladoc" , "scala.tools.nsc.ScalaDoc",          (scaladoc / Compile /  fullClasspath).value) ++
  mkBin("scalap"   , "scala.tools.scalap.Main",           (scalap / Compile /  fullClasspath).value)
}

/** Generate service provider definition files under META-INF/services */
def generateServiceProviderResources(services: (String, String)*): Setting[_] =
  (Compile / resourceGenerators) += Def.task {
    services.map { case (k, v) =>
      val f = (Compile / resourceManaged).value / "META-INF/services" / k
      IO.write(f, v + "\n")
      f
    }
  }.taskValue

(ThisBuild / buildDirectory) := (ThisBuild / baseDirectory).value / "build"

// Add tab completion to partest
commands += Command("partest")(_ => PartestUtil.partestParser((ThisBuild / baseDirectory).value, (ThisBuild / baseDirectory).value / "test")) { (state, parsed) =>
  ("test/it:testOnly -- " + parsed) :: state
}

// Watch the test files also so ~partest triggers on test case changes
watchSources ++= PartestUtil.testFilePaths((ThisBuild / baseDirectory).value, (ThisBuild / baseDirectory).value / "test")

// Add tab completion to scalac et al.
commands ++= {
  val commands =
  List(("scalac",   "compiler", "scala.tools.nsc.Main"),
       ("scala",    "repl-jline-embedded", "scala.tools.nsc.MainGenericRunner"),
       ("scaladoc", "scaladoc", "scala.tools.nsc.ScalaDoc"))

  commands.map {
    case (entryPoint, projectRef, mainClassName) =>
      Command(entryPoint)(_ => ScalaOptionParser.scalaParser(entryPoint, (ThisBuild / baseDirectory).value)) { (state, parsedOptions) =>
        (projectRef + "/runMain " + mainClassName + " -usejavacp " + parsedOptions) :: state
      }
  }
}

addCommandAlias("scalap",   "scalap/compile:runMain              scala.tools.scalap.Main -usejavacp")

lazy val intellij = taskKey[Unit]("Update the library classpaths in the IntelliJ project files.")

def moduleDeps(p: Project, config: Configuration = Compile) = (p / config / externalDependencyClasspath).map(a => (p.id, a.map(_.data)))

// aliases to projects to prevent name clashes
def compilerP = compiler
def testP = test

intellij := {
  import xml._
  import xml.transform._

  val s = streams.value
  val compilerScalaInstance = (LocalProject("compiler") / scalaInstance).value

  val modules: List[(String, Seq[File])] = {
    // for the sbt build module, the dependencies are fetched from the project's build using sbt-buildinfo
    val buildModule = ("scala-build", scalabuild.BuildInfo.buildClasspath.split(java.io.File.pathSeparator).toSeq.map(new File(_)))
    // `sbt projects` lists all modules in the build
    buildModule :: List(
      moduleDeps(bench).value,
      moduleDeps(compilerP).value,
      // moduleDeps(dist).value,                // No sources, therefore no module in IntelliJ
      moduleDeps(interactive).value,
      moduleDeps(junit).value,
      moduleDeps(library).value,
      // moduleDeps(libraryAll).value,          // No sources
      moduleDeps(manual).value,
      moduleDeps(partest).value,
      moduleDeps(partestJavaAgent).value,
      moduleDeps(reflect).value,
      moduleDeps(repl).value,
      moduleDeps(replJline).value,
      // moduleDeps(replJlineEmbedded).value,   // No sources
      // moduleDeps(root).value,                // No sources
      // moduleDeps(scalaDist).value,           // No sources
      moduleDeps(scalacheck, config = Test).value,
      moduleDeps(scaladoc).value,
      moduleDeps(scalap).value,
      moduleDeps(testP).value,
      moduleDeps(compilerOptionsExporter).value
    )
  }

  def moduleDep(name: String, jars: Seq[File]) = {
    val entries = jars.map(f => s"""        <root url="jar://${f.toURI.getPath}!/" />""").mkString("\n")
    s"""|    <library name="$name-deps">
        |      <CLASSES>
        |$entries
        |      </CLASSES>
        |      <JAVADOC />
        |      <SOURCES />
        |    </library>""".stripMargin
  }

  def starrDep(jars: Seq[File]) = {
    val entries = jars.map(f => s"""          <root url="file://${f.toURI.getPath}" />""").mkString("\n")
    s"""|    <library name="starr" type="Scala">
        |      <properties>
        |        <option name="languageLevel" value="Scala_2_12" />
        |        <compiler-classpath>
        |$entries
        |        </compiler-classpath>
        |      </properties>
        |      <CLASSES />
        |      <JAVADOC />
        |      <SOURCES />
        |    </library>""".stripMargin
  }

  def replaceLibrary(data: Node, libName: String, libType: Option[String], newContent: String) = {
    object rule extends RewriteRule {
      var transformed = false
      def checkAttrs(attrs: MetaData) = {
        def check(key: String, expected: String) = {
          val a = attrs(key)
          a != null && a.text == expected
        }
        check("name", libName) && libType.forall(tp => check("type", tp))
      }

      override def transform(n: Node): Seq[Node] = n match {
        case e @ Elem(_, "library", attrs, _, _, _*) if checkAttrs(attrs) =>
          transformed = true
          XML.loadString(newContent)
        case other =>
          other
      }
    }
    object trans extends RuleTransformer(rule)
    val r = trans(data)
    if (!rule.transformed) sys.error(s"Replacing library classpath for $libName failed, no existing library found.")
    r
  }

  val intellijDir = (ThisBuild / baseDirectory).value / "src/intellij"
  val ipr = intellijDir / "scala.ipr"
  backupIdea(intellijDir)
  if (!ipr.exists) {
    intellijCreateFromSample((ThisBuild / baseDirectory).value)
  }
  s.log.info("Updating library classpaths in src/intellij/scala.ipr.")
  val content = XML.loadFile(ipr)

  val newStarr = replaceLibrary(content, "starr", Some("Scala"), starrDep(compilerScalaInstance.allJars))
  val newModules = modules.foldLeft(newStarr)({
    case (res, (modName, jars)) =>
      if (jars.isEmpty) res // modules without dependencies
      else replaceLibrary(res, s"$modName-deps", None, moduleDep(modName, jars))
  })

  // I can't figure out how to keep the entity escapes for \n in the attribute values after this use of XML transform.
  // Patching the original version back in with more brutish parsing.
  val R = """(?ims)(.*)(<copyright>.*</copyright>)(.*)""".r
  val oldContents = IO.read(ipr)
  XML.save(ipr.getAbsolutePath, newModules)
  oldContents match {
    case R(_, withEscapes, _) =>
      val newContents = IO.read(ipr)
      val R(pre, toReplace, post) = newContents
      IO.write(ipr, pre + withEscapes + post)
    case _ =>
      // .ipr file hasn't been updated from `intellijFromSample` yet
  }
}

lazy val intellijFromSample = taskKey[Unit]("Create fresh IntelliJ project files from src/intellij/*.SAMPLE.")

def backupIdea(ideaDir: File): Unit = {
  val temp = IO.createTemporaryDirectory
  IO.copyDirectory(ideaDir, temp)
  println(s"Backed up existing src/intellij to $temp")
}

intellijFromSample := {
  val s = streams.value
  val intellijDir = (ThisBuild / baseDirectory).value / "src/intellij"
  val ipr = intellijDir / "scala.ipr"
  backupIdea(intellijDir)
  intellijCreateFromSample((ThisBuild / baseDirectory).value)
}

def intellijCreateFromSample(basedir: File): Unit = {
  val files = basedir / "src/intellij" * "*.SAMPLE"
  val copies = files.get.map(f => (f, new File(f.getAbsolutePath.stripSuffix(".SAMPLE"))))
  IO.copy(copies, CopyOptions() withOverwrite true)
}

lazy val intellijToSample = taskKey[Unit]("Update src/intellij/*.SAMPLE using the current IntelliJ project files.")

intellijToSample := {
  val s = streams.value
  val intellijDir = (ThisBuild / baseDirectory).value / "src/intellij"
  val ipr = intellijDir / "scala.ipr"
  backupIdea(intellijDir)
  val existing =intellijDir * "*.SAMPLE"
  IO.delete(existing.get)
  val current = intellijDir * ("*.iml" || "*.ipr")
  val copies = current.get.map(f => (f, new File(f.getAbsolutePath + ".SAMPLE")))
  IO.copy(copies)
}

/** Find a specific module's JAR in a classpath, comparing only organization and name */
def findJar(files: Seq[Attributed[File]], dep: ModuleID): Option[Attributed[File]] = {
  def extract(m: ModuleID) = (m.organization, m.name)
  files.find(_.get(moduleID.key).map(extract _) == Some(extract(dep)))
}

Global / excludeLintKeys := (Global / excludeLintKeys).value ++ Set(scalaSource, javaSource, resourceDirectory)

{
  scala.build.TravisOutput.installIfOnTravis()
  Nil
}<|MERGE_RESOLUTION|>--- conflicted
+++ resolved
@@ -411,15 +411,9 @@
   .settings(disablePublishing)
   .settings(
     libraryDependencies ++= Seq(
-<<<<<<< HEAD
-      "com.fasterxml.jackson.core" % "jackson-core" % "2.9.10",
-      "com.fasterxml.jackson.core" % "jackson-annotations" % "2.9.10",
-      "com.fasterxml.jackson.core" % "jackson-databind" % "2.13.0",
-=======
       "com.fasterxml.jackson.core" % "jackson-core" % "2.13.0",
       "com.fasterxml.jackson.core" % "jackson-annotations" % "2.13.0",
-      "com.fasterxml.jackson.core" % "jackson-databind" % "2.9.10.8",
->>>>>>> 67c8a2ad
+      "com.fasterxml.jackson.core" % "jackson-databind" % "2.13.0",
       "com.fasterxml.jackson.dataformat" % "jackson-dataformat-yaml" % "2.9.10",
       "com.fasterxml.jackson.module" %% "jackson-module-scala" % "2.13.0"
     )
