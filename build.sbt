--- conflicted
+++ resolved
@@ -90,9 +90,9 @@
   mimaBinaryIssueFilters ++= Seq(
     // Drop after 2.13.0 is out, whence src/reflect/mima-filters/ takes over.
     ProblemFilters.exclude[Problem]("scala.reflect.internal.*"),
-<<<<<<< HEAD
+
+// #8096    
     ProblemFilters.exclude[DirectMissingMethodProblem]("scala.collection.immutable.HashSet.this"),
-=======
     
 // #8093    
     ProblemFilters.exclude[DirectMissingMethodProblem]("scala.collection.IterableOnceOps.knownSize"),
@@ -107,7 +107,6 @@
     ProblemFilters.exclude[IncompatibleResultTypeProblem]("scala.collection.MapView.+"),
     ProblemFilters.exclude[IncompatibleMethTypeProblem]("scala.collection.MapView.concat"),
 
->>>>>>> c1169bde
   ),
 )
 
