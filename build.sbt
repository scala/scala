/*
 * The new, sbt-based build definition for Scala.
 *
 * What you see below is very much work-in-progress. The following features are implemented:
 *   - Compiling all classses for the compiler and library ("compile" in the respective subprojects)
 *   - Running JUnit ("junit/test"), ScalaCheck ("scalacheck/test"), and partest ("test/it:test") tests
 *   - Creating build/quick with all compiled classes and launcher scripts ("dist/mkQuick")
 *   - Creating build/pack with all JARs and launcher scripts ("dist/mkPack")
 *   - Building all scaladoc sets ("doc")
 *   - Publishing ("publishDists" and standard sbt tasks like "publish" and "publishLocal")
 *
 * You'll notice that this build definition is much more complicated than your typical sbt build.
 * The main reason is that we are not benefiting from sbt's conventions when it comes project
 * layout. For that reason we have to configure a lot more explicitly. I've tried explain in
 * comments the less obvious settings.
 *
 * This nicely leads me to explaining goal and non-goals of this build definition. Goals are:
 *
 *   - to be easy to tweak it in case a bug or small inconsistency is found
 *   - to be super explicit about any departure from standard sbt settings
 *   - to be readable and not necessarily succinct
 *   - to provide the nicest development experience for people hacking on Scala
 *   - originally, to mimic Ant's behavior as closely as possible, so the
 *     sbt and Ant builds could be maintained in parallel. the Ant build
 *     has now been removed, so we are now free to depart from that history.
 *
 * Non-goals are:
 *
 *   - to have the shortest sbt build definition possible
 *   - to remove irregularities from our build process right away
 *     (but let's keep making gradual progress on this)
 *   - to modularize the Scala compiler or library further
 */

import scala.build._, VersionUtil._

// Scala dependencies:
val scalaSwingDep                = scalaDep("org.scala-lang.modules", "scala-swing")
val scalaXmlDep                  = scalaDep("org.scala-lang.modules", "scala-xml")
val scalaParserCombinatorsDep    = scalaDep("org.scala-lang.modules", "scala-parser-combinators")

// Non-Scala dependencies:
val junitDep          = "junit"                          % "junit"           % "4.12"
val junitInterfaceDep = "com.novocode"                   % "junit-interface" % "0.11"                            % Test
val scalacheckDep     = "org.scalacheck"                %% "scalacheck"      % "1.14.3"                          % Test
val jolDep            = "org.openjdk.jol"                % "jol-core"        % "0.16"
val asmDep            = "org.scala-lang.modules"         % "scala-asm"       % versionProps("scala-asm.version")
val jlineDep          = "jline"                          % "jline"           % versionProps("jline.version")
val jansiDep          = "org.fusesource.jansi"           % "jansi"           % "1.12"
val antDep            = "org.apache.ant"                 % "ant"             % "1.10.12"
val testInterfaceDep  = "org.scala-sbt"                  % "test-interface"  % "1.0"
val diffUtilsDep      = "com.googlecode.java-diff-utils" % "diffutils"       % "1.3.0"

/** Publish to ./dists/maven-sbt, similar to the Ant build which publishes to ./dists/maven. This
  * can be used to compare the output of the sbt and Ant builds during the transition period. Any
  * real publishing should be done with sbt's standard `publish` task. */
lazy val publishDists = taskKey[Unit]("Publish to ./dists/maven-sbt.")

(Global / credentials) ++= {
  val file = Path.userHome / ".credentials"
  if (file.exists && !file.isDirectory) List(Credentials(file))
  else Nil
}

lazy val publishSettings : Seq[Setting[_]] = Seq(
  publishDists := {
    val artifacts = (publish / packagedArtifacts).value
    val ver = VersionUtil.versionProperties.value.canonicalVersion
    val log = streams.value.log
    val mappings = artifacts.toSeq.map { case (a, f) =>
      val typeSuffix = a.`type` match {
        case "pom" => "-pom.xml"
        case "jar" => ".jar"
        case "doc" => "-docs.jar"
        case tpe => s"-$tpe.${a.extension}"
      }
      val to = file("dists/maven-sbt") / ver / a.name / (a.name + typeSuffix)
      log.info(s"Publishing $f to $to")
      (f, to)
    }
    IO.copy(mappings)
  },
  credentials ++= {
    val file = Path.userHome / ".credentials"
    if (file.exists && !file.isDirectory) List(Credentials(file))
    else Nil
  },
  // Add a "default" Ivy configuration because sbt expects the Scala distribution to have one:
  ivyConfigurations += Configuration.of("Default", "default", "Default", true, Vector(Configurations.Runtime), true),
  publishMavenStyle := true
)

// Set the version number: We use the two settings `baseVersion` and `baseVersionSuffix` to compute all versions
// (canonical, Maven, OSGi). See VersionUtil.versionPropertiesImpl for details. The standard sbt `version` setting
// should not be set directly. It is the same as the Maven version and derived automatically from `baseVersion` and
// `baseVersionSuffix`.
globalVersionSettings
(Global / baseVersion)       := "2.12.16"
(Global / baseVersionSuffix) := "SNAPSHOT"
(ThisBuild / organization)   := "org.scala-lang"
(ThisBuild / homepage)       := Some(url("https://www.scala-lang.org"))
(ThisBuild / startYear)      := Some(2002)
(ThisBuild / licenses)       += (("Apache-2.0", url("https://www.apache.org/licenses/LICENSE-2.0")))
(ThisBuild / headerLicense)  := Some(HeaderLicense.Custom(
  s"""Scala (${(ThisBuild / homepage).value.get})
     |
     |Copyright EPFL and Lightbend, Inc.
     |
     |Licensed under Apache License 2.0
     |(http://www.apache.org/licenses/LICENSE-2.0).
     |
     |See the NOTICE file distributed with this work for
     |additional information regarding copyright ownership.
     |""".stripMargin
))

(Global / scalaVersion)         := versionProps("starr.version")

lazy val instanceSettings = Seq[Setting[_]](
  // we don't cross build Scala itself
  crossPaths := false,
  // do not add Scala library jar as a dependency automatically
  autoScalaLibrary := false,
  // Avoid circular dependencies for scalaInstance (see https://github.com/sbt/sbt/issues/1872)
  managedScalaInstance := false,
  scalaInstance := {
    val s = (bootstrap / scalaInstance).value
    // sbt claims that s.isManagedVersion is false even though s was resolved by Ivy
    // We create a managed copy to prevent sbt from putting it on the classpath where we don't want it
    if(s.isManagedVersion) s else {
      import sbt.internal.inc.ScalaInstance
      val s2 = new ScalaInstance(s.version, s.loader, s.loaderCompilerOnly, s.loaderLibraryOnly, s.libraryJars, s.compilerJars, s.allJars, Some(s.actualVersion))
      assert(s2.isManagedVersion)
      s2
    }
  },
  // sbt endeavours to align both scalaOrganization and scalaVersion
  // in the Scala artefacts, for example scala-library and scala-compiler.
  // This doesn't work in the scala/scala build because the version of scala-library and the scalaVersion of
  // scala-library are correct to be different. So disable overriding.
  scalaModuleInfo ~= (_ map (_ withOverrideScalaVersion false)),
  Quiet.silenceScalaBinaryVersionWarning
)

lazy val commonSettings = instanceSettings ++ clearSourceAndResourceDirectories ++ publishSettings ++ Seq[Setting[_]](
  // we always assume that Java classes are standalone and do not have any dependency
  // on Scala classes
  compileOrder := CompileOrder.JavaThenScala,
  (Compile / javacOptions) ++= Seq("-g", "-source", "1.8", "-target", "1.8", "-Xlint:unchecked"),
  (Compile / unmanagedJars) := Seq.empty,  // no JARs in version control!
  (Compile / sourceDirectory) := baseDirectory.value,
  (Compile / unmanagedSourceDirectories) := List(baseDirectory.value),
  (Compile / unmanagedResourceDirectories) += (ThisBuild / baseDirectory).value / "src" / thisProject.value.id,
  sourcesInBase := false,
  (Compile / scalaSource) := (Compile / sourceDirectory).value,
  (Compile / javaSource) := (Compile / sourceDirectory).value,
  // resources are stored along source files in our current layout
  (Compile / resourceDirectory) := (Compile / sourceDirectory).value,
  // each subproject has to ask specifically for files they want to include
  (Compile / unmanagedResources / includeFilter) := NothingFilter,
  target := (ThisBuild / baseDirectory).value / "target" / thisProject.value.id,
  (Compile / classDirectory) := buildDirectory.value / "quick/classes" / thisProject.value.id,
  (Compile / doc  / target) := buildDirectory.value / "scaladoc" / thisProject.value.id,
  // given that classDirectory and doc target are overridden to be _outside_ of target directory, we have
  // to make sure they are being cleaned properly
  cleanFiles += (Compile / classDirectory).value,
  cleanFiles += (Compile / doc / target).value,
  (run / fork) := true,
  (run / connectInput) := true,
  (Compile / scalacOptions) += "-Ywarn-unused:imports",
  (Compile / doc / scalacOptions) ++= Seq(
    "-doc-footer", "epfl",
    "-diagrams",
    "-implicits",
    "-groups",
    "-doc-version", versionProperties.value.canonicalVersion,
    "-doc-title", description.value,
    "-sourcepath", (ThisBuild / baseDirectory).value.toString,
    "-doc-source-url", s"https://github.com/scala/scala/tree/${versionProperties.value.githubTree}€{FILE_PATH_EXT}#L€{FILE_LINE}"
  ),
  setIncOptions,
  apiURL := Some(url("https://www.scala-lang.org/api/" + versionProperties.value.mavenVersion + "/")),
  pomIncludeRepository := { _ => false },
  pomExtra := {
    <scm>
      <connection>scm:git:git://github.com/scala/scala.git</connection>
      <url>https://github.com/scala/scala.git</url>
    </scm>
      <issueManagement>
        <system>GitHub</system>
        <url>https://github.com/scala/bug/issues</url>
      </issueManagement>
      <developers>
        <developer>
          <id>lamp</id>
          <name>LAMP/EPFL</name>
        </developer>
        <developer>
          <id>Lightbend</id>
          <name>Lightbend, Inc.</name>
        </developer>
      </developers>
  },
  headerLicense := (ThisBuild / headerLicense).value,
  // Remove auto-generated manifest attributes
  (Compile / packageBin / packageOptions) := Seq.empty,
  (Compile / packageSrc / packageOptions) := Seq.empty,

  // Lets us CTRL-C partest without exiting SBT entirely
  (Global / cancelable) := true,

  // Don't pick up source files from the project root.
  sourcesInBase := false,

  // Don't log process output (e.g. of forked `compiler/runMain ...Main`), just pass it
  // directly to stdout
  (run / outputStrategy) := Some(StdoutOutput)
) ++ removePomDependencies ++ setForkedWorkingDirectory

/** Extra post-processing for the published POM files. These are needed to create POMs that
  * are equivalent to the ones from the Ant build. In the long term this should be removed and
  * POMs, scaladocs, OSGi manifests, etc. should all use the same metadata. */
def fixPom(extra: (String, scala.xml.Node)*): Setting[_] = {
  /** Find elements in an XML document by a simple XPath and replace them */
  def fixXML(n: scala.xml.Node, repl: Map[String, scala.xml.Node]): scala.xml.Node = {
    def f(n: scala.xml.Node, p: String): scala.xml.Node = n match {
      case e: scala.xml.Elem =>
        val pp = p + "/" + e.label
        repl.get(pp) match {
          case Some(xml) => xml
          case None => e.copy(child = e.child.map(ch => f(ch, pp)))
        }
      case n => n
    }
    f(n, "")
  }
  pomPostProcess := { n => fixXML(pomPostProcess.value.apply(n), Map(
    "/project/organization" ->
      <organization>
        <name>LAMP/EPFL</name>
        <url>https://lamp.epfl.ch/</url>
      </organization>,
    "/project/url" -> <url>https://www.scala-lang.org/</url>
  ) ++ extra) }
}

val pomDependencyExclusions =
  settingKey[Seq[(String, String)]]("List of (groupId, artifactId) pairs to exclude from the POM and ivy.xml")

(Global / pomDependencyExclusions) := Nil

/** Remove unwanted dependencies from the POM and ivy.xml. */
lazy val removePomDependencies: Seq[Setting[_]] = Seq(
  pomPostProcess := { n =>
    val n2 = pomPostProcess.value.apply(n)
    val deps = pomDependencyExclusions.value
    import scala.xml._
    import scala.xml.transform._
    new RuleTransformer(new RewriteRule {
      override def transform(node: Node) = node match {
        case e: Elem if e.label == "dependency" &&
            deps.exists { case (g, a) =>
              e.child.contains(<groupId>{g}</groupId>) &&
                (e.child.contains(<artifactId>{a}</artifactId>) || e.child.contains(<artifactId>{a + "_" + scalaBinaryVersion.value}</artifactId>))
            } => Seq.empty
        case n => Seq(n)
      }
    }).transform(Seq(n2)).head
  },
  deliverLocal := {
    import scala.xml._
    import scala.xml.transform._
    val f = deliverLocal.value
    val deps = pomDependencyExclusions.value
    val e = new RuleTransformer(new RewriteRule {
      override def transform(node: Node) = node match {
        case e: Elem if e.label == "dependency" && {
          val org = e.attribute("org").getOrElse("").toString
          val name = e.attribute("name").getOrElse("").toString
          deps.exists { case (g, a) =>
             org == g && (name == a || name == (a + "_" + scalaBinaryVersion.value))
          }
        } => Seq.empty
        case n => Seq(n)
      }
    }).transform(Seq(XML.loadFile(f))).head
    XML.save(f.getAbsolutePath, e, xmlDecl = true)
    f
  }
)

val disableDocs = Seq[Setting[_]](
  (Compile / doc / sources) := Seq.empty,
  (Compile / packageDoc / publishArtifact) := false
)

val disablePublishing = Seq[Setting[_]](
  publishArtifact := false,
  // The above is enough for Maven repos but it doesn't prevent publishing of ivy.xml files
  publish := {},
  publishLocal := {},
)

lazy val setJarLocation: Setting[_] =
  (Compile / packageBin / artifactPath) := {
    // two lines below are copied over from sbt's sources:
    // https://github.com/sbt/sbt/blob/0.13/main/src/main/scala/sbt/Defaults.scala#L628
    //val resolvedScalaVersion = ScalaVersion((scalaVersion in artifactName).value, (scalaBinaryVersion in artifactName).value)
    //val resolvedArtifactName = artifactName.value(resolvedScalaVersion, projectID.value, artifact.value)
    // if you would like to get a jar with version number embedded in it (as normally sbt does)
    // uncomment the other definition of the `resolvedArtifactName`
    val resolvedArtifact = artifact.value
    val resolvedArtifactName = s"${resolvedArtifact.name}.${resolvedArtifact.extension}"
    buildDirectory.value / "pack/lib" / resolvedArtifactName
  }
lazy val scalaSubprojectSettings: Seq[Setting[_]] = commonSettings :+ setJarLocation

def filterDocSources(ff: FileFilter): Seq[Setting[_]] = Seq(
  (Compile / doc / sources) ~= (_.filter(ff.accept)),
  // Excluded sources may still be referenced by the included sources, so we add the compiler
  // output to the scaladoc classpath to resolve them. For the `library` project this is
  // always required because otherwise the compiler cannot even initialize Definitions without
  // binaries of the library on the classpath. Specifically, we get this error:
  // (library/compile:doc) scala.reflect.internal.FatalError: package class scala does not have a member Int
  (Compile / doc / dependencyClasspath) += (Compile / classDirectory).value,
  (Compile / doc) := (Compile / doc).dependsOn((Compile / compile)).value
)

def regexFileFilter(s: String): FileFilter = new FileFilter {
  val pat = s.r.pattern
  def accept(f: File) = pat.matcher(f.getAbsolutePath.replace('\\', '/')).matches()
}

def setForkedWorkingDirectory: Seq[Setting[_]] = {
  // When we fork subprocesses, use the base directory as the working directory.
  // This“ enables `sbt> partest test/files/run/t1.scala` or `sbt> scalac sandbox/test.scala`
  val setting = (Compile / forkOptions) := (Compile / forkOptions).value.withWorkingDirectory((ThisBuild / baseDirectory).value)
  setting ++ inTask(run)(setting)
}

// This project provides the STARR scalaInstance for bootstrapping
lazy val bootstrap = project in file("target/bootstrap")

lazy val library = configureAsSubproject(project)
  .settings(generatePropertiesFileSettings)
  .settings(Osgi.settings)
  .settings(AutomaticModuleName.settings("scala.library"))
  .settings(
    name := "scala-library",
    description := "Scala Standard Library",
    compileOrder := CompileOrder.Mixed, // needed for JFunction classes in scala.runtime.java8
    (Compile / scalacOptions) ++= Seq[String]("-sourcepath", (Compile / scalaSource).value.toString),
    (Compile / doc/ scalacOptions) ++= {
      val libraryAuxDir = (ThisBuild / baseDirectory).value / "src/library-aux"
      Seq(
        "-doc-no-compile", libraryAuxDir.toString,
        "-skip-packages", "scala.concurrent.impl",
        "-doc-root-content", (Compile / sourceDirectory).value + "/rootdoc.txt"
      )
    },
    (Compile / unmanagedResources / includeFilter) := "*.tmpl" | "*.xml" | "*.js" | "*.css" | "rootdoc.txt",
    // Include *.txt files in source JAR:
    (Compile / packageSrc / mappings) ++= {
      val base = (Compile / unmanagedResourceDirectories).value
      base ** "*.txt" pair Path.relativeTo(base)
    },
    Osgi.headers += "Import-Package" -> "sun.misc;resolution:=optional, *",
    Osgi.jarlist := true,
    fixPom(
      "/project/name" -> <name>Scala Library</name>,
      "/project/description" -> <description>Standard library for the Scala Programming Language</description>,
      "/project/packaging" -> <packaging>jar</packaging>
    ),
    // Remove the dependency on "forkjoin" from the POM because it is included in the JAR:
    pomDependencyExclusions += ((organization.value, "forkjoin")),
    MimaFilters.mimaSettings,
  )
  .settings(filterDocSources("*.scala" -- (regexFileFilter(".*/runtime/.*\\$\\.scala") ||
                                           regexFileFilter(".*/runtime/ScalaRunTime\\.scala") ||
                                           regexFileFilter(".*/runtime/StringAdd\\.scala"))))

lazy val reflect = configureAsSubproject(project)
  .settings(generatePropertiesFileSettings)
  .settings(Osgi.settings)
  .settings(AutomaticModuleName.settings("scala.reflect"))
  .settings(
    name := "scala-reflect",
    description := "Scala Reflection Library",
    Osgi.bundleName := "Scala Reflect",
    (Compile / doc / scalacOptions) ++= Seq(
      "-skip-packages", "scala.reflect.macros.internal:scala.reflect.internal:scala.reflect.io"
    ),
    Osgi.headers +=
      "Import-Package" -> ("scala.*;version=\"${range;[==,=+);${ver}}\","+
                           "scala.tools.nsc;resolution:=optional;version=\"${range;[==,=+);${ver}}\","+
                           "*"),
    fixPom(
      "/project/name" -> <name>Scala Compiler</name>,
      "/project/description" -> <description>Compiler for the Scala Programming Language</description>,
      "/project/packaging" -> <packaging>jar</packaging>
    ),
    MimaFilters.mimaSettings,
  )
  .dependsOn(library)

lazy val compilerOptionsExporter = Project("compilerOptionsExporter", file(".") / "src" / "compilerOptionsExporter")
  .dependsOn(compiler, reflect, library)
  .settings(clearSourceAndResourceDirectories)
  .settings(commonSettings)
  .settings(disableDocs)
  .settings(disablePublishing)
  .settings(
    libraryDependencies ++= Seq(
      "com.fasterxml.jackson.core" % "jackson-core" % "2.9.10",
      "com.fasterxml.jackson.core" % "jackson-annotations" % "2.9.10",
      "com.fasterxml.jackson.core" % "jackson-databind" % "2.9.10.8",
<<<<<<< HEAD
      "com.fasterxml.jackson.dataformat" % "jackson-dataformat-yaml" % "2.13.0",
      "com.fasterxml.jackson.module" %% "jackson-module-scala" % "2.9.7"
=======
      "com.fasterxml.jackson.dataformat" % "jackson-dataformat-yaml" % "2.9.10",
      "com.fasterxml.jackson.module" %% "jackson-module-scala" % "2.9.10"
>>>>>>> a542f4b1
    )
  )

lazy val compiler = configureAsSubproject(project)
  .settings(generatePropertiesFileSettings)
  .settings(generateBuildCharacterFileSettings)
  .settings(Osgi.settings)
  .settings(AutomaticModuleName.settings("scala.tools.nsc"))
  .settings(
    name := "scala-compiler",
    description := "Scala Compiler",
    libraryDependencies ++= Seq(antDep, asmDep),
    // These are only needed for the POM.
    libraryDependencies ++= Seq(scalaXmlDep, jlineDep % "optional"),
    buildCharacterPropertiesFile := (Compile / resourceManaged).value / "scala-buildcharacter.properties",
    (Compile / resourceGenerators) += generateBuildCharacterPropertiesFile.map(file => Seq(file)).taskValue,
    // this a way to make sure that classes from interactive and scaladoc projects
    // end up in compiler jar. note that we need to use LocalProject references
    // (with strings) to deal with mutual recursion
    (Compile / packageBin / products) :=
      (Compile / packageBin / products).value ++
        Seq((Compile / dependencyClasspath).value.find(_.get(moduleID.key).map(id => (id.organization, id.name, id.revision)).contains((asmDep.organization, asmDep.name, asmDep.revision))).get.data) ++
        (LocalProject("interactive") / Compile / packageBin / products).value ++
        (LocalProject("scaladoc") / Compile / packageBin / products).value ++
        (LocalProject("repl") / Compile / packageBin / products).value ++
        (LocalProject("repl-jline")  / Compile / packageBin / products).value ++
        (LocalProject("repl-jline-embedded") / Compile / packageBin / products).value,
    (Compile / unmanagedResources / includeFilter) :=
      "*.tmpl" | "*.xml" | "*.js" | "*.css" | "*.html" | "*.properties" | "*.swf" |
      "*.png" | "*.gif" | "*.gif" | "*.txt",
    // Also include the selected unmanaged resources and source files from the additional projects in the source JAR:
    (Compile / packageSrc / mappings) ++= {
      val base = (Compile / unmanagedResourceDirectories).value ++
        (LocalProject("interactive") / Compile / unmanagedResourceDirectories).value ++
        (LocalProject("scaladoc") / Compile / unmanagedResourceDirectories).value ++
        (LocalProject("repl")/ Compile / unmanagedResourceDirectories).value
      base ** ((Compile / unmanagedResources / includeFilter).value || "*.scala" || "*.psd" || "*.ai" || "*.java") pair Path.relativeTo(base)
    },
    // Include the additional projects in the scaladoc JAR:
    (Compile / doc / sources) ++= {
      val base =
        (LocalProject("interactive") / Compile / unmanagedSourceDirectories).value ++
        (LocalProject("scaladoc") / Compile / unmanagedSourceDirectories).value ++
        (LocalProject("repl") / Compile / unmanagedSourceDirectories).value
      ((base ** ("*.scala" || "*.java"))
        --- (base ** "Scaladoc*ModelTest.scala") // exclude test classes that depend on partest
      ).get
    },
    (Compile / doc / scalacOptions) ++= Seq(
      "-doc-root-content", (Compile / sourceDirectory).value + "/rootdoc.txt"
    ),
    Osgi.headers ++= Seq(
      "Import-Package" -> ("jline.*;resolution:=optional," +
                           "org.apache.tools.ant.*;resolution:=optional," +
                           "scala.xml.*;version=\"${range;[====,====];"+versionNumber("scala-xml")+"}\";resolution:=optional," +
                           "scala.*;version=\"${range;[==,=+);${ver}}\"," +
                           "*"),
      "Class-Path" -> "scala-reflect.jar scala-library.jar"
    ),
    // Generate the ScriptEngineFactory service definition. The Ant build does this when building
    // the JAR but sbt has no support for it and it is easier to do as a resource generator:
    generateServiceProviderResources("javax.script.ScriptEngineFactory" -> "scala.tools.nsc.interpreter.Scripted$Factory"),
    (Compile / managedResourceDirectories) := Seq((Compile / resourceManaged).value),
    fixPom(
      "/project/name" -> <name>Scala Compiler</name>,
      "/project/description" -> <description>Compiler for the Scala Programming Language</description>,
      "/project/packaging" -> <packaging>jar</packaging>
    ),
    apiURL := None,
    pomDependencyExclusions ++= List(("org.apache.ant", "ant"), ("org.scala-lang.modules", "scala-asm"))
  )
  .dependsOn(library, reflect)

lazy val interactive = configureAsSubproject(project)
  .settings(disableDocs)
  .settings(disablePublishing)
  .settings(
    name := "scala-compiler-interactive",
    description := "Scala Interactive Compiler"
  )
  .dependsOn(compiler)

lazy val repl = configureAsSubproject(project)
  .settings(disableDocs)
  .settings(disablePublishing)
  .settings(
    (run / connectInput) := true,
    run := (Compile / run).partialInput(" -usejavacp").evaluated // Automatically add this so that `repl/run` works without additional arguments.
  )
  .dependsOn(compiler, interactive)

lazy val replJline = configureAsSubproject(Project("repl-jline", file(".") / "src" / "repl-jline"))
  .settings(disableDocs)
  .settings(disablePublishing)
  .settings(
    libraryDependencies += jlineDep,
    name := "scala-repl-jline"
  )
  .dependsOn(repl)

lazy val replJlineEmbedded = Project("repl-jline-embedded", file(".") / "target" / "repl-jline-embedded-src-dummy")
  .settings(scalaSubprojectSettings)
  .settings(disablePublishing)
  .settings(
    name := "scala-repl-jline-embedded",
    // There is nothing to compile for this project. Instead we use the compile task to create
    // shaded versions of repl-jline and jline.jar. dist/mkBin puts all of quick/repl,
    // quick/repl-jline and quick/repl-jline-shaded on the classpath for quick/bin scripts.
    // This is different from the Ant build where all parts are combined into quick/repl, but
    // it is cleaner because it avoids circular dependencies.
    (Compile / compile) := (Compile / compile).dependsOn(Def.task {
      import java.util.jar._
      import collection.JavaConverters._
      val inputs: Iterator[JarJar.Entry] = {
        val repljlineClasses = (replJline / Compile/ products).value.flatMap(base => Path.allSubpaths(base).map(x => (base, x._1)))
        val jlineJAR = findJar((Compile / dependencyClasspath).value, jlineDep).get.data
        val jarFile = new JarFile(jlineJAR)
        val jarEntries = jarFile.entries.asScala.filterNot(_.isDirectory).map(entry => JarJar.JarEntryInput(jarFile, entry))
        def compiledClasses = repljlineClasses.iterator.map { case (base, file) => JarJar.FileInput(base, file) }
        (jarEntries ++ compiledClasses).filter(x =>
          x.name.endsWith(".class") || x.name.endsWith(".properties") || x.name.startsWith("META-INF/native") || x.name.startsWith("META-INF/maven")
        )
      }
      import JarJar.JarJarConfig._
      val config: Seq[JarJar.JarJarConfig] = Seq(
        Rule("org.fusesource.**", "scala.tools.fusesource_embedded.@1"),
        Rule("jline.**", "scala.tools.jline_embedded.@1"),
        Rule("scala.tools.nsc.interpreter.jline.**", "scala.tools.nsc.interpreter.jline_embedded.@1"),
        Keep("scala.tools.**")
      )
      val outdir = (Compile / classDirectory).value
      JarJar(inputs, outdir, config)
    }).value,
    (run / connectInput) := true

  )
  .dependsOn(replJline)

lazy val scaladoc = configureAsSubproject(project)
  .settings(disableDocs)
  .settings(disablePublishing)
  .settings(
    name := "scala-compiler-doc",
    description := "Scala Documentation Generator",
    libraryDependencies ++= Seq(scalaXmlDep),
    (Compile / unmanagedResources / includeFilter) := "*.html" | "*.css" | "*.gif" | "*.png" | "*.js" | "*.txt" | "*.svg" | "*.eot" | "*.woff" | "*.ttf",
    libraryDependencies ++= ScaladocSettings.webjarResources,
    (Compile / resourceGenerators) += ScaladocSettings.extractResourcesFromWebjar
  )
  .dependsOn(compiler)

lazy val scalap = configureAsSubproject(project)
  .settings(
    description := "Scala Bytecode Parser",
    // Include decoder.properties
    (Compile / unmanagedResources / includeFilter) := "*.properties",
    fixPom(
      "/project/name" -> <name>Scalap</name>,
      "/project/description" -> <description>bytecode analysis tool</description>,
      "/project/properties" -> scala.xml.Text("")
    ),
    headerLicense  := Some(HeaderLicense.Custom(
      s"""Scala classfile decoder (${(ThisBuild / homepage).value.get})
         |
         |Copyright EPFL and Lightbend, Inc.
         |
         |Licensed under Apache License 2.0
         |(http://www.apache.org/licenses/LICENSE-2.0).
         |
         |See the NOTICE file distributed with this work for
         |additional information regarding copyright ownership.
         |""".stripMargin)),
    (Compile / headerSources) ~= { xs =>
      val excluded = Set("Memoisable.scala", "Result.scala", "Rule.scala", "Rules.scala", "SeqRule.scala")
      xs filter { x => !excluded(x.getName) }
    },
    (Compile / headerResources) := Nil
  )
  .dependsOn(compiler)

lazy val partest = configureAsSubproject(project)
  .dependsOn(library, reflect, compiler, scalap, replJlineEmbedded, scaladoc)
  .settings(Osgi.settings)
  .settings(AutomaticModuleName.settings("scala.partest"))
  .settings(
    name := "scala-partest",
    description := "Scala Compiler Testing Tool",
    libraryDependencies ++= List(testInterfaceDep, diffUtilsDep, junitDep),
    pomDependencyExclusions ++= List((organization.value, "scala-repl-jline-embedded"), (organization.value, "scala-compiler-doc")),
    fixPom(
      "/project/name" -> <name>Scala Partest</name>,
      "/project/description" -> <description>Scala Compiler Testing Tool</description>,
      "/project/packaging" -> <packaging>jar</packaging>
    ),
  )

// An instrumented version of BoxesRunTime and ScalaRunTime for partest's "specialized" test category
lazy val specLib = project.in(file("test") / "instrumented")
  .dependsOn(library, reflect, compiler)
  .settings(clearSourceAndResourceDirectories)
  .settings(commonSettings)
  .settings(disableDocs)
  .settings(disablePublishing)
  .settings(
    (Compile / sourceGenerators) += Def.task {
      import scala.collection.JavaConverters._
      val srcBase = (library / Compile / sourceDirectories).value.head / "scala/runtime"
      val targetBase = (Compile / sourceManaged).value / "scala/runtime"
      def patch(srcFile: String, patchFile: String): File = try {
        val patchLines: List[String] = IO.readLines(baseDirectory.value / patchFile)
        val origLines: List[String] = IO.readLines(srcBase / srcFile)
        import difflib.DiffUtils
        val p = DiffUtils.parseUnifiedDiff(patchLines.asJava)
        val r = DiffUtils.patch(origLines.asJava, p)
        val target = targetBase / srcFile
        val patched = r.asScala.toList
        IO.writeLines(target, patched)
        if (patched == origLines) {
          println(p)
          println(patchLines.mkString("\n"))
          println(origLines.mkString("\n"))
          throw new RuntimeException("Patch did not apply any changes! " + baseDirectory.value / patchFile + " / " + (srcBase / srcFile))
        }

        target
      } catch { case ex: Exception =>
        streams.value.log.error(s"Error patching $srcFile: $ex")
        throw ex
      }
      IO.createDirectory(targetBase)
      Seq(
        patch("BoxesRunTime.java", "boxes.patch"),
        patch("ScalaRunTime.scala", "srt.patch")
      )
    }.taskValue
  )

lazy val bench = project.in(file("test") / "benchmarks")
  .dependsOn(library, compiler)
  .settings(instanceSettings)
  .settings(disableDocs)
  .settings(disablePublishing)
  .enablePlugins(JmhPlugin)
  .settings(
    name := "test-benchmarks",
    libraryDependencies += "org.openjdk.jol" % "jol-core" % "0.6",
    compileOrder := CompileOrder.JavaThenScala, // to allow inlining from Java ("... is defined in a Java source (mixed compilation), no bytecode is available")
    scalacOptions ++= Seq("-feature", "-opt:l:inline", "-opt-inline-from:scala/**", "-opt-warnings"),
  ).settings(inConfig(JmhPlugin.JmhKeys.Jmh)(scalabuild.JitWatchFilePlugin.jitwatchSettings))

// Jigsaw: reflective access between modules (`setAccessible(true)`) requires an `opens` directive.
// This is enforced by error (not just by warning) since JDK 16. In our tests we use reflective access
// from the unnamed package (the classpath) to JDK modules in testing utilities like `assertNotReachable`.
// `add-exports=jdk.jdeps/com.sun.tools.javap` is tests that use `:javap` in the REPL, see scala/bug#12378
val addOpensForTesting = "-XX:+IgnoreUnrecognizedVMOptions" +: "--add-exports=jdk.jdeps/com.sun.tools.javap=ALL-UNNAMED" +:
  Seq("java.util.concurrent.atomic", "java.lang", "java.lang.reflect", "java.net").map(p => s"--add-opens=java.base/$p=ALL-UNNAMED")

lazy val junit = project.in(file("test") / "junit")
  .dependsOn(library, reflect, compiler, partest, scaladoc)
  .settings(clearSourceAndResourceDirectories)
  .settings(commonSettings)
  .settings(disableDocs)
  .settings(disablePublishing)
  .settings(
    (Test / fork) := true,
    (Test / javaOptions) ++= "-Xss1M" +: addOpensForTesting,
    (Test / forkOptions) := (Test / forkOptions).value.withWorkingDirectory((ThisBuild / baseDirectory).value),
    (Test / testOnly / forkOptions) := (Test / testOnly / forkOptions).value.withWorkingDirectory((ThisBuild / baseDirectory).value),
    libraryDependencies ++= Seq(junitDep, junitInterfaceDep, jolDep),
    testOptions += Tests.Argument(TestFrameworks.JUnit, "-a", "-v"),
    (Compile / unmanagedSourceDirectories) := Nil,
    (Test / unmanagedSourceDirectories) := List(baseDirectory.value)
  )

lazy val scalacheck = project.in(file("test") / "scalacheck")
  .dependsOn(library, reflect, compiler, scaladoc)
  .settings(clearSourceAndResourceDirectories)
  .settings(commonSettings)
  .settings(disableDocs)
  .settings(disablePublishing)
  .settings(
    // enable forking to workaround https://github.com/sbt/sbt/issues/4009
    (Test / fork) := true,
    (Test / javaOptions) ++= "-Xss1M" +: addOpensForTesting,
    testOptions ++= {
      if ((Test / fork).value) Nil
      else List(Tests.Cleanup { loader =>
        sbt.internal.inc.ModuleUtilities.getObject("scala.TestCleanup", loader).asInstanceOf[Runnable].run()
      })
    },
    libraryDependencies ++= Seq(scalacheckDep),
    (Compile / unmanagedSourceDirectories) := Nil,
    (Test / unmanagedSourceDirectories) := List(baseDirectory.value)
  ).settings(
    // Workaround for https://github.com/sbt/sbt/pull/3985
    List(Keys.test, Keys.testOnly).map(task => (task / parallelExecution) := false) : _*
  )

lazy val osgiTestFelix = osgiTestProject(
  project.in(file(".") / "target" / "osgiTestFelix"),
  "org.apache.felix" % "org.apache.felix.framework" % "5.6.10")

lazy val osgiTestEclipse = osgiTestProject(
  project.in(file(".") / "target" / "osgiTestEclipse"),
  "org.eclipse.tycho" % "org.eclipse.osgi" % "3.13.0.v20180226-1711")

def osgiTestProject(p: Project, framework: ModuleID) = p
  .dependsOn(library, reflect, compiler)
  .settings(clearSourceAndResourceDirectories)
  .settings(commonSettings)
  .settings(disableDocs)
  .settings(disablePublishing)
  .settings(
    (Test / fork) := true,
    (Test / parallelExecution) := false,
    libraryDependencies ++= {
      val paxExamVersion = "4.11.0" // Last version which supports Java 9+
      Seq(
        junitDep,
        junitInterfaceDep,
        "org.ops4j.pax.exam" % "pax-exam-container-native" % paxExamVersion,
        "org.ops4j.pax.exam" % "pax-exam-junit4" % paxExamVersion,
        "org.ops4j.pax.exam" % "pax-exam-link-assembly" % paxExamVersion,
        "org.ops4j.pax.url" % "pax-url-aether" % "2.4.1",
        "org.ops4j.pax.swissbox" % "pax-swissbox-tracker" % "1.8.1",
        "ch.qos.logback" % "logback-core" % "1.2.8",
        "ch.qos.logback" % "logback-classic" % "1.2.8",
        "org.slf4j" % "slf4j-api" % "1.7.32",
        framework % "test"
      )
    },
    (Test / Keys.test) := (Test / Keys.test).dependsOn((Compile / packageBin)).value,
    (Test / Keys.testOnly) := (Test / Keys.testOnly).dependsOn((Compile / packageBin)).evaluated,
    testOptions += Tests.Argument(TestFrameworks.JUnit, "-a", "-v", "-q"),
    (Test / javaOptions) ++= ("-Dscala.bundle.dir=" + (ThisBuild / buildDirectory).value / "osgi") +: addOpensForTesting,
    (test / Test / forkOptions) := (test / Test / forkOptions).value.withWorkingDirectory((ThisBuild / baseDirectory).value),
    (Test / unmanagedSourceDirectories) := List((ThisBuild / baseDirectory).value / "test" / "osgi" / "src"),
    (Compile / unmanagedResourceDirectories) := (Test / unmanagedSourceDirectories).value,
    (Compile / unmanagedResources / includeFilter) := "*.xml",
    (Compile / packageBin) := { // Put the bundle JARs required for the tests into build/osgi
      val targetDir = (ThisBuild / buildDirectory).value / "osgi"
      val mappings = ((dist / mkPack).value / "lib").listFiles.collect {
        case f if f.getName.startsWith("scala-") && f.getName.endsWith(".jar") => (f, targetDir / f.getName)
      }
      IO.copy(mappings, CopyOptions() withOverwrite true)
      targetDir
    },
    cleanFiles += (ThisBuild / buildDirectory).value / "osgi"
  )

lazy val partestJavaAgent = Project("partest-javaagent", file(".") / "src" / "partest-javaagent")
  .settings(commonSettings)
  .settings(generatePropertiesFileSettings)
  .settings(disableDocs)
  .settings(
    libraryDependencies += asmDep,
    publishLocal := {},
    publish := {},
    // Setting name to "scala-partest-javaagent" so that the jar file gets that name, which the Runner relies on
    name := "scala-partest-javaagent",
    description := "Scala Compiler Testing Tool (compiler-specific java agent)",
    // add required manifest entry - previously included from file
    (Compile / packageBin / packageOptions) +=
      Package.ManifestAttributes( "Premain-Class" -> "scala.tools.partest.javaagent.ProfilingAgent" ),
    // we need to build this to a JAR
    exportJars := true
  )

lazy val test = project
  .dependsOn(compiler, interactive, replJlineEmbedded, scalap, partest, partestJavaAgent, scaladoc)
  .disablePlugins(plugins.JUnitXmlReportPlugin)
  .configs(IntegrationTest)
  .settings(commonSettings)
  .settings(disableDocs)
  .settings(disablePublishing)
  .settings(Defaults.itSettings)
  .settings(
    libraryDependencies ++= Seq(asmDep, scalaXmlDep),
    // no main sources
    (Compile / sources) := Seq.empty,
    // test sources are compiled in partest run, not here
    (IntegrationTest / sources) := Seq.empty,
    (IntegrationTest / fork) := true,
    // enable this in 2.13, when tests pass
    //scalacOptions in Compile += "-Yvalidate-pos:parser,typer",
    (Compile / scalacOptions) -= "-Ywarn-unused:imports",
    (IntegrationTest / javaOptions) ++= List("-Xmx2G", "-Dpartest.exec.in.process=true", "-Dfile.encoding=UTF-8", "-Duser.language=en", "-Duser.country=US") ++ addOpensForTesting,
    (IntegrationTest / testOptions) += Tests.Argument("-Dfile.encoding=UTF-8", "-Duser.language=en", "-Duser.country=US"),
    testFrameworks += new TestFramework("scala.tools.partest.sbt.Framework"),
    (IntegrationTest / testOptions) += Tests.Argument(s"""-Dpartest.java_opts=-Xmx1024M -Xms64M ${addOpensForTesting.mkString(" ")}"""),
    (IntegrationTest / testOptions) += Tests.Argument("-Dpartest.scalac_opts=" + (Compile / scalacOptions).value.mkString(" ")),
    (IntegrationTest / forkOptions) := (IntegrationTest / forkOptions).value.withWorkingDirectory((ThisBuild / baseDirectory).value),
    (IntegrationTest / testOptions) += {
      val cp = (Test / dependencyClasspath).value
      val baseDir = (ThisBuild / baseDirectory).value
      val instrumentedJar = (LocalProject("specLib") / Compile / packageBin / packagedArtifact).value._2
      Tests.Setup { () =>
        // Copy code.jar (resolved in the otherwise unused scope "test") and instrumented.jar (from specLib)to the location where partest expects them
        IO.copyFile(instrumentedJar, baseDir / "test/files/speclib/instrumented.jar")
      }
    },
    (IntegrationTest / definedTests) += new sbt.TestDefinition(
      "partest",
      // marker fingerprint since there are no test classes
      // to be discovered by sbt:
      new sbt.testing.AnnotatedFingerprint {
        def isModule = true
        def annotationName = "partest"
      }, true, Array()
    ),
    (IntegrationTest / executeTests) := {
      val log = streams.value.log
      val result = (IntegrationTest / executeTests).value
      val result2 = (Test / executeTests).value
      if (result.overall != TestResult.Error && result.events.isEmpty) {
        // workaround for https://github.com/sbt/sbt/issues/2722
        log.error("No test events found")
        result2.copy(overall = TestResult.Error)
      }
      else result
    },
    (IntegrationTest / testListeners) += new PartestTestListener(target.value)
  )

lazy val manual = configureAsSubproject(project)
  .settings(disableDocs)
  .settings(disablePublishing)
  .settings(
    libraryDependencies ++= Seq(scalaXmlDep, antDep, "org.scala-lang" % "scala-library" % scalaVersion.value),
    (Compile / classDirectory) := (Compile / target).value / "classes"
  )

lazy val libraryAll = Project("library-all", file(".") / "target" / "library-all-src-dummy")
  .settings(commonSettings)
  .settings(disableDocs)
  .settings(
    name := "scala-library-all",
    (Compile / packageBin / publishArtifact) := false,
    (Compile / packageSrc / publishArtifact) := false,
    libraryDependencies ++= Seq(scalaXmlDep, scalaParserCombinatorsDep, scalaSwingDep),
    apiURL := None,
    fixPom(
      "/project/name" -> <name>Scala Library Powerpack</name>,
      "/project/description" -> <description>The Scala Standard Library and Official Modules</description>
    )
  )
  .dependsOn(library, reflect)

lazy val scalaDist = Project("scala-dist", file(".") / "target" / "scala-dist-dist-src-dummy")
  .settings(commonSettings)
  .settings(disableDocs)
  .settings(
    (Compile / packageBin / mappings) ++= {
      val binBaseDir = buildDirectory.value / "pack"
      val binMappings = (dist / mkBin).value.pair(Path.relativeTo(binBaseDir), errorIfNone = false)
      // With the way the resource files are spread out over the project sources we can't just add
      // an unmanagedResourceDirectory, so we generate the mappings manually:
      val docBaseDir = (ThisBuild / baseDirectory).value
      val docMappings = (docBaseDir / "doc").allPaths pair Path.relativeTo(docBaseDir)
      val resBaseDir = (ThisBuild / baseDirectory).value / "src/manual/scala/tools/docutil/resources"
      val resMappings = resBaseDir ** ("*.html" | "*.css" | "*.gif" | "*.png") pair (p => Path.relativeTo(resBaseDir)(p).map("doc/tools/" + _))
      docMappings ++ resMappings ++ binMappings
    },
    (Compile / resourceGenerators) += Def.task {
      val command = "fsc, scala, scalac, scaladoc, scalap"
      val htmlOut = (Compile / resourceManaged).value / "doc/tools"
      val manOut = (Compile / resourceManaged).value / "genman"
      val fixedManOut = (Compile / resourceManaged).value / "man"
      IO.createDirectory(htmlOut)
      IO.createDirectory(manOut / "man1")
      runner.value.run("scala.tools.docutil.ManMaker",
        (manual / Compile / fullClasspath).value.files,
        Seq(command, htmlOut.getAbsolutePath, manOut.getAbsolutePath),
        streams.value.log).failed foreach (sys error _.getMessage)
      (manOut ** "*.1" pair Path.rebase(manOut, fixedManOut)).foreach { case (in, out) =>
        // Generated manpages should always use LF only. There doesn't seem to be a good reason
        // for generating them with the platform EOL first and then converting them but that's
        // what the Ant build does.
        IO.write(out, IO.readBytes(in).filterNot(_ == '\r'))
      }
      (htmlOut ** "*.html").get ++ (fixedManOut ** "*.1").get
    }.taskValue,
    (Compile / managedResourceDirectories) := Seq((Compile / resourceManaged).value),
    libraryDependencies += jlineDep,
    apiURL := None,
    fixPom(
      "/project/name" -> <name>Scala Distribution Artifacts</name>,
      "/project/description" -> <description>The Artifacts Distributed with Scala</description>,
      "/project/packaging" -> <packaging>jar</packaging>
    ),
    (Compile / packageSrc / publishArtifact) := false
  )
  .dependsOn(libraryAll, compiler, scalap)

lazy val root: Project = (project in file("."))
  .settings(disableDocs)
  .settings(disablePublishing)
  .settings(generateBuildCharacterFileSettings)
  .settings(
    commands ++= ScriptCommands.all,
    extractBuildCharacterPropertiesFile := {
      val jar = (bootstrap / scalaInstance).value.allJars.find(_.getName contains "-compiler").get
      val bc = buildCharacterPropertiesFile.value
      val packagedName = "scala-buildcharacter.properties"
      IO.withTemporaryDirectory { tmp =>
        val extracted = IO.unzip(jar, tmp, new SimpleFilter(_ == packagedName)).headOption.getOrElse {
          throw new RuntimeException(s"No file $packagedName found in bootstrap compiler $jar")
        }
        IO.copyFile(extracted, bc)
        bc
      }
    },
    // Generate (Product|TupleN|Function|AbstractFunction)*.scala files and scaladoc stubs for all AnyVal sources.
    // They should really go into a managedSources dir instead of overwriting sources checked into git but scaladoc
    // source links (could be fixed by shipping these sources with the scaladoc bundles) and scala-js source maps
    // rely on them being on github.
    commands += Command.command("generateSources") { state =>
      val dir = (((ThisBuild / baseDirectory).value) / "src" / "library" / "scala")
      genprod.main(Array(dir.getPath))
      GenerateAnyVals.run(dir.getAbsoluteFile)
      state
    },

    testAll := {
      val results = ScriptCommands.sequence[(Result[Unit], String)](List(
        (junit / Test / Keys.test).result map (_ -> "junit/test"),
        (scalacheck / Test / Keys.test).result map (_ -> "scalacheck/test"),
        (testP / IntegrationTest / testOnly).toTask(" -- run").result map (_ -> "partest run"),
        (testP / IntegrationTest / testOnly).toTask(" -- pos neg jvm").result map (_ -> "partest pos neg jvm"),
        (testP / IntegrationTest / testOnly).toTask(" -- res scalap specialized").result map (_ -> "partest res scalap specialized"),
        (testP / IntegrationTest / testOnly).toTask(" -- instrumented presentation").result map (_ -> "partest instrumented presentation"),
        (testP / IntegrationTest / testOnly).toTask(" -- --srcpath scaladoc").result map (_ -> "partest --srcpath scaladoc"),
        (testP / IntegrationTest / testOnly).toTask(" -- --srcpath async").result map (_ -> "partest --srcpath async"),
        (osgiTestFelix / Test / Keys.test).result map (_ -> "osgiTestFelix/test"),
        (osgiTestEclipse / Test / Keys.test).result map (_ -> "osgiTestEclipse/test"),
        (library / mimaReportBinaryIssues).result.map(_ -> "library/mimaReportBinaryIssues"), // doesn't aggregate..
        (reflect / mimaReportBinaryIssues).result.map(_ -> "reflect/mimaReportBinaryIssues"), // ..so specify both
        (bench / Compile / compile).map(_ => ()).result map (_ -> "bench/compile"),
        Def.task(()).dependsOn( // Run these in parallel:
          (library / Compile / doc),
          (reflect / Compile / doc),
          (compiler / Compile / doc),
          (scalap / Compile / doc)
        ).result map (_ -> "doc")
      )).value
      val log = streams.value.log
      val failed = results.collect { case (Inc(i), d) => (i, d) }
      if (failed.nonEmpty) {
        def showScopedKey(k: Def.ScopedKey[_]): String =
          Vector(
            k.scope.project.toOption.map {
              case p: ProjectRef => p.project
              case p => p
            }.map(_ + "/"),
            k.scope.config.toOption.map(_.name + ":"),
            k.scope.task.toOption.map(_.label + "::")
          ).flatten.mkString + k.key
        val loggedThis, loggedAny = new scala.collection.mutable.HashSet[String]
        def findRootCauses(i: Incomplete, currentTask: String): Vector[(String, Option[Throwable])] = {
          val sk = i.node match {
            case Some(t: Task[_]) =>
              t.info.attributes.entries.collectFirst { case e if e.key == Keys.taskDefinitionKey => e.value.asInstanceOf[Def.ScopedKey[_]] }
                .map(showScopedKey)
            case _ => None
          }
          val task = sk.getOrElse(currentTask)
          val dup = sk.exists(s => !loggedAny.add(s))
          if(sk.exists(s => !loggedThis.add(s))) Vector.empty
          else i.directCause match {
            case Some(e) => Vector((task, if(dup) None else Some(e)))
            case None => i.causes.toVector.flatMap(ch => findRootCauses(ch, task))
          }
        }
        log.error(s"${failed.size} of ${results.length} test tasks failed:")
        failed.foreach { case (i, d) =>
          log.error(s"- $d")
          loggedThis.clear
          findRootCauses(i, "<unkown task>").foreach {
            case (task, Some(ex)) => log.error(s"  - $task failed: $ex")
            case (task, None)     => log.error(s"  - ($task failed)")
          }
        }
        throw new RuntimeException
      }
    },
    setIncOptions
  )
  .aggregate(library, reflect, compiler, compilerOptionsExporter, interactive, repl, replJline, replJlineEmbedded,
    scaladoc, scalap, partest, junit, libraryAll, scalaDist).settings(
    (Compile / sources) := Seq.empty,
    onLoadMessage := s"""|*** Welcome to the sbt build definition for Scala! ***
      |version=${(Global / version).value} scalaVersion=${(Global / scalaVersion).value}
      |Check README.md for more information.""".stripMargin
  )

def setIncOptions = incOptions := {
  incOptions.value
    .withRecompileOnMacroDef(Some(Boolean box false).asJava) // macros in library+reflect are hard-wired to implementations with `FastTrack`.
}

// The following subprojects' binaries are required for building "pack":
lazy val distDependencies = Seq(replJline, replJlineEmbedded, compiler, library, reflect, scalap, scaladoc)

lazy val dist = (project in file("dist"))
  .settings(commonSettings)
  .settings(
    libraryDependencies ++= Seq(scalaSwingDep, jlineDep),
    mkBin := mkBinImpl.value,
    mkQuick := Def.task {
      val cp = (LocalProject("test") / IntegrationTest / fullClasspath).value
      val propsFile = (ThisBuild / buildDirectory).value / "quick" / "partest.properties"
      val props = new java.util.Properties()
      props.setProperty("partest.classpath", cp.map(_.data.getAbsolutePath).mkString(sys.props("path.separator")))
      IO.write(props, null, propsFile)
      (ThisBuild / buildDirectory).value / "quick"
    }.dependsOn((distDependencies.map((_ / Runtime / products)) :+ mkBin): _*).value,
    mkPack := Def.task { (ThisBuild / buildDirectory).value / "pack" }.dependsOn((Compile / packageBin / packagedArtifact), mkBin).value,
    target := (ThisBuild / baseDirectory).value / "target" / thisProject.value.id,
    (Compile / packageBin) := {
      val extraDeps = Set(scalaSwingDep, scalaParserCombinatorsDep, scalaXmlDep)
      val targetDir = (ThisBuild / buildDirectory).value / "pack" / "lib"
      def uniqueModule(m: ModuleID) = (m.organization, m.name.replaceFirst("_.*", ""))
      val extraModules = extraDeps.map(uniqueModule)
      val extraJars = (Compile / externalDependencyClasspath).value.map(a => (a.get(moduleID.key), a.data)).collect {
        case (Some(m), f) if extraModules contains uniqueModule(m) => f
      }
      val jlineJAR = findJar((Compile / dependencyClasspath).value, jlineDep).get.data
      val mappings = extraJars.map(f => (f, targetDir / f.getName)) :+ ((jlineJAR, targetDir / "jline.jar"))
      IO.copy(mappings, CopyOptions() withOverwrite true)
      targetDir
    },
    cleanFiles += (ThisBuild / buildDirectory).value / "quick",
    cleanFiles += (ThisBuild / buildDirectory).value / "pack",
    (Compile / packageBin / packagedArtifact) :=
      (Compile / packageBin / packagedArtifact)
        .dependsOn(distDependencies.map((_ / Runtime / packageBin/ packagedArtifact)): _*)
        .value
  )
  .dependsOn(distDependencies.map(p => p: ClasspathDep[ProjectReference]): _*)

/**
 * Configures passed project as a subproject (e.g. compiler or repl)
 * with common settings attached to it.
 *
 * Typical usage is:
 *
 *   lazy val mySubproject = configureAsSubproject(project)
 *
 * We pass `project` as an argument which is in fact a macro call. This macro determines
 * project.id based on the name of the lazy val on the left-hand side.
 */
def configureAsSubproject(project: Project): Project = {
  val base = file(".") / "src" / project.id
  (project in base)
    .settings(scalaSubprojectSettings)
}

lazy val buildDirectory = settingKey[File]("The directory where all build products go. By default ./build")
lazy val mkBin = taskKey[Seq[File]]("Generate shell script (bash or Windows batch).")
lazy val mkQuick = taskKey[File]("Generate a full build, including scripts, in build/quick")
lazy val mkPack = taskKey[File]("Generate a full build, including scripts, in build/pack")
lazy val testAll = taskKey[Unit]("Run all test tasks sequentially")

// Defining these settings is somewhat redundant as we also redefine settings that depend on them.
// However, IntelliJ's project import works better when these are set correctly.
def clearSourceAndResourceDirectories = Seq(Compile, Test).flatMap(config => inConfig(config)(Seq(
  unmanagedSourceDirectories := Nil,
  managedSourceDirectories := Nil,
  unmanagedResourceDirectories := Nil,
  managedResourceDirectories := Nil
)))

lazy val mkBinImpl: Def.Initialize[Task[Seq[File]]] = Def.task {
  import java.io.IOException
  def mkScalaTool(mainCls: String, classpath: Seq[Attributed[File]]): ScalaTool =
    ScalaTool(mainClass  = mainCls,
      classpath  = classpath.toList.map(_.data.getAbsolutePath),
      properties = Map.empty,
      javaOpts   = "-Xmx256M -Xms32M",
      toolFlags  = "")
  val rootDir = (compiler / Compile / classDirectory).value
  val quickOutDir = buildDirectory.value / "quick/bin"
  val packOutDir = buildDirectory.value / "pack/bin"
  def writeScripts(scalaTool: ScalaTool, file: String, outDir: File): Seq[File] = {
    val res = Seq(
      scalaTool.writeScript(file, "unix", rootDir, outDir),
      scalaTool.writeScript(file, "windows", rootDir, outDir)
    )
    res.foreach { f =>
      if(!f.getAbsoluteFile.setExecutable(true, /* ownerOnly: */ false))
        throw new IOException("setExecutable failed")
      if(!f.getAbsoluteFile.setReadable(true, /* ownerOnly: */ false))
        throw new IOException("setReadable failed")
    }
    res
  }

  def mkBin(file: String, mainCls: String, classpath: Seq[Attributed[File]]): Seq[File] =
    writeScripts(mkScalaTool(mainCls, classpath), file, quickOutDir) ++
    writeScripts(mkScalaTool(mainCls, Nil      ), file, packOutDir)

  streams.value.log.info(s"Creating scripts in $quickOutDir and $packOutDir")

  mkBin("scala"    , "scala.tools.nsc.MainGenericRunner", (replJlineEmbedded / Compile / fullClasspath).value) ++
  mkBin("scalac"   , "scala.tools.nsc.Main",              (compiler / Compile / fullClasspath).value) ++
  mkBin("fsc"      , "scala.tools.nsc.CompileClient",     (compiler / Compile /  fullClasspath).value) ++
  mkBin("scaladoc" , "scala.tools.nsc.ScalaDoc",          (scaladoc / Compile /  fullClasspath).value) ++
  mkBin("scalap"   , "scala.tools.scalap.Main",           (scalap / Compile /  fullClasspath).value)
}

/** Generate service provider definition files under META-INF/services */
def generateServiceProviderResources(services: (String, String)*): Setting[_] =
  (Compile / resourceGenerators) += Def.task {
    services.map { case (k, v) =>
      val f = (Compile / resourceManaged).value / "META-INF/services" / k
      IO.write(f, v + "\n")
      f
    }
  }.taskValue

(ThisBuild / buildDirectory) := (ThisBuild / baseDirectory).value / "build"

// Add tab completion to partest
commands += Command("partest")(_ => PartestUtil.partestParser((ThisBuild / baseDirectory).value, (ThisBuild / baseDirectory).value / "test")) { (state, parsed) =>
  ("test/it:testOnly -- " + parsed) :: state
}

// Watch the test files also so ~partest triggers on test case changes
watchSources ++= PartestUtil.testFilePaths((ThisBuild / baseDirectory).value, (ThisBuild / baseDirectory).value / "test")

// Add tab completion to scalac et al.
commands ++= {
  val commands =
  List(("scalac",   "compiler", "scala.tools.nsc.Main"),
       ("scala",    "repl-jline-embedded", "scala.tools.nsc.MainGenericRunner"),
       ("scaladoc", "scaladoc", "scala.tools.nsc.ScalaDoc"))

  commands.map {
    case (entryPoint, projectRef, mainClassName) =>
      Command(entryPoint)(_ => ScalaOptionParser.scalaParser(entryPoint, (ThisBuild / baseDirectory).value)) { (state, parsedOptions) =>
        (projectRef + "/runMain " + mainClassName + " -usejavacp " + parsedOptions) :: state
      }
  }
}

addCommandAlias("scalap",   "scalap/compile:runMain              scala.tools.scalap.Main -usejavacp")

lazy val intellij = taskKey[Unit]("Update the library classpaths in the IntelliJ project files.")

def moduleDeps(p: Project, config: Configuration = Compile) = (p / config / externalDependencyClasspath).map(a => (p.id, a.map(_.data)))

// aliases to projects to prevent name clashes
def compilerP = compiler
def testP = test

intellij := {
  import xml._
  import xml.transform._

  val s = streams.value
  val compilerScalaInstance = (LocalProject("compiler") / scalaInstance).value

  val modules: List[(String, Seq[File])] = {
    // for the sbt build module, the dependencies are fetched from the project's build using sbt-buildinfo
    val buildModule = ("scala-build", scalabuild.BuildInfo.buildClasspath.split(java.io.File.pathSeparator).toSeq.map(new File(_)))
    // `sbt projects` lists all modules in the build
    buildModule :: List(
      moduleDeps(bench).value,
      moduleDeps(compilerP).value,
      // moduleDeps(dist).value,                // No sources, therefore no module in IntelliJ
      moduleDeps(interactive).value,
      moduleDeps(junit).value,
      moduleDeps(library).value,
      // moduleDeps(libraryAll).value,          // No sources
      moduleDeps(manual).value,
      moduleDeps(partest).value,
      moduleDeps(partestJavaAgent).value,
      moduleDeps(reflect).value,
      moduleDeps(repl).value,
      moduleDeps(replJline).value,
      // moduleDeps(replJlineEmbedded).value,   // No sources
      // moduleDeps(root).value,                // No sources
      // moduleDeps(scalaDist).value,           // No sources
      moduleDeps(scalacheck, config = Test).value,
      moduleDeps(scaladoc).value,
      moduleDeps(scalap).value,
      moduleDeps(testP).value,
      moduleDeps(compilerOptionsExporter).value
    )
  }

  def moduleDep(name: String, jars: Seq[File]) = {
    val entries = jars.map(f => s"""        <root url="jar://${f.toURI.getPath}!/" />""").mkString("\n")
    s"""|    <library name="$name-deps">
        |      <CLASSES>
        |$entries
        |      </CLASSES>
        |      <JAVADOC />
        |      <SOURCES />
        |    </library>""".stripMargin
  }

  def starrDep(jars: Seq[File]) = {
    val entries = jars.map(f => s"""          <root url="file://${f.toURI.getPath}" />""").mkString("\n")
    s"""|    <library name="starr" type="Scala">
        |      <properties>
        |        <option name="languageLevel" value="Scala_2_12" />
        |        <compiler-classpath>
        |$entries
        |        </compiler-classpath>
        |      </properties>
        |      <CLASSES />
        |      <JAVADOC />
        |      <SOURCES />
        |    </library>""".stripMargin
  }

  def replaceLibrary(data: Node, libName: String, libType: Option[String], newContent: String) = {
    object rule extends RewriteRule {
      var transformed = false
      def checkAttrs(attrs: MetaData) = {
        def check(key: String, expected: String) = {
          val a = attrs(key)
          a != null && a.text == expected
        }
        check("name", libName) && libType.forall(tp => check("type", tp))
      }

      override def transform(n: Node): Seq[Node] = n match {
        case e @ Elem(_, "library", attrs, _, _, _*) if checkAttrs(attrs) =>
          transformed = true
          XML.loadString(newContent)
        case other =>
          other
      }
    }
    object trans extends RuleTransformer(rule)
    val r = trans(data)
    if (!rule.transformed) sys.error(s"Replacing library classpath for $libName failed, no existing library found.")
    r
  }

  val intellijDir = (ThisBuild / baseDirectory).value / "src/intellij"
  val ipr = intellijDir / "scala.ipr"
  backupIdea(intellijDir)
  if (!ipr.exists) {
    intellijCreateFromSample((ThisBuild / baseDirectory).value)
  }
  s.log.info("Updating library classpaths in src/intellij/scala.ipr.")
  val content = XML.loadFile(ipr)

  val newStarr = replaceLibrary(content, "starr", Some("Scala"), starrDep(compilerScalaInstance.allJars))
  val newModules = modules.foldLeft(newStarr)({
    case (res, (modName, jars)) =>
      if (jars.isEmpty) res // modules without dependencies
      else replaceLibrary(res, s"$modName-deps", None, moduleDep(modName, jars))
  })

  // I can't figure out how to keep the entity escapes for \n in the attribute values after this use of XML transform.
  // Patching the original version back in with more brutish parsing.
  val R = """(?ims)(.*)(<copyright>.*</copyright>)(.*)""".r
  val oldContents = IO.read(ipr)
  XML.save(ipr.getAbsolutePath, newModules)
  oldContents match {
    case R(_, withEscapes, _) =>
      val newContents = IO.read(ipr)
      val R(pre, toReplace, post) = newContents
      IO.write(ipr, pre + withEscapes + post)
    case _ =>
      // .ipr file hasn't been updated from `intellijFromSample` yet
  }
}

lazy val intellijFromSample = taskKey[Unit]("Create fresh IntelliJ project files from src/intellij/*.SAMPLE.")

def backupIdea(ideaDir: File): Unit = {
  val temp = IO.createTemporaryDirectory
  IO.copyDirectory(ideaDir, temp)
  println(s"Backed up existing src/intellij to $temp")
}

intellijFromSample := {
  val s = streams.value
  val intellijDir = (ThisBuild / baseDirectory).value / "src/intellij"
  val ipr = intellijDir / "scala.ipr"
  backupIdea(intellijDir)
  intellijCreateFromSample((ThisBuild / baseDirectory).value)
}

def intellijCreateFromSample(basedir: File): Unit = {
  val files = basedir / "src/intellij" * "*.SAMPLE"
  val copies = files.get.map(f => (f, new File(f.getAbsolutePath.stripSuffix(".SAMPLE"))))
  IO.copy(copies, CopyOptions() withOverwrite true)
}

lazy val intellijToSample = taskKey[Unit]("Update src/intellij/*.SAMPLE using the current IntelliJ project files.")

intellijToSample := {
  val s = streams.value
  val intellijDir = (ThisBuild / baseDirectory).value / "src/intellij"
  val ipr = intellijDir / "scala.ipr"
  backupIdea(intellijDir)
  val existing =intellijDir * "*.SAMPLE"
  IO.delete(existing.get)
  val current = intellijDir * ("*.iml" || "*.ipr")
  val copies = current.get.map(f => (f, new File(f.getAbsolutePath + ".SAMPLE")))
  IO.copy(copies)
}

/** Find a specific module's JAR in a classpath, comparing only organization and name */
def findJar(files: Seq[Attributed[File]], dep: ModuleID): Option[Attributed[File]] = {
  def extract(m: ModuleID) = (m.organization, m.name)
  files.find(_.get(moduleID.key).map(extract _) == Some(extract(dep)))
}

Global / excludeLintKeys := (Global / excludeLintKeys).value ++ Set(scalaSource, javaSource, resourceDirectory)

{
  scala.build.TravisOutput.installIfOnTravis()
  Nil
}<|MERGE_RESOLUTION|>--- conflicted
+++ resolved
@@ -414,13 +414,8 @@
       "com.fasterxml.jackson.core" % "jackson-core" % "2.9.10",
       "com.fasterxml.jackson.core" % "jackson-annotations" % "2.9.10",
       "com.fasterxml.jackson.core" % "jackson-databind" % "2.9.10.8",
-<<<<<<< HEAD
       "com.fasterxml.jackson.dataformat" % "jackson-dataformat-yaml" % "2.13.0",
-      "com.fasterxml.jackson.module" %% "jackson-module-scala" % "2.9.7"
-=======
-      "com.fasterxml.jackson.dataformat" % "jackson-dataformat-yaml" % "2.9.10",
       "com.fasterxml.jackson.module" %% "jackson-module-scala" % "2.9.10"
->>>>>>> a542f4b1
     )
   )
 
