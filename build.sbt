/*
 * The new, sbt-based build definition for Scala.
 *
 * What you see below is very much work-in-progress. The following features are implemented:
 *   - Compiling all classes for the compiler and library ("compile" in the respective subprojects)
 *   - Running JUnit ("junit/test"), ScalaCheck ("scalacheck/test"), and partest ("test/IntegrationTest/test") tests
 *   - Creating build/quick with all compiled classes and launcher scripts ("dist/mkQuick")
 *   - Creating build/pack with all JARs and launcher scripts ("dist/mkPack")
 *   - Building all scaladoc sets ("doc")
 *   - Publishing (standard sbt tasks like "publish" and "publishLocal")
 *
 * You'll notice that this build definition is much more complicated than your typical sbt build.
 * The main reason is that we are not benefiting from sbt's conventions when it comes project
 * layout. For that reason we have to configure a lot more explicitly. I've tried to explain in
 * comments the less obvious settings.
 *
 * This nicely leads me to explain the goal and non-goals of this build definition. Goals are:
 *
 *   - to be easy to tweak it in case a bug or small inconsistency is found
 *   - to be super explicit about any departure from standard sbt settings
 *   - to be readable and not necessarily succinct
 *   - to provide the nicest development experience for people hacking on Scala
 *   - originally, to mimic Ant's behavior as closely as possible, so the
 *     sbt and Ant builds could be maintained in parallel. the Ant build
 *     has now been removed, so we are now free to depart from that history.
 *
 * Non-goals are:
 *
 *   - to have the shortest sbt build definition possible
 *   - to remove irregularities from our build process right away
 *     (but let's keep making gradual progress on this)
 *   - to modularize the Scala compiler or library further
 */

import scala.build._, VersionUtil._

// Non-Scala dependencies:
val junitDep          = "junit"                          % "junit"                            % "4.13.2"
val junitInterfaceDep = "com.github.sbt"                 % "junit-interface"                  % "0.13.3"                          % Test
val scalacheckDep     = "org.scalacheck"                %% "scalacheck"                       % "1.15.4"                          % Test
val jolDep            = "org.openjdk.jol"                % "jol-core"                         % "0.16"
val asmDep            = "org.scala-lang.modules"         % "scala-asm"                        % versionProps("scala-asm.version")
val jlineDep          = "org.jline"                      % "jline"                            % versionProps("jline.version")
val jnaDep            = "net.java.dev.jna"               % "jna"                              % versionProps("jna.version")
val jlineDeps         = Seq(jlineDep, jnaDep)
val testInterfaceDep  = "org.scala-sbt"                  % "test-interface"                   % "1.0"
val diffUtilsDep      = "com.googlecode.java-diff-utils" % "diffutils"                        % "1.3.0"

val projectFolder = settingKey[String]("subfolder in src when using configureAsSubproject, else the project name")

// `set Global / fatalWarnings := true` to enable -Werror for the certain modules
// currently, many modules cannot support -Werror; ideally this setting will eventually
//   enable -Werror for all modules
val fatalWarnings = settingKey[Boolean]("whether or not warnings should be fatal in the build")

// enable fatal warnings automatically on CI
Global / fatalWarnings := insideCI.value

Global / credentials ++= {
  val file = Path.userHome / ".credentials"
  if (file.exists && !file.isDirectory) List(Credentials(file))
  else Nil
}

lazy val publishSettings : Seq[Setting[_]] = Seq(
  // Add a "default" Ivy configuration because sbt expects the Scala distribution to have one:
  ivyConfigurations += Configuration.of("Default", "default", "Default", true, Vector(Configurations.Runtime), true),
  publishMavenStyle := true
)

// Set the version number: We use the two settings `baseVersion` and `baseVersionSuffix` to compute all versions
// (canonical, Maven, OSGi). See VersionUtil.versionPropertiesImpl for details. The standard sbt `version` setting
// should not be set directly. It is the same as the Maven version and derived automatically from `baseVersion` and
// `baseVersionSuffix`.
globalVersionSettings
Global / baseVersion       := "2.13.9"
Global / baseVersionSuffix := "SNAPSHOT"
ThisBuild / organization   := "org.scala-lang"
ThisBuild / homepage       := Some(url("https://www.scala-lang.org"))
ThisBuild / startYear      := Some(2002)
ThisBuild / licenses       += (("Apache-2.0", url("https://www.apache.org/licenses/LICENSE-2.0")))
ThisBuild / headerLicense  := Some(HeaderLicense.Custom(
  s"""Scala (${(ThisBuild/homepage).value.get})
     |
     |Copyright EPFL and Lightbend, Inc.
     |
     |Licensed under Apache License 2.0
     |(http://www.apache.org/licenses/LICENSE-2.0).
     |
     |See the NOTICE file distributed with this work for
     |additional information regarding copyright ownership.
     |""".stripMargin
))

// Save MiMa logs
SavedLogs.settings

Global / scalaVersion      := {
  if (DottySupport.compileWithDotty)
    DottySupport.dottyVersion
  else
    versionProps("starr.version")
}

lazy val instanceSettings = Seq[Setting[_]](
  // we don't cross build Scala itself
  crossPaths := false,
  // do not add Scala library jar as a dependency automatically
  autoScalaLibrary := false,
  // Avoid circular dependencies for scalaInstance (see https://github.com/sbt/sbt/issues/1872)
  managedScalaInstance := false,
  scalaInstance := {
    val s = (bootstrap / scalaInstance).value
    // sbt claims that s.isManagedVersion is false even though s was resolved by Ivy
    // We create a managed copy to prevent sbt from putting it on the classpath where we don't want it
    if(s.isManagedVersion) s else {
      import sbt.internal.inc.ScalaInstance
      val s2 = new ScalaInstance(s.version, s.loader, s.loaderCompilerOnly, s.loaderLibraryOnly, s.libraryJars, s.compilerJars, s.allJars, Some(s.actualVersion))
      assert(s2.isManagedVersion)
      s2
    }
  },
  // sbt endeavours to align both scalaOrganization and scalaVersion
  // in the Scala artefacts, for example scala-library and scala-compiler.
  // This doesn't work in the scala/scala build because the version of scala-library and the scalaVersion of
  // scala-library are correct to be different. So disable overriding.
  scalaModuleInfo ~= (_ map (_ withOverrideScalaVersion false)),
  Quiet.silenceScalaBinaryVersionWarning
)


lazy val commonSettings = instanceSettings ++ clearSourceAndResourceDirectories ++ publishSettings ++ Seq[Setting[_]](
  // we always assume that Java classes are standalone and do not have any dependency
  // on Scala classes
  compileOrder := CompileOrder.JavaThenScala,
  projectFolder := thisProject.value.id, // overridden in configureAsSubproject
  Compile / javacOptions ++= Seq("-g", "-source", "1.8", "-target", "1.8", "-Xlint:unchecked"),
  Compile / unmanagedJars := Seq.empty,  // no JARs in version control!
  Compile / sourceDirectory := baseDirectory.value,
  Compile / unmanagedSourceDirectories := List(baseDirectory.value),
  Compile / unmanagedResourceDirectories += (ThisBuild / baseDirectory).value / "src" / projectFolder.value,
  sourcesInBase := false,
  Compile / scalaSource := (Compile / sourceDirectory).value,
  // for some reason sbt 1.4 issues unused-settings warnings for this, it seems to me incorrectly
  Global / excludeLintKeys ++= Set(scalaSource),
  // each subproject has to ask specifically for files they want to include
  Compile / unmanagedResources / includeFilter := NothingFilter,
  target := (ThisBuild / target).value / projectFolder.value,
  Compile / classDirectory := buildDirectory.value / "quick/classes" / projectFolder.value,
  Compile / doc / target := buildDirectory.value / "scaladoc" / projectFolder.value,
  // given that classDirectory and doc target are overridden to be _outside_ of target directory, we have
  // to make sure they are being cleaned properly
  cleanFiles += (Compile / classDirectory).value,
  cleanFiles += (Compile / doc / target).value,
  run / fork := true,
  run / connectInput := true,
  // uncomment for ease of development while breaking things
  //Compile / scalacOptions ++= Seq("-Xmaxerrs", "5", "-Xmaxwarns", "5"),
  // work around https://github.com/scala/bug/issues/11534
  Compile / scalacOptions += "-Wconf:cat=unchecked&msg=The outer reference in this type test cannot be checked at run time.:s",
  // we don't want optimizer warnings to interfere with `-Werror`. we have hundreds of such warnings
  // when the optimizer is enabled (as it is in CI and release builds, though not in local development)
  Compile / scalacOptions += "-Wconf:cat=optimizer:is",
  // We use @nowarn for some methods that are deprecated in Java > 8
  Compile / scalacOptions += "-Wconf:cat=unused-nowarn:s",
  Compile / scalacOptions ++= Seq("-deprecation", "-feature"),
  Compile / doc / scalacOptions ++= Seq(
    "-doc-footer", "epfl",
    "-diagrams",
    "-implicits",
    "-groups",
    "-doc-version", versionProperties.value.canonicalVersion,
    "-doc-title", description.value,
    "-sourcepath", (ThisBuild / baseDirectory).value.toString,
    "-doc-source-url", s"https://github.com/scala/scala/tree/${versionProperties.value.githubTree}€{FILE_PATH_EXT}#L€{FILE_LINE}"
  ),
  //maxErrors := 10,
  setIncOptions,
  // http://stackoverflow.com/questions/16934488
  apiMappings ++= {
    Option(System.getProperty("sun.boot.class.path")).flatMap { classPath =>
      classPath.split(java.io.File.pathSeparator).find(_.endsWith(java.io.File.separator + "rt.jar"))
    }.map { jarPath =>
      Map(
        file(jarPath) -> url("https://docs.oracle.com/javase/8/docs/api")
      )
    }.getOrElse {
      streams.value.log.warn("Failed to add bootstrap class path of Java to apiMappings")
      Map.empty[File,URL]
    }
  },
  apiURL := None, // set on a per-project basis
  autoAPIMappings := true,
  pomIncludeRepository := { _ => false },
  pomExtra := {
    <scm>
      <connection>scm:git:git://github.com/scala/scala.git</connection>
      <url>https://github.com/scala/scala</url>
    </scm>
      <issueManagement>
        <system>GitHub</system>
        <url>https://github.com/scala/bug/issues</url>
      </issueManagement>
      <developers>
        <developer>
          <id>lamp</id>
          <name>LAMP/EPFL</name>
        </developer>
        <developer>
          <id>Lightbend</id>
          <name>Lightbend, Inc.</name>
        </developer>
      </developers>
  },
  headerLicense := (ThisBuild / headerLicense).value,
  // Remove auto-generated manifest attributes
  Compile / packageBin / packageOptions := Seq.empty,
  Compile / packageSrc / packageOptions := Seq.empty,

  // Lets us CTRL-C partest without exiting SBT entirely
  Global / cancelable := true,

  // Don't log process output (e.g. of forked `compiler/runMain ...Main`), just pass it
  // directly to stdout
  run / outputStrategy := Some(StdoutOutput)
) ++ removePomDependencies ++ setForkedWorkingDirectory ++ (
  if (DottySupport.compileWithDotty)
    DottySupport.commonSettings
  else
    Seq()
)

lazy val fatalWarningsSettings = Seq(
  Compile / scalacOptions ++= {
    if (fatalWarnings.value) Seq("-Werror")
    else Nil
  },
  Compile / javacOptions ++= {
    if (fatalWarnings.value) Seq("-Werror")
    else Nil
  },
  Compile / doc / scalacOptions -= "-Werror", // there are too many doc errors to enable this right now
)

/** Extra post-processing for the published POM files. These are needed to create POMs that
  * are equivalent to the ones from the old Ant build. In the long term this should be removed and
  * POMs, scaladocs, OSGi manifests, etc. should all use the same metadata. */
def fixPom(extra: (String, scala.xml.Node)*): Setting[_] = {
  /** Find elements in an XML document by a simple XPath and replace them */
  def fixXML(n: scala.xml.Node, repl: Map[String, scala.xml.Node]): scala.xml.Node = {
    def f(n: scala.xml.Node, p: String): scala.xml.Node = n match {
      case e: scala.xml.Elem =>
        val pp = p + "/" + e.label
        repl.get(pp) match {
          case Some(xml) => xml
          case None => e.copy(child = e.child.map(ch => f(ch, pp)))
        }
      case n => n
    }
    f(n, "")
  }
  pomPostProcess := { n => fixXML(pomPostProcess.value.apply(n), Map(
    "/project/organization" ->
      <organization>
        <name>LAMP/EPFL</name>
        <url>https://lamp.epfl.ch/</url>
      </organization>,
    "/project/url" -> <url>https://www.scala-lang.org/</url>
  ) ++ extra) }
}

val pomDependencyExclusions =
  settingKey[Seq[(String, String)]]("List of (groupId, artifactId) pairs to exclude from the POM and ivy.xml")

Global / pomDependencyExclusions := Nil

/** Remove unwanted dependencies from the POM and ivy.xml. */
lazy val removePomDependencies: Seq[Setting[_]] = Seq(
  pomPostProcess := { n =>
    val n2 = pomPostProcess.value.apply(n)
    val deps = pomDependencyExclusions.value
    import scala.xml._
    import scala.xml.transform._
    new RuleTransformer(new RewriteRule {
      override def transform(node: Node) = node match {
        case e: Elem if e.label == "dependency" &&
            deps.exists { case (g, a) =>
              e.child.contains(<groupId>{g}</groupId>) &&
                (e.child.contains(<artifactId>{a}</artifactId>) || e.child.contains(<artifactId>{a + "_" + scalaBinaryVersion.value}</artifactId>))
            } => Seq.empty
        case n => Seq(n)
      }
    }).transform(Seq(n2)).head
  },
  deliverLocal := {
    import scala.xml._
    import scala.xml.transform._
    val f = deliverLocal.value
    val deps = pomDependencyExclusions.value
    val e = new RuleTransformer(new RewriteRule {
      override def transform(node: Node) = node match {
        case e: Elem if e.label == "dependency" && {
          val org = e.attribute("org").getOrElse("").toString
          val name = e.attribute("name").getOrElse("").toString
          deps.exists { case (g, a) =>
             org == g && (name == a || name == (a + "_" + scalaBinaryVersion.value))
          }
        } => Seq.empty
        case n => Seq(n)
      }
    }).transform(Seq(XML.loadFile(f))).head
    XML.save(f.getAbsolutePath, e, xmlDecl = true)
    f
  }
)

val disableDocs = Seq[Setting[_]](
  Compile / doc / sources := Seq.empty,
  Compile / packageDoc / publishArtifact := false
)

lazy val setJarLocation: Setting[_] =
  Compile / packageBin / artifactPath := {
    // two lines below are copied over from sbt's sources:
    // https://github.com/sbt/sbt/blob/0.13/main/src/main/scala/sbt/Defaults.scala#L628
    //val resolvedScalaVersion = ScalaVersion((scalaVersion in artifactName).value, (scalaBinaryVersion in artifactName).value)
    //val resolvedArtifactName = artifactName.value(resolvedScalaVersion, projectID.value, artifact.value)
    // if you would like to get a jar with version number embedded in it (as normally sbt does)
    // uncomment the other definition of the `resolvedArtifactName`
    val resolvedArtifact = artifact.value
    val resolvedArtifactName = s"${resolvedArtifact.name}.${resolvedArtifact.extension}"
    buildDirectory.value / "pack/lib" / resolvedArtifactName
  }
lazy val scalaSubprojectSettings: Seq[Setting[_]] = commonSettings :+ setJarLocation

def filterDocSources(ff: FileFilter): Seq[Setting[_]] = Seq(
  Compile / doc / sources ~= (_.filter(ff.accept)),
  // Excluded sources may still be referenced by the included sources, so we add the compiler
  // output to the scaladoc classpath to resolve them. For the `library` project this is
  // always required because otherwise the compiler cannot even initialize Definitions without
  // binaries of the library on the classpath. Specifically, we get this error:
  // (library/compile:doc) scala.reflect.internal.FatalError: package class scala does not have a member Int
  Compile / doc / dependencyClasspath += (Compile / classDirectory).value,
  Compile / doc := (Compile / doc).dependsOn(Compile / compile).value
)

def regexFileFilter(s: String): FileFilter = new FileFilter {
  val pat = s.r.pattern
  def accept(f: File) = pat.matcher(f.getAbsolutePath.replace('\\', '/')).matches()
}

def setForkedWorkingDirectory: Seq[Setting[_]] = {
  // When we fork subprocesses, use the base directory as the working directory.
  // This enables `sbt> partest test/files/run/t1.scala` or `sbt> scalac sandbox/test.scala`
  val setting = (Compile / forkOptions) := (Compile / forkOptions).value.withWorkingDirectory((ThisBuild / baseDirectory).value)
  setting ++ inTask(run)(setting)
}

// This project provides the STARR scalaInstance for bootstrapping
lazy val bootstrap = project.in(file("target/bootstrap")).settings(bspEnabled := false)

lazy val library = configureAsSubproject(project)
  .settings(generatePropertiesFileSettings)
  .settings(Osgi.settings)
  .settings(AutomaticModuleName.settings("scala.library"))
  .settings(fatalWarningsSettings)
  .settings(
    name := "scala-library",
    description := "Scala Standard Library",
    Compile / scalacOptions ++= Seq("-sourcepath", (Compile / scalaSource).value.toString),
    Compile / scalacOptions ++= Seq("-Xlint", "-feature"),
    Compile / doc / scalacOptions ++= {
      val libraryAuxDir = (ThisBuild / baseDirectory).value / "src/library-aux"
      Seq(
        "-doc-no-compile", libraryAuxDir.toString,
        "-skip-packages", "scala.concurrent.impl",
        "-doc-root-content", (Compile / sourceDirectory).value + "/rootdoc.txt"
      )
    },
    Compile / console / scalacOptions := {
      val opts = (console / scalacOptions).value
      val ix = (console / scalacOptions).value.indexOfSlice(Seq[String]("-sourcepath", (Compile / scalaSource).value.toString))
      opts.patch(ix, Nil, 2)
    },
    Compile / unmanagedResources / includeFilter := "*.tmpl" | "*.xml" | "*.js" | "*.css" | "rootdoc.txt",
    // Include *.txt files in source JAR:
    Compile / packageSrc / mappings ++= {
      val base = (Compile / unmanagedResourceDirectories).value
      base ** "*.txt" pair Path.relativeTo(base)
    },
    Osgi.headers += "Import-Package" -> "sun.misc;resolution:=optional, *",
    Osgi.jarlist := true,
    fixPom(
      "/project/name" -> <name>Scala Library</name>,
      "/project/description" -> <description>Standard library for the Scala Programming Language</description>,
      "/project/packaging" -> <packaging>jar</packaging>
    ),
    apiURL := Some(url(s"https://www.scala-lang.org/api/${versionProperties.value.mavenVersion}/")),
    MimaFilters.mimaSettings,
  )
  .settings(filterDocSources("*.scala" -- regexFileFilter(".*/scala/runtime/.*")))
  .settings(
    if (DottySupport.compileWithDotty)
      DottySupport.librarySettings
    else
      Seq()
  )

lazy val reflect = configureAsSubproject(project)
  .settings(generatePropertiesFileSettings)
  .settings(Osgi.settings)
  .settings(AutomaticModuleName.settings("scala.reflect"))
  .settings(fatalWarningsSettings)
  .settings(
    name := "scala-reflect",
    description := "Scala Reflection Library",
    Osgi.bundleName := "Scala Reflect",
    Compile / scalacOptions ++= Seq("-Xlint", "-feature"),
    Compile / doc / scalacOptions ++= Seq(
      "-skip-packages", "scala.reflect.macros.internal:scala.reflect.internal:scala.reflect.io"
    ),
    Osgi.headers +=
      "Import-Package" -> (raw"""scala.*;version="$${range;[==,=+);$${ver}}",""" +
                           raw"""scala.tools.nsc;resolution:=optional;version="$${range;[==,=+);$${ver}}",""" +
                           "*"),
    fixPom(
      "/project/name" -> <name>Scala Compiler</name>,
      "/project/description" -> <description>Compiler for the Scala Programming Language</description>,
      "/project/packaging" -> <packaging>jar</packaging>
    ),
    apiURL := Some(url(s"https://www.scala-lang.org/api/${versionProperties.value.mavenVersion}/scala-${projectFolder.value}/")),
    MimaFilters.mimaSettings,
  )
  .dependsOn(library)

lazy val compiler = configureAsSubproject(project)
  .settings(generatePropertiesFileSettings)
  .settings(generateBuildCharacterFileSettings)
  .settings(Osgi.settings)
  .settings(AutomaticModuleName.settings("scala.tools.nsc"))
  .settings(fatalWarningsSettings)
  .settings(
    name := "scala-compiler",
    description := "Scala Compiler",
    libraryDependencies += asmDep,
    // These are only needed for the POM:
    // TODO: jline dependency is only needed for the REPL shell, which should move to its own jar
    libraryDependencies ++= jlineDeps,
    buildCharacterPropertiesFile := (Compile / resourceManaged).value / "scala-buildcharacter.properties",
    Compile / resourceGenerators += generateBuildCharacterPropertiesFile.map(file => Seq(file)).taskValue,
    // this a way to make sure that classes from interactive and scaladoc projects
    // end up in compiler jar. note that we need to use LocalProject references
    // (with strings) to deal with mutual recursion
    Compile / packageBin / products :=
      (Compile / packageBin / products).value ++
        Seq((Compile / dependencyClasspath).value.find(_.get(moduleID.key).map(id => (id.organization, id.name, id.revision)).contains((asmDep.organization, asmDep.name, asmDep.revision))).get.data) ++
        (LocalProject("interactive")   / Compile / packageBin / products).value ++
        (LocalProject("scaladoc")      / Compile / packageBin / products).value ++
        (LocalProject("repl")          / Compile / packageBin / products).value ++
        (LocalProject("replFrontend")  / Compile / packageBin / products).value,
    Compile / unmanagedResources / includeFilter :=
      "*.tmpl" | "*.xml" | "*.js" | "*.css" | "*.html" | "*.properties" | "*.swf" |
      "*.png" | "*.gif" | "*.gif" | "*.txt",
    // Also include the selected unmanaged resources and source files from the additional projects in the source JAR:
    Compile / packageSrc / mappings ++= {
      val base = (Compile / unmanagedResourceDirectories).value ++
        (LocalProject("interactive")   / Compile / unmanagedResourceDirectories).value ++
        (LocalProject("scaladoc")      / Compile / unmanagedResourceDirectories).value ++
        (LocalProject("repl")          / Compile / unmanagedResourceDirectories).value ++
        (LocalProject("replFrontend")  / Compile / unmanagedResourceDirectories).value
      base ** ((Compile / unmanagedResources / includeFilter).value || "*.scala" || "*.psd" || "*.ai" || "*.java") pair Path.relativeTo(base)
    },
    // Include the additional projects in the scaladoc JAR:
    Compile / doc / sources ++= {
      val base =
        (LocalProject("interactive")   / Compile / unmanagedSourceDirectories).value ++
        (LocalProject("scaladoc")      / Compile / unmanagedSourceDirectories).value ++
        (LocalProject("repl")          / Compile / unmanagedSourceDirectories).value ++
        (LocalProject("replFrontend")  / Compile / unmanagedSourceDirectories).value
      ((base ** ("*.scala" || "*.java"))
        --- (base ** "Scaladoc*ModelTest.scala") // exclude test classes that depend on partest
      ).get
    },
    Compile / scalacOptions ++= Seq(
      "-Xlint",
      "-feature",
      "-Wconf:cat=deprecation&msg=early initializers:s", // compiler heavily relies upon early initializers
    ),
    Compile / doc / scalacOptions ++= Seq(
      "-doc-root-content", (Compile / sourceDirectory).value + "/rootdoc.txt"
    ),
    Osgi.headers ++= Seq(
      "Import-Package" -> raw"""org.jline.keymap.*;resolution:=optional
                            |org.jline.reader.*;resolution:=optional
                            |org.jline.style.*;resolution:=optional
                            |org.jline.terminal;resolution:=optional
                            |org.jline.terminal.impl;resolution:=optional
                            |org.jline.terminal.impl.jna.*;resolution:=optional
                            |org.jline.terminal.spi;resolution:=optional
                            |org.jline.utils;resolution:=optional
                            |org.jline.builtins;resolution:=optional
                            |scala.*;version="$${range;[==,=+);$${ver}}"
                            |*""".stripMargin.linesIterator.mkString(","),
      "Class-Path" -> "scala-reflect.jar scala-library.jar"
    ),
    // Generate the ScriptEngineFactory service definition. The old Ant build did this when building
    // the JAR but sbt has no support for it and it is easier to do as a resource generator:
    generateServiceProviderResources("javax.script.ScriptEngineFactory" -> "scala.tools.nsc.interpreter.shell.Scripted$Factory"),
    Compile / managedResourceDirectories := Seq((Compile / resourceManaged).value),
    fixPom(
      "/project/name" -> <name>Scala Compiler</name>,
      "/project/description" -> <description>Compiler for the Scala Programming Language</description>,
      "/project/packaging" -> <packaging>jar</packaging>
    ),
    apiURL := Some(url(s"https://www.scala-lang.org/api/${versionProperties.value.mavenVersion}/scala-${projectFolder.value}/")),
    pomDependencyExclusions += (("org.scala-lang.modules", "scala-asm"))
  )
  .dependsOn(library, reflect)

lazy val interactive = configureAsSubproject(project)
  .settings(disableDocs)
  .settings(fatalWarningsSettings)
  .settings(publish / skip := true)
  .settings(
    name := "scala-compiler-interactive",
    description := "Scala Interactive Compiler",
    Compile / scalacOptions ++= Seq("-Xlint", "-Wconf:cat=deprecation&msg=early initializers:s"),
  )
  .dependsOn(compiler)

lazy val repl = configureAsSubproject(project)
  .settings(disableDocs)
  .settings(fatalWarningsSettings)
  .settings(publish / skip := true)
  .settings(Compile / scalacOptions ++= Seq("-Xlint", "-Wconf:cat=deprecation&msg=early initializers:s"))
  .dependsOn(compiler, interactive)

lazy val replFrontend = configureAsSubproject(project, srcdir = Some("repl-frontend"))
  .settings(disableDocs)
  .settings(fatalWarningsSettings)
  .settings(publish / skip := true)
  .settings(
    libraryDependencies ++= jlineDeps,
    name := "scala-repl-frontend",
    Compile / scalacOptions ++= Seq("-Xlint"),
  )
  .settings(
    run := (Compile / run).partialInput(" -usejavacp").evaluated, // so `replFrontend/run` works
    Compile / run / javaOptions += s"-Dscala.color=${!scala.util.Properties.isWin}",
  )
  .dependsOn(repl)

lazy val scaladoc = configureAsSubproject(project)
  .settings(disableDocs)
  .settings(fatalWarningsSettings)
  .settings(publish / skip := true)
  .settings(
    name := "scala-compiler-doc",
    description := "Scala Documentation Generator",
    Compile / unmanagedResources / includeFilter := "*.html" | "*.css" | "*.gif" | "*.png" | "*.js" | "*.txt" | "*.svg" | "*.eot" | "*.woff" | "*.ttf",
    libraryDependencies ++= ScaladocSettings.webjarResources,
    Compile / resourceGenerators += ScaladocSettings.extractResourcesFromWebjar,
    Compile / scalacOptions ++= Seq(
      "-Xlint",
      "-feature",
      "-Wconf:cat=deprecation&msg=early initializers:s",
    ),
  )
  .dependsOn(compiler)

lazy val scalap = configureAsSubproject(project)
  .settings(fatalWarningsSettings)
  .settings(
    description := "Scala Bytecode Parser",
    // Include decoder.properties
    Compile / unmanagedResources / includeFilter := "*.properties",
    fixPom(
      "/project/name" -> <name>Scalap</name>,
      "/project/description" -> <description>bytecode analysis tool</description>,
      "/project/properties" -> scala.xml.Text("")
    ),
    headerLicense  := Some(HeaderLicense.Custom(
      s"""Scala classfile decoder (${(ThisBuild/homepage).value.get})
         |
         |Copyright EPFL and Lightbend, Inc.
         |
         |Licensed under Apache License 2.0
         |(http://www.apache.org/licenses/LICENSE-2.0).
         |
         |See the NOTICE file distributed with this work for
         |additional information regarding copyright ownership.
         |""".stripMargin)),
    Compile / headerSources ~= { xs =>
      val excluded = Set("Memoisable.scala", "Result.scala", "Rule.scala", "Rules.scala", "SeqRule.scala")
      xs filter { x => !excluded(x.getName) }
    },
    Compile / headerResources := Nil,
    Compile / scalacOptions ++= Seq("-Xlint", "-feature"),
  )
  .dependsOn(compiler)

lazy val partest = configureAsSubproject(project)
  .dependsOn(library, reflect, compiler, replFrontend, scalap, scaladoc, testkit)
  .settings(Osgi.settings)
  .settings(AutomaticModuleName.settings("scala.partest"))
  .settings(fatalWarningsSettings)
  .settings(
    name := "scala-partest",
    description := "Scala Compiler Testing Tool",
    libraryDependencies ++= List(testInterfaceDep, diffUtilsDep, junitDep),
    Compile / javacOptions ++= Seq("-XDenableSunApiLintControl", "-Xlint") ++
      (if (fatalWarnings.value) Seq("-Werror") else Seq()),
    Compile / scalacOptions ++= Seq("-feature", "-Xlint"),
    pomDependencyExclusions ++= List((organization.value, "scala-repl-frontend"), (organization.value, "scala-compiler-doc")),
    fixPom(
      "/project/name" -> <name>Scala Partest</name>,
      "/project/description" -> <description>Scala Compiler Testing Tool</description>,
      "/project/packaging" -> <packaging>jar</packaging>
    )
  )

lazy val tastytest = configureAsSubproject(project)
  .dependsOn(library, reflect, compiler)
  .settings(disableDocs)
  .settings(fatalWarningsSettings)
  .settings(publish / skip := true)
  .settings(
    name := "scala-tastytest",
    description := "Scala TASTy Integration Testing Tool",
    libraryDependencies += diffUtilsDep,
    Compile / scalacOptions ++= Seq("-feature", "-Xlint"),
  )

// An instrumented version of BoxesRunTime and ScalaRunTime for partest's "specialized" test category
lazy val specLib = project.in(file("test") / "instrumented")
  .dependsOn(library, reflect, compiler)
  .settings(commonSettings)
  .settings(disableDocs)
  .settings(fatalWarningsSettings)
  .settings(
    publish / skip := true,
    bspEnabled := false,
    Compile / sourceGenerators += Def.task {
      import scala.collection.JavaConverters._
      val srcBase = (library / Compile / sourceDirectories).value.head / "scala/runtime"
      val targetBase = (Compile / sourceManaged).value / "scala/runtime"
      def patch(srcFile: String, patchFile: String): File = try {
        val p = difflib.DiffUtils.parseUnifiedDiff(IO.readLines(baseDirectory.value / patchFile).asJava)
        val r = difflib.DiffUtils.patch(IO.readLines(srcBase / srcFile).asJava, p)
        val target = targetBase / srcFile
        IO.writeLines(target, r.asScala)
        target
      } catch { case ex: Exception =>
        streams.value.log.error(s"Error patching $srcFile: $ex")
        throw ex
      }
      IO.createDirectory(targetBase)
      Seq(
        patch("BoxesRunTime.java", "boxes.patch"),
        patch("ScalaRunTime.scala", "srt.patch")
      )
    }.taskValue,
    Compile / scalacOptions ++= Seq("-feature", "-Xlint"),
  )

// The scala version used by the benchmark suites, leave undefined to use the ambient version.")
def benchmarkScalaVersion = System.getProperty("benchmark.scala.version", "")

lazy val bench = project.in(file("test") / "benchmarks")
  .dependsOn((if (benchmarkScalaVersion == "") Seq[sbt.ClasspathDep[sbt.ProjectReference]](library, compiler) else Nil): _*)
  .settings(if (benchmarkScalaVersion == "") instanceSettings else Seq(scalaVersion := benchmarkScalaVersion, crossPaths := false))
  .settings(disableDocs)
  .settings(publish / skip := true)
  .enablePlugins(JmhPlugin)
  .settings(
    name := "test-benchmarks",
    autoScalaLibrary := false,
    crossPaths := true, // needed to enable per-scala-version source directories (https://github.com/sbt/sbt/pull/1799)
    compileOrder := CompileOrder.JavaThenScala, // to allow inlining from Java ("... is defined in a Java source (mixed compilation), no bytecode is available")
    libraryDependencies += "org.openjdk.jol" % "jol-core" % "0.10",
    libraryDependencies ++= {
      if (benchmarkScalaVersion == "") Nil
      else "org.scala-lang" % "scala-compiler" % benchmarkScalaVersion :: Nil
    },
    scalacOptions ++= Seq("-feature", "-opt:l:inline", "-opt-inline-from:scala/**", "-opt-warnings"),
    // Skips JMH source generators during IDE import to avoid needing to compile scala-library during the import
    // should not be needed once sbt-jmh 0.4.3 is out (https://github.com/sbt/sbt-jmh/pull/207)
    Jmh / bspEnabled := false
  ).settings(inConfig(JmhPlugin.JmhKeys.Jmh)(scalabuild.JitWatchFilePlugin.jitwatchSettings))


lazy val testkit = configureAsSubproject(project)
  .dependsOn(compiler)
  .settings(Osgi.settings)
  .settings(AutomaticModuleName.settings("scala.testkit"))
  .settings(fatalWarningsSettings)
  .settings(
    name := "scala-testkit",
    description := "Scala Compiler Testkit",
    Compile / scalacOptions ++= Seq("-feature", "-Xlint"),
    libraryDependencies ++= Seq(junitDep, asmDep),
    Compile / unmanagedSourceDirectories := List(baseDirectory.value),
    fixPom(
      "/project/name" -> <name>Scala Testkit</name>,
      "/project/description" -> <description>Scala Compiler Testing Tool</description>,
      "/project/packaging" -> <packaging>jar</packaging>
    )
  )

// Jigsaw: reflective access between modules (`setAccessible(true)`) requires an `opens` directive.
// This is enforced by error (not just by warning) since JDK 16. In our tests we use reflective access
// from the unnamed package (the classpath) to JDK modules in testing utilities like `assertNotReachable`.
// `add-exports=jdk.jdeps/com.sun.tools.javap` is tests that use `:javap` in the REPL, see scala/bug#12378
val addOpensForTesting = "-XX:+IgnoreUnrecognizedVMOptions" +: "--add-exports=jdk.jdeps/com.sun.tools.javap=ALL-UNNAMED" +:
  Seq("java.util.concurrent.atomic", "java.lang", "java.lang.reflect", "java.net").map(p => s"--add-opens=java.base/$p=ALL-UNNAMED")

lazy val junit = project.in(file("test") / "junit")
  .dependsOn(testkit, compiler, replFrontend, scaladoc)
  .settings(commonSettings)
  .settings(disableDocs)
  .settings(fatalWarningsSettings)
  .settings(publish / skip := true)
  .settings(
    Test / fork := true,
    Test / javaOptions ++= "-Xss1M" +: addOpensForTesting,
    (Test / forkOptions) := (Test / forkOptions).value.withWorkingDirectory((ThisBuild / baseDirectory).value),
    (Test / testOnly / forkOptions) := (Test / testOnly / forkOptions).value.withWorkingDirectory((ThisBuild / baseDirectory).value),
    Compile / scalacOptions ++= Seq(
      "-feature",
      "-Xlint:-valpattern,_",
      "-Wconf:msg=match may not be exhaustive:s", // if we missed a case, all that happens is the test fails
      "-Wconf:cat=lint-nullary-unit&site=.*Test:s", // normal unit test style
      "-Ypatmat-exhaust-depth", "40", // despite not caring about patmat exhaustiveness, we still get warnings for this
    ),
    Compile / javacOptions ++= Seq("-Xlint"),
    libraryDependencies ++= Seq(junitInterfaceDep, jolDep, diffUtilsDep),
    testOptions += Tests.Argument(TestFrameworks.JUnit, "-a", "-v", "-s"),
    Compile / unmanagedSourceDirectories := Nil,
    Test / unmanagedSourceDirectories := List(baseDirectory.value)
  )

lazy val tasty = project.in(file("test") / "tasty")
  .settings(commonSettings)
  .dependsOn(tastytest)
  .settings(disableDocs)
  .settings(publish / skip := true)
  .settings(
    Test / fork := true,
    libraryDependencies ++= Seq(junitInterfaceDep, TastySupport.scala3Library),
    testOptions += Tests.Argument(TestFrameworks.JUnit, "-a", "-v"),
<<<<<<< HEAD
    Test / testOptions += Tests.Argument(
      s"-Dtastytest.src=${baseDirectory.value}",
      s"-Dtastytest.packageName=tastytest"
    ),
    Compile / unmanagedSourceDirectories := Nil,
    Test    / unmanagedSourceDirectories := List(baseDirectory.value/"test"),
  )
  .configs(TastySupport.CompilerClasspath, TastySupport.LibraryClasspath)
  .settings(
    inConfig(TastySupport.CompilerClasspath)(Defaults.configSettings),
    inConfig(TastySupport.LibraryClasspath)(Defaults.configSettings),
    libraryDependencies ++= Seq(
      TastySupport.scala3Compiler % TastySupport.CompilerClasspath,
      TastySupport.scala3Library % TastySupport.LibraryClasspath,
    ),
    javaOptions ++= {
      import java.io.File.pathSeparator
      val scalaLibrary = (library / Compile / classDirectory).value.getAbsoluteFile()
      val scalaReflect = (reflect / Compile / classDirectory).value.getAbsoluteFile()
      val dottyCompiler = (TastySupport.CompilerClasspath / managedClasspath).value.seq.map(_.data) :+ scalaLibrary
      val dottyLibrary = (TastySupport.LibraryClasspath / managedClasspath).value.seq.map(_.data) :+ scalaLibrary
      Seq(
        s"-Dtastytest.classpaths.dottyCompiler=${dottyCompiler.mkString(pathSeparator)}",
        s"-Dtastytest.classpaths.dottyLibrary=${dottyLibrary.mkString(pathSeparator)}",
        s"-Dtastytest.classpaths.scalaReflect=$scalaReflect",
      )
    },
=======
    (Compile / unmanagedSourceDirectories) := Nil,
    (Test / unmanagedSourceDirectories) := List(baseDirectory.value),
    Test / headerSources := Nil,
>>>>>>> 110d4717
  )

lazy val scalacheck = project.in(file("test") / "scalacheck")
  .dependsOn(library, reflect, compiler, scaladoc)
  .settings(commonSettings)
  .settings(fatalWarningsSettings)
  .settings(disableDocs)
  .settings(publish / skip := true)
  .settings(
    // Enable forking to workaround https://github.com/sbt/sbt/issues/4009.
    Test / fork := true,
    // Instead of forking above, it should be possible to set:
    // Test / classLoaderLayeringStrategy := ClassLoaderLayeringStrategy.Flat,
    Test / javaOptions ++= "-Xss1M" +: addOpensForTesting,
    Test / testOptions += Tests.Argument(
      // Full stack trace on failure:
      "-verbosity", "2"
    ),
    libraryDependencies ++= Seq(scalacheckDep, junitDep),
    Compile / unmanagedSourceDirectories := Nil,
    Test / unmanagedSourceDirectories := List(baseDirectory.value)
  )

lazy val osgiTestFelix = osgiTestProject(
  project.in(file(".") / "target" / "osgiTestFelix"),
  "org.apache.felix" % "org.apache.felix.framework" % "5.6.10")

lazy val osgiTestEclipse = osgiTestProject(
  project.in(file(".") / "target" / "osgiTestEclipse"),
  "org.eclipse.tycho" % "org.eclipse.osgi" % "3.13.0.v20180226-1711")

def osgiTestProject(p: Project, framework: ModuleID) = p
  .dependsOn(library, reflect, compiler)
  .settings(commonSettings)
  .settings(disableDocs)
  .settings(
    publish / skip := true,
    bspEnabled := false,
    Test / fork := true,
    Test / parallelExecution := false,
    libraryDependencies ++= {
      val paxExamVersion = "4.11.0" // Last version which supports Java 9+
      Seq(
        junitDep,
        junitInterfaceDep,
        "org.ops4j.pax.exam" % "pax-exam-container-native" % paxExamVersion,
        "org.ops4j.pax.exam" % "pax-exam-junit4" % paxExamVersion,
        "org.ops4j.pax.exam" % "pax-exam-link-assembly" % paxExamVersion,
        "org.ops4j.pax.url" % "pax-url-aether" % "2.4.1",
        "org.ops4j.pax.swissbox" % "pax-swissbox-tracker" % "1.8.1",
        "ch.qos.logback" % "logback-core" % "1.2.8",
        "ch.qos.logback" % "logback-classic" % "1.2.8",
        "org.slf4j" % "slf4j-api" % "1.7.32",
        framework % Test
      )
    },
    Test / Keys.test := (Test / Keys.test).dependsOn(Compile / packageBin).value,
    Test / Keys.testOnly := (Test / Keys.testOnly).dependsOn(Compile / packageBin).evaluated,
    testOptions += Tests.Argument(TestFrameworks.JUnit, "-a", "-v", "-q"),
    Test / javaOptions ++= ("-Dscala.bundle.dir=" + (ThisBuild / buildDirectory).value / "osgi") +: addOpensForTesting,
    Test / Keys.test / forkOptions := (Test / Keys.test / forkOptions).value.withWorkingDirectory((ThisBuild / baseDirectory).value),
    Test / unmanagedSourceDirectories := List((ThisBuild / baseDirectory).value / "test" / "osgi" / "src"),
    Compile / unmanagedResourceDirectories := (Test / unmanagedSourceDirectories).value,
    Compile / unmanagedResources / includeFilter := "*.xml",
    Compile / packageBin := { // Put the bundle JARs required for the tests into build/osgi
      val targetDir = (ThisBuild / buildDirectory).value / "osgi"
      val mappings = ((dist / mkPack).value / "lib").listFiles.collect {
        case f if f.getName.startsWith("scala-") && f.getName.endsWith(".jar") => (f, targetDir / f.getName)
      }
      IO.copy(mappings, CopyOptions() withOverwrite true)
      targetDir
    },
    cleanFiles += (ThisBuild / buildDirectory).value / "osgi"
  )

lazy val partestJavaAgent = configureAsSubproject(project, srcdir = Some("partest-javaagent"))
  .settings(fatalWarningsSettings)
  .settings(disableDocs)
  .settings(
    libraryDependencies += asmDep,
    publish / skip := true,
    // Setting name to "scala-partest-javaagent" so that the jar file gets that name, which the Runner relies on
    name := "scala-partest-javaagent",
    description := "Scala Compiler Testing Tool (compiler-specific java agent)",
    // add required manifest entry - previously included from file
    Compile / packageBin / packageOptions +=
      Package.ManifestAttributes( "Premain-Class" -> "scala.tools.partest.javaagent.ProfilingAgent" ),
    // we need to build this to a JAR
    exportJars := true
  )

lazy val test = project
  .dependsOn(compiler, interactive, replFrontend, scalap, partest, partestJavaAgent, scaladoc)
  .disablePlugins(plugins.JUnitXmlReportPlugin)
  .configs(IntegrationTest)
  .settings(commonSettings)
  .settings(disableDocs)
  .settings(publish / skip := true)
  .settings(Defaults.itSettings)
  .settings(
    libraryDependencies ++= Seq(asmDep),
    // no main sources
    Compile / unmanagedSourceDirectories := Nil,
    Compile / sources := Nil,
    // test sources are compiled in partest run, not here
    IntegrationTest / unmanagedSourceDirectories := Nil,
    IntegrationTest / sources := Nil,
    IntegrationTest / fork := true,
    Compile / scalacOptions += "-Yvalidate-pos:parser,typer",
    IntegrationTest / javaOptions ++= List("-Xmx2G", "-Dpartest.exec.in.process=true", "-Dfile.encoding=UTF-8", "-Duser.language=en", "-Duser.country=US") ++ addOpensForTesting,
    IntegrationTest / testOptions += Tests.Argument("-Dfile.encoding=UTF-8", "-Duser.language=en", "-Duser.country=US"),
    testFrameworks += new TestFramework("scala.tools.partest.sbt.Framework"),
    IntegrationTest / testOptions += Tests.Argument(s"-Dpartest.java_opts=-Xmx1024M -Xms64M ${addOpensForTesting.mkString(" ")}"),
    IntegrationTest / testOptions += Tests.Argument("-Dpartest.scalac_opts=" + (Compile / scalacOptions).value.mkString(" ")),
    (IntegrationTest / forkOptions) := (IntegrationTest / forkOptions).value.withWorkingDirectory((ThisBuild / baseDirectory).value),
    IntegrationTest / testOptions += {
      val cp = (Test / dependencyClasspath).value
      val baseDir = (ThisBuild / baseDirectory).value
      val instrumentedJar = (specLib / Compile / packageBin / packagedArtifact).value._2
      Tests.Setup { () =>
        // Copy instrumented.jar (from specLib)to the location where partest expects it.
        IO.copyFile(instrumentedJar, baseDir / "test/files/speclib/instrumented.jar")
      }
    },
    IntegrationTest / definedTests += new sbt.TestDefinition(
      "partest",
      // marker fingerprint since there are no test classes
      // to be discovered by sbt:
      new sbt.testing.AnnotatedFingerprint {
        def isModule = true
        def annotationName = "partest"
      }, true, Array()
    ),
    IntegrationTest / executeTests := {
      val log = streams.value.log
      val result = (IntegrationTest / executeTests).value
      val result2 = (Test / executeTests).value
      if (result.overall != TestResult.Error && result.events.isEmpty) {
        // workaround for https://github.com/sbt/sbt/issues/2722
        log.error("No test events found")
        result2.copy(overall = TestResult.Error)
      }
      else result
    },
    IntegrationTest / testListeners += new PartestTestListener(target.value)
  )

lazy val manual = configureAsSubproject(project)
  .settings(disableDocs)
  .settings(publish / skip := true)
  .settings(fatalWarningsSettings)
  .settings(
    libraryDependencies += "org.scala-lang" % "scala-library" % scalaVersion.value,
    Compile / classDirectory := (Compile / target).value / "classes"
  )

lazy val scalaDist = Project("scalaDist", file(".") / "target" / "scala-dist-dist-src-dummy")
  .settings(commonSettings)
  .settings(disableDocs)
  .settings(
    bspEnabled := false,
    name := "scala-dist",
    Compile / packageBin / mappings ++= {
      val binBaseDir = buildDirectory.value / "pack"
      val binMappings = (dist / mkBin).value.pair(Path.relativeTo(binBaseDir), errorIfNone = false)
      // With the way the resource files are spread out over the project sources we can't just add
      // an unmanagedResourceDirectory, so we generate the mappings manually:
      val docBaseDir = (ThisBuild / baseDirectory).value
      val docMappings = (docBaseDir / "doc").allPaths pair Path.relativeTo(docBaseDir)
      val resBaseDir = (ThisBuild / baseDirectory).value / "src/manual/scala/tools/docutil/resources"
      val resMappings = resBaseDir ** ("*.html" | "*.css" | "*.gif" | "*.png") pair (p => Path.relativeTo(resBaseDir)(p).map("doc/tools/" + _))
      docMappings ++ resMappings ++ binMappings
    },
    Compile / resourceGenerators += Def.task {
      val command = "fsc, scala, scalac, scaladoc, scalap"
      val htmlOut = (Compile / resourceManaged).value / "doc/tools"
      val manOut = (Compile / resourceManaged).value / "genman"
      val fixedManOut = (Compile / resourceManaged).value / "man"
      IO.createDirectory(htmlOut)
      IO.createDirectory(manOut / "man1")
      runner.value.run("scala.tools.docutil.ManMaker",
        (manual / Compile / fullClasspath).value.files,
        Seq(command, htmlOut.getAbsolutePath, manOut.getAbsolutePath),
        streams.value.log).failed foreach (sys error _.getMessage)
      (manOut ** "*.1" pair Path.rebase(manOut, fixedManOut)).foreach { case (in, out) =>
        // Generated manpages should always use LF only. There doesn't seem to be a good reason
        // for generating them with the platform EOL first and then converting them but that's
        // what the old Ant build did.
        IO.write(out, IO.readBytes(in).filterNot(_ == '\r'))
      }
      (htmlOut ** "*.html").get ++ (fixedManOut ** "*.1").get
    }.taskValue,
    Compile / managedResourceDirectories := Seq((Compile / resourceManaged).value),
    libraryDependencies ++= jlineDeps,
    apiURL := None,
    fixPom(
      "/project/name" -> <name>Scala Distribution Artifacts</name>,
      "/project/description" -> <description>The Artifacts Distributed with Scala</description>,
      "/project/packaging" -> <packaging>jar</packaging>
    ),
    Compile / packageSrc / publishArtifact := false
  )
  .dependsOn(library, reflect, compiler, scalap)

def partestOnly(in: String): Def.Initialize[Task[Unit]] =
  (testP / IntegrationTest / testOnly).toTask(" -- --terse " + in)

def partestDesc(in: String): Def.Initialize[Task[(Result[Unit], String)]] =
  partestOnly(in).result map (_ -> s"partest $in")

lazy val root: Project = (project in file("."))
  .settings(disableDocs)
  .settings(generateBuildCharacterFileSettings)
  .settings(
    publish / skip := true,
    commands ++= ScriptCommands.all,
    extractBuildCharacterPropertiesFile := {
      val jar = (bootstrap / scalaInstance).value.allJars.find(_.getName contains "-compiler").get
      val bc = buildCharacterPropertiesFile.value
      val packagedName = "scala-buildcharacter.properties"
      IO.withTemporaryDirectory { tmp =>
        val extracted = IO.unzip(jar, tmp, new SimpleFilter(_ == packagedName)).headOption.getOrElse {
          throw new RuntimeException(s"No file $packagedName found in bootstrap compiler $jar")
        }
        IO.copyFile(extracted, bc)
        bc
      }
    },
    // Generate (Product|TupleN|Function|AbstractFunction)*.scala files and scaladoc stubs for all AnyVal sources.
    // They should really go into a managedSources dir instead of overwriting sources checked into git but scaladoc
    // source links (could be fixed by shipping these sources with the scaladoc bundles) and scala-js source maps
    // rely on them being on github.
    commands += Command.command("generateSources") { state =>
      val dir = ((ThisBuild / baseDirectory).value / "src" / "library" / "scala").getAbsoluteFile
      genprod.run(dir)
      GenerateAnyVals.run(dir)
      GenerateFunctionConverters.run(dir)
      state
    },
    // ../docs.scala-lang/_data/compiler-options.yml
    commands += Command.command("generateDocsData") { state =>
      val dir = (((ThisBuild / baseDirectory).value) / ".." / "docs.scala-lang" / "_data")
      val target = if (dir.exists) dir else ((ThisBuild / baseDirectory).value)
      GenerateDocsData.run(target.getAbsoluteFile)
      state
    },

    testJDeps := TestJDeps.testJDepsImpl.value,
    testJarSize := TestJarSize.testJarSizeImpl.value,

    // Wasn't sure if findRootCauses would work if I just aggregated testAll1/etc, so a little duplication..
    testAll  := runTests(unitTests ::: partests ::: remainingTests).value,
    // splitting this in two parts allows them to run in parallel on CI.
    // partest takes the longest, so "partest vs. everything else" is a roughly equal split
    testAll1 := runTests(unitTests ::: remainingTests).value,
    testAll2 := runTests(partests).value,

    setIncOptions
  )
  .aggregate(library, reflect, compiler, interactive, repl, replFrontend,
    scaladoc, scalap, testkit, partest, junit, scalaDist).settings(
    Compile / sources := Seq.empty,
    onLoadMessage := s"""|*** Welcome to the sbt build definition for Scala! ***
      |version=${(Global / version).value} scalaVersion=${(Global / scalaVersion).value}
      |Check README.md for more information.""".stripMargin
  )

lazy val clearSavedLogs = SavedLogs.clearSavedLogs.result.map(_ -> "clearSavedLogs")

lazy val unitTests = List(
  (     junit / Test / testOnly).toTask(" -- +v").result.map(_ -> "junit/testOnly -- +v"),
  (scalacheck / Test / Keys.test                ).result.map(_ -> "scalacheck/test"),
)

lazy val partests = List(
  partestDesc("run"),
  partestDesc("pos neg jvm"),
  partestDesc("res scalap specialized"),
  partestDesc("instrumented presentation"),
  partestDesc("--srcpath scaladoc"),
  partestDesc("--srcpath macro-annot"),
  partestDesc("--srcpath async"),
  (tasty / Test / Keys.test).result.map(_ -> "tasty/test"),
)

lazy val remainingTests = List(
  (osgiTestFelix   / Test / Keys.test).result.map(_ -> "osgiTestFelix/test"),
  (osgiTestEclipse / Test / Keys.test).result.map(_ -> "osgiTestEclipse/test"),
  (library / mimaReportBinaryIssues      ).result.map(_ -> "library/mimaReportBinaryIssues"), // doesn't aggregate..
  (reflect / mimaReportBinaryIssues      ).result.map(_ -> "reflect/mimaReportBinaryIssues"), // ..so specify both
  (testJDeps                             ).result.map(_ -> "testJDeps"),
  (testJarSize                           ).result.map(_ -> "testJarSize"),
  (bench / Compile / compile).map(_ => ()).result.map(_ -> "bench/compile"),
  Def.task(()).dependsOn( // Run these in parallel:
     library / Compile / doc,
     reflect / Compile / doc,
    compiler / Compile / doc,
      scalap / Compile / doc,
  ).result.map(_ -> "doc")
)

def runTests(tests: List[Def.Initialize[Task[(Result[Unit], String)]]]) = Def.task {
  val results = ScriptCommands.sequence[(Result[Unit], String)](clearSavedLogs :: tests).value
  val log     = streams.value.log
  val failed  = results.collect { case (Inc(i), d) => (i, d) }
  if (failed.nonEmpty) {
    def showScopedKey(k: Def.ScopedKey[_]): String =
      Vector(
        k.scope.project.toOption.map { case p: ProjectRef => p.project case p => p }.map(_ + "/"),
        k.scope.config.toOption.map(_.name + ":"),
        k.scope.task.toOption.map(_.label + "::")
      ).flatten.mkString + k.key

    val loggedThis, loggedAny = new scala.collection.mutable.HashSet[String]

    def findRootCauses(i: Incomplete, currentTask: String): Vector[(String, Option[Throwable])] = {
      val skey = i.node.collect { case t: Task[_] => t.info.attributes.get(taskDefinitionKey) }.flatten
      val sk = skey.map(showScopedKey)
      val task = sk.getOrElse(currentTask)
      val dup = sk.exists(!loggedAny.add(_))
      if (sk.exists(!loggedThis.add(_))) Vector.empty
      else i.directCause match {
        case Some(e) => Vector((task, if (dup) None else Some(e)))
        case None    => i.causes.toVector.flatMap(findRootCauses(_, task))
      }
    }

    log.error("")
    log.error(s"${failed.size} of ${results.length} test tasks failed:")
    failed.foreach { case (i, d) =>
      log.error(s"- $d")
      loggedThis.clear()
      findRootCauses(i, "<unknown task>").foreach {
        case (task, Some(ex)) => log.error(s"  - $task failed: $ex")
        case (task, None)     => log.error(s"  - ($task failed)")
      }
    }
    SavedLogs.showSavedLogsImpl(log.error(_))
    throw new MessageOnlyException("Failure due to previous errors")
  }
}

def setIncOptions = incOptions := {
  incOptions.value
    .withRecompileOnMacroDef(Some(Boolean box false).asJava) // macros in library+reflect are hard-wired to implementations with `FastTrack`.
}

// The following subprojects' binaries are required for building "pack":
lazy val distDependencies = Seq(replFrontend, compiler, library, reflect, scalap, scaladoc)

lazy val dist = (project in file("dist"))
  .settings(commonSettings)
  .settings(
    bspEnabled := false,
    libraryDependencies ++= jlineDeps,
    mkBin := mkBinImpl.value,
    mkQuick := Def.task {
      val cp = (testP / IntegrationTest / fullClasspath).value
      val propsFile = (ThisBuild / buildDirectory).value / "quick" / "partest.properties"
      val props = new java.util.Properties()
      props.setProperty("partest.classpath", cp.map(_.data.getAbsolutePath).mkString(sys.props("path.separator")))
      IO.write(props, null, propsFile)
      (ThisBuild / buildDirectory).value / "quick"
    }.dependsOn((distDependencies.map(_ / Runtime / products) :+ mkBin): _*).value,
    mkPack := Def.task { (ThisBuild / buildDirectory).value / "pack" }.dependsOn(Compile / packageBin / packagedArtifact, mkBin).value,
    target := (ThisBuild / target).value / projectFolder.value,
    Compile / packageBin := {
      val targetDir = (ThisBuild / buildDirectory).value / "pack" / "lib"
      val jlineJAR = findJar((Compile / dependencyClasspath).value, jlineDep).get.data
      val jnaJAR = findJar((Compile / dependencyClasspath).value, jnaDep).get.data
      val mappings = Seq(
        (jlineJAR, targetDir / "jline.jar"),
        (jnaJAR, targetDir / "jna.jar"),
      )
      IO.copy(mappings, CopyOptions() withOverwrite true)
      targetDir
    },
    cleanFiles += (ThisBuild / buildDirectory).value / "quick",
    cleanFiles += (ThisBuild / buildDirectory).value / "pack",
    Compile / packageBin / packagedArtifact :=
      (Compile / packageBin / packagedArtifact)
        .dependsOn(distDependencies.map(_ / Compile / packageBin / packagedArtifact): _*)
        .value
  )
  .dependsOn(distDependencies.map(p => p: ClasspathDep[ProjectReference]): _*)

/**
 * Configures passed project as a subproject (e.g. compiler or repl)
 * with common settings attached to it.
 *
 * Typical usage is:
 *
 *   lazy val mySubproject = configureAsSubproject(project)
 *
 * We pass `project` as an argument which is in fact a macro call. This macro determines
 * project.id based on the name of the lazy val on the left-hand side.
 */
def configureAsSubproject(project: Project, srcdir: Option[String] = None): Project = {
  val base = file(".") / "src" / srcdir.getOrElse(project.id)
  (project in base)
    .settings(scalaSubprojectSettings)
    .settings(generatePropertiesFileSettings)
    .settings(projectFolder := srcdir.getOrElse(project.id))
}

lazy val mkBin = taskKey[Seq[File]]("Generate shell script (bash or Windows batch).")
lazy val mkQuick = taskKey[File]("Generate a full build, including scripts, in build/quick")
lazy val mkPack = taskKey[File]("Generate a full build, including scripts, in build/pack")
lazy val testAll = taskKey[Unit]("Run all test tasks sequentially")
lazy val testAll1 = taskKey[Unit]("Run 1/2 test tasks sequentially")
lazy val testAll2 = taskKey[Unit]("Run 2/2 test tasks sequentially")

val testJDeps = taskKey[Unit]("Run jdeps to check dependencies")
val testJarSize = taskKey[Unit]("Test that jars have the expected size")

// Defining these settings is somewhat redundant as we also redefine settings that depend on them.
// However, IntelliJ's project import works better when these are set correctly.
def clearSourceAndResourceDirectories = Seq(Compile, Test).flatMap(config => inConfig(config)(Seq(
  unmanagedSourceDirectories := Nil,
  managedSourceDirectories := Nil,
  unmanagedResourceDirectories := Nil,
  managedResourceDirectories := Nil
)))

lazy val mkBinImpl: Def.Initialize[Task[Seq[File]]] = Def.task {
  import java.io.IOException
  def mkScalaTool(mainCls: String, classpath: Seq[Attributed[File]]): ScalaTool =
    ScalaTool(mainClass  = mainCls,
      classpath  = classpath.toList.map(_.data.getAbsolutePath),
      properties = Map.empty,
      javaOpts   = "-Xmx256M -Xms32M",
      toolFlags  = "")
  val rootDir = (compiler / Compile / classDirectory).value
  val quickOutDir = buildDirectory.value / "quick/bin"
  val packOutDir = buildDirectory.value / "pack/bin"
  def writeScripts(scalaTool: ScalaTool, file: String, outDir: File): Seq[File] = {
    val res = Seq(
      scalaTool.writeScript(file, "unix", rootDir, outDir),
      scalaTool.writeScript(file, "windows", rootDir, outDir)
    )
    res.foreach { f =>
      if(!f.getAbsoluteFile.setExecutable(true, /* ownerOnly: */ false))
        throw new IOException("setExecutable failed")
      if(!f.getAbsoluteFile.setReadable(true, /* ownerOnly: */ false))
        throw new IOException("setReadable failed")
    }
    res
  }

  def mkBin(file: String, mainCls: String, classpath: Seq[Attributed[File]]): Seq[File] =
    writeScripts(mkScalaTool(mainCls, classpath), file, quickOutDir) ++
    writeScripts(mkScalaTool(mainCls, Nil      ), file, packOutDir)

  streams.value.log.info(s"Creating scripts in $quickOutDir and $packOutDir")

  mkBin("scala"    , "scala.tools.nsc.MainGenericRunner", (replFrontend / Compile / fullClasspath).value) ++
  mkBin("scalac"   , "scala.tools.nsc.Main",              (compiler / Compile / fullClasspath).value) ++
  mkBin("fsc"      , "scala.tools.nsc.fsc.CompileClient", (compiler / Compile / fullClasspath).value) ++
  mkBin("scaladoc" , "scala.tools.nsc.ScalaDoc",          (scaladoc / Compile / fullClasspath).value) ++
  mkBin("scalap"   , "scala.tools.scalap.Main",           (scalap / Compile / fullClasspath).value)
}

/** Generate service provider definition files under META-INF/services */
def generateServiceProviderResources(services: (String, String)*): Setting[_] =
  Compile / resourceGenerators += Def.task {
    services.map { case (k, v) =>
      val f = (Compile / resourceManaged).value / "META-INF/services" / k
      IO.write(f, v + "\n")
      f
    }
  }.taskValue

// Add tab completion to partest
commands += Command("partest")(_ => PartestUtil.partestParser((ThisBuild / baseDirectory).value, (ThisBuild / baseDirectory).value / "test")) { (state, parsed) =>
  ("test/IntegrationTest/testOnly -- " + parsed) :: state
}

// Watch the test files also so ~partest triggers on test case changes
watchSources ++= PartestUtil.testFilePaths((ThisBuild / baseDirectory).value, (ThisBuild / baseDirectory).value / "test")

// Add tab completion to scalac et al.
commands ++= {
  val commands =
  List(("scalac",   "compiler", "scala.tools.nsc.Main"),
       ("scala",    "replFrontend", "scala.tools.nsc.MainGenericRunner"),
       ("scaladoc", "scaladoc", "scala.tools.nsc.ScalaDoc"))

  commands.map {
    case (entryPoint, projectRef, mainClassName) =>
      Command(entryPoint)(_ => ScalaOptionParser.scalaParser(entryPoint, (ThisBuild / baseDirectory).value)) { (state, parsedOptions) =>
        (projectRef + "/runMain " + mainClassName + " -usejavacp " + parsedOptions) :: state
      }
  }
}

addCommandAlias("scalap",   "scalap/compile:runMain              scala.tools.scalap.Main -usejavacp")

lazy val intellij = taskKey[Unit]("Update the library classpaths in the IntelliJ project files.")

def moduleDeps(p: Project, config: Configuration = Compile) = (p / config / externalDependencyClasspath).map(a => (p.id, a.map(_.data)))

// aliases to projects to prevent name clashes
def compilerP = compiler
def testP = test

intellij := {
  import xml._
  import xml.transform._

  val s = streams.value
  val compilerScalaInstance = (LocalProject("compiler") / scalaInstance).value

  val modules: List[(String, Seq[File])] = {
    // for the sbt build module, the dependencies are fetched from the project's build using sbt-buildinfo
    val buildModule = ("scala-build", scalabuild.BuildInfo.buildClasspath.split(java.io.File.pathSeparator).toSeq.map(new File(_)))
    // `sbt projects` lists all modules in the build
    buildModule :: List(
      moduleDeps(bench).value,
      moduleDeps(compilerP).value,
      moduleDeps(interactive).value,
      moduleDeps(junit).value,
      moduleDeps(library).value,
      moduleDeps(manual).value,
      moduleDeps(partest).value,
      moduleDeps(partestJavaAgent).value,
      moduleDeps(reflect).value,
      moduleDeps(repl).value,
      moduleDeps(replFrontend).value,
      moduleDeps(scalacheck, config = Test).value.copy(_1 = "scalacheck-test"),
      moduleDeps(scaladoc).value,
      moduleDeps(scalap).value,
      moduleDeps(tastytest).value,
      moduleDeps(testP).value,
      moduleDeps(testkit).value,
    )
  }

  def moduleDep(name: String, jars: Seq[File]) = {
    val entries = jars.map(f => s"""        <root url="jar://${f.toURI.getPath}!/" />""").mkString("\n")
    s"""|    <library name="$name-deps">
        |      <CLASSES>
        |$entries
        |      </CLASSES>
        |      <JAVADOC />
        |      <SOURCES />
        |    </library>""".stripMargin
  }

  def starrDep(jars: Seq[File]) = {
    val entries = jars.map(f => s"""          <root url="file://${f.toURI.getPath}" />""").mkString("\n")
    s"""|    <library name="starr" type="Scala">
        |      <properties>
        |        <option name="languageLevel" value="Scala_2_12" />
        |        <compiler-classpath>
        |$entries
        |        </compiler-classpath>
        |      </properties>
        |      <CLASSES />
        |      <JAVADOC />
        |      <SOURCES />
        |    </library>""".stripMargin
  }

  def replaceLibrary(data: Node, libName: String, libType: Option[String], newContent: String) = {
    object rule extends RewriteRule {
      var transformed = false
      def checkAttrs(attrs: MetaData) = {
        def check(key: String, expected: String) = {
          val a = attrs(key)
          a != null && a.text == expected
        }
        check("name", libName) && libType.forall(tp => check("type", tp))
      }

      override def transform(n: Node): Seq[Node] = n match {
        case e @ Elem(_, "library", attrs, _, _*) if checkAttrs(attrs) =>
          transformed = true
          XML.loadString(newContent)
        case other =>
          other
      }
    }
    object trans extends RuleTransformer(rule)
    val r = trans(data)
    if (!rule.transformed) sys.error(s"Replacing library classpath for $libName failed, no existing library found.")
    r
  }

  val intellijDir = (ThisBuild / baseDirectory).value / "src/intellij"
  val ipr = intellijDir / "scala.ipr"
  backupIdea(intellijDir)
  if (!ipr.exists) {
    intellijCreateFromSample((ThisBuild / baseDirectory).value)
  }
  s.log.info("Updating library classpaths in src/intellij/scala.ipr.")
  val content = XML.loadFile(ipr)

  val newStarr = replaceLibrary(content, "starr", Some("Scala"), starrDep(compilerScalaInstance.allJars))
  val newModules = modules.foldLeft(newStarr)({
    case (res, (modName, jars)) =>
      if (jars.isEmpty) res // modules without dependencies
      else replaceLibrary(res, s"$modName-deps", None, moduleDep(modName, jars))
  })

  // I can't figure out how to keep the entity escapes for \n in the attribute values after this use of XML transform.
  // Patching the original version back in with more brutish parsing.
  val R = """(?ims)(.*)(<copyright>.*</copyright>)(.*)""".r
  val oldContents = IO.read(ipr)
  XML.save(ipr.getAbsolutePath, newModules)
  oldContents match {
    case R(_, withEscapes, _) =>
      val newContents = IO.read(ipr)
      val R(pre, toReplace, post) = newContents
      IO.write(ipr, pre + withEscapes + post)
    case _ =>
      // .ipr file hasn't been updated from `intellijFromSample` yet
  }
}

lazy val intellijFromSample = taskKey[Unit]("Create fresh IntelliJ project files from src/intellij/*.SAMPLE.")

def backupIdea(ideaDir: File): Unit = {
  val temp = IO.createTemporaryDirectory
  IO.copyDirectory(ideaDir, temp)
  println(s"Backed up existing src/intellij to $temp")
}

intellijFromSample := {
  val s = streams.value
  val intellijDir = (ThisBuild / baseDirectory).value / "src/intellij"
  val ipr = intellijDir / "scala.ipr"
  backupIdea(intellijDir)
  intellijCreateFromSample((ThisBuild / baseDirectory).value)
}

def intellijCreateFromSample(basedir: File): Unit = {
  val files = basedir / "src/intellij" * "*.SAMPLE"
  val copies = files.get.map(f => (f, new File(f.getAbsolutePath.stripSuffix(".SAMPLE"))))
  IO.copy(copies, CopyOptions() withOverwrite true)
}

lazy val intellijToSample = taskKey[Unit]("Update src/intellij/*.SAMPLE using the current IntelliJ project files.")

intellijToSample := {
  val s = streams.value
  val intellijDir = (ThisBuild / baseDirectory).value / "src/intellij"
  val ipr = intellijDir / "scala.ipr"
  backupIdea(intellijDir)
  val existing =intellijDir * "*.SAMPLE"
  IO.delete(existing.get)
  val current = intellijDir * ("*.iml" || "*.ipr")
  val copies = current.get.map(f => (f, new File(f.getAbsolutePath + ".SAMPLE")))
  IO.copy(copies)
}

/** Find a specific module's JAR in a classpath, comparing only organization and name */
def findJar(files: Seq[Attributed[File]], dep: ModuleID): Option[Attributed[File]] = {
  def extract(m: ModuleID) = (m.organization, m.name)
  files.find(_.get(moduleID.key).map(extract _) == Some(extract(dep)))
}

{
  scala.build.TravisOutput.installIfOnTravis()
  Nil
}<|MERGE_RESOLUTION|>--- conflicted
+++ resolved
@@ -736,7 +736,8 @@
     libraryDependencies ++= Seq(junitInterfaceDep, jolDep, diffUtilsDep),
     testOptions += Tests.Argument(TestFrameworks.JUnit, "-a", "-v", "-s"),
     Compile / unmanagedSourceDirectories := Nil,
-    Test / unmanagedSourceDirectories := List(baseDirectory.value)
+    Test / unmanagedSourceDirectories := List(baseDirectory.value),
+    Test / headerSources := Nil,
   )
 
 lazy val tasty = project.in(file("test") / "tasty")
@@ -748,7 +749,6 @@
     Test / fork := true,
     libraryDependencies ++= Seq(junitInterfaceDep, TastySupport.scala3Library),
     testOptions += Tests.Argument(TestFrameworks.JUnit, "-a", "-v"),
-<<<<<<< HEAD
     Test / testOptions += Tests.Argument(
       s"-Dtastytest.src=${baseDirectory.value}",
       s"-Dtastytest.packageName=tastytest"
@@ -776,11 +776,6 @@
         s"-Dtastytest.classpaths.scalaReflect=$scalaReflect",
       )
     },
-=======
-    (Compile / unmanagedSourceDirectories) := Nil,
-    (Test / unmanagedSourceDirectories) := List(baseDirectory.value),
-    Test / headerSources := Nil,
->>>>>>> 110d4717
   )
 
 lazy val scalacheck = project.in(file("test") / "scalacheck")
