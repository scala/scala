--- conflicted
+++ resolved
@@ -411,15 +411,9 @@
   .settings(disablePublishing)
   .settings(
     libraryDependencies ++= Seq(
-<<<<<<< HEAD
-      "com.fasterxml.jackson.core" % "jackson-core" % "2.9.7",
-      "com.fasterxml.jackson.core" % "jackson-annotations" % "2.9.7",
-      "com.fasterxml.jackson.core" % "jackson-databind" % "2.9.10.8",
-=======
       "com.fasterxml.jackson.core" % "jackson-core" % "2.9.10",
       "com.fasterxml.jackson.core" % "jackson-annotations" % "2.9.10",
-      "com.fasterxml.jackson.core" % "jackson-databind" % "2.9.7",
->>>>>>> 72a48de4
+      "com.fasterxml.jackson.core" % "jackson-databind" % "2.9.10.8",
       "com.fasterxml.jackson.dataformat" % "jackson-dataformat-yaml" % "2.9.7",
       "com.fasterxml.jackson.module" %% "jackson-module-scala" % "2.9.7"
     )
