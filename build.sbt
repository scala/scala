/*
 * The new, sbt-based build definition for Scala.
 *
 * What you see below is very much work-in-progress. The following features are implemented:
 *   - Compiling all classes for the compiler and library ("compile" in the respective subprojects)
 *   - Running JUnit ("junit/test"), ScalaCheck ("scalacheck/test"), and partest ("test/IntegrationTest/test") tests
 *   - Creating build/quick with all compiled classes and launcher scripts ("dist/mkQuick")
 *   - Creating build/pack with all JARs and launcher scripts ("dist/mkPack")
 *   - Building all scaladoc sets ("doc")
 *   - Publishing (standard sbt tasks like "publish" and "publishLocal")
 *
 * You'll notice that this build definition is much more complicated than your typical sbt build.
 * The main reason is that we are not benefiting from sbt's conventions when it comes project
 * layout. For that reason we have to configure a lot more explicitly. I've tried to explain in
 * comments the less obvious settings.
 *
 * This nicely leads me to explain the goal and non-goals of this build definition. Goals are:
 *
 *   - to be easy to tweak it in case a bug or small inconsistency is found
 *   - to be super explicit about any departure from standard sbt settings
 *   - to be readable and not necessarily succinct
 *   - to provide the nicest development experience for people hacking on Scala
 *   - originally, to mimic Ant's behavior as closely as possible, so the
 *     sbt and Ant builds could be maintained in parallel. the Ant build
 *     has now been removed, so we are now free to depart from that history.
 *
 * Non-goals are:
 *
 *   - to have the shortest sbt build definition possible
 *   - to remove irregularities from our build process right away
 *     (but let's keep making gradual progress on this)
 *   - to modularize the Scala compiler or library further
 */

import scala.build._, VersionUtil._

// Non-Scala dependencies:
val junitDep          = "junit"                          % "junit"                            % "4.13.2"
val junitInterfaceDep = "com.github.sbt"                 % "junit-interface"                  % "0.13.3"                          % Test
val scalacheckDep     = "org.scalacheck"                %% "scalacheck"                       % "1.18.1"                          % Test
val jolDep            = "org.openjdk.jol"                % "jol-core"                         % "0.16"
val asmDep            = "org.scala-lang.modules"         % "scala-asm"                        % versionProps("scala-asm.version")
val jlineDep          = "org.jline"                      % "jline"                            % versionProps("jline.version")
val jnaDep            = "net.java.dev.jna"               % "jna"                              % versionProps("jna.version")
val jlineDeps         = Seq(jlineDep, jnaDep)
val testInterfaceDep  = "org.scala-sbt"                  % "test-interface"                   % "1.0"
val diffUtilsDep      = "io.github.java-diff-utils"      % "java-diff-utils"                  % "4.12"
val compilerInterfaceDep = "org.scala-sbt"               % "compiler-interface"               % "1.10.2"

val projectFolder = settingKey[String]("subfolder in src when using configureAsSubproject, else the project name")

// `set Global / fatalWarnings := true` to enable -Werror for the certain modules
// currently, many modules cannot support -Werror; ideally this setting will eventually
//   enable -Werror for all modules
val fatalWarnings = settingKey[Boolean]("whether or not warnings should be fatal in the build")

// enable fatal warnings automatically on CI
Global / fatalWarnings := insideCI.value

Global / credentials ++= {
  val file = Path.userHome / ".credentials"
  if (file.exists && !file.isDirectory) List(Credentials(file))
  else Nil
}

lazy val publishSettings : Seq[Setting[_]] = Seq(
  // Add a "default" Ivy configuration because sbt expects the Scala distribution to have one:
  ivyConfigurations += Configuration.of("Default", "default", "Default", true, Vector(Configurations.Runtime), true),
  publishMavenStyle := true
)

// Set the version number: We use the two settings `baseVersion` and `baseVersionSuffix` to compute all versions
// (canonical, Maven, OSGi). See VersionUtil.versionPropertiesImpl for details. The standard sbt `version` setting
// should not be set directly. It is the same as the Maven version and derived automatically from `baseVersion` and
// `baseVersionSuffix`.
globalVersionSettings
Global / baseVersion       := "2.13.16"
Global / baseVersionSuffix := "SNAPSHOT"
ThisBuild / organization   := "org.scala-lang"
ThisBuild / homepage       := Some(url("https://www.scala-lang.org"))
ThisBuild / startYear      := Some(2002)
ThisBuild / licenses       += (("Apache-2.0", url("https://www.apache.org/licenses/LICENSE-2.0")))
ThisBuild / headerLicense  := Some(HeaderLicense.Custom(
  s"""Scala (${(ThisBuild/homepage).value.get})
     |
     |Copyright EPFL and Lightbend, Inc.
     |
     |Licensed under Apache License 2.0
     |(http://www.apache.org/licenses/LICENSE-2.0).
     |
     |See the NOTICE file distributed with this work for
     |additional information regarding copyright ownership.
     |""".stripMargin
))

<<<<<<< HEAD
// Save MiMa logs
SavedLogs.settings

Global / scalaVersion      := {
  if (DottySupport.compileWithDotty)
    DottySupport.dottyVersion
  else
    versionProps("starr.version")
}
=======
// Run `sbt -Dscala.build.publishDevelocity` to publish build scans to develocity.scala-lang.org
// In Jenkins, the `...publishDevelocity=stage` value is used to set the `JENKINS_STAGE` value of the scan
ThisBuild / develocityConfiguration := {
  def pubDev = Option(System.getProperty("scala.build.publishDevelocity"))
  val isInsideCI = sys.env.get("JENKINS_URL").exists(_.contains("scala-ci.typesafe.com"))
  val config = develocityConfiguration.value
  val buildScan = config.buildScan
  val buildCache = config.buildCache
  config
    .withProjectId(ProjectId("scala2"))
    .withServer(config.server.withUrl(Some(url("https://develocity.scala-lang.org"))))
    .withBuildScan(
      buildScan
        .withPublishing(Publishing.onlyIf(ctx => pubDev.nonEmpty && ctx.authenticated))
        .withBackgroundUpload(false)
        .tag(if (isInsideCI) "CI" else "Local")
        .tag("2.12")
        .withLinks(buildScan.links ++
          sys.env.get("BUILD_URL").map(u => "Jenkins Build" -> url(u)) ++
          sys.env.get("repo_ref").map(sha => "GitHub Commit" -> url(s"https://github.com/scala/scala/commit/$sha")) ++
          sys.env.get("_scabot_pr").map(pr => "GitHub PR " -> url(s"https://github.com/scala/scala/pull/$pr")))
        .withValues(buildScan.values +
          ("GITHUB_REPOSITORY" -> "scala/scala") +
          ("GITHUB_BRANCH" -> "2.12.x") ++
          pubDev.filterNot(_.isEmpty).map("JENKINS_STAGE" -> _) ++
          sys.env.get("JOB_NAME").map("JENKINS_JOB_NAME" -> _) ++
          sys.env.get("repo_ref").map("GITHUB_SHA" -> _) ++
          sys.env.get("_scabot_pr").map("GITHUB_PR" -> _) ++
          sys.env.get("NODE_NAME").map("JENKINS_NODE" -> _))
        .withObfuscation(buildScan.obfuscation.withIpAddresses(_.map(_ => "0.0.0.0")))
    )
    .withBuildCache(
      buildCache
        .withLocal(buildCache.local.withEnabled(false))
        .withRemote(buildCache.remote.withEnabled(false))
    )
}

(Global / scalaVersion)         := versionProps("starr.version")
>>>>>>> 2f238353

lazy val instanceSettings = Seq[Setting[_]](
  // we don't cross build Scala itself
  crossPaths := false,
  // do not add Scala library jar as a dependency automatically
  autoScalaLibrary := false,
  // Avoid circular dependencies for scalaInstance (see https://github.com/sbt/sbt/issues/1872)
  managedScalaInstance := false,
  scalaInstance := {
    val s = (bootstrap / scalaInstance).value
    // sbt claims that s.isManagedVersion is false even though s was resolved by Ivy
    // We create a managed copy to prevent sbt from putting it on the classpath where we don't want it
    if(s.isManagedVersion) s else {
      import sbt.internal.inc.ScalaInstance
      val s2 = new ScalaInstance(s.version, s.loader, s.loaderCompilerOnly, s.loaderLibraryOnly, s.libraryJars, s.compilerJars, s.allJars, Some(s.actualVersion))
      assert(s2.isManagedVersion)
      s2
    }
  },
  // sbt endeavours to align both scalaOrganization and scalaVersion
  // in the Scala artefacts, for example scala-library and scala-compiler.
  // This doesn't work in the scala/scala build because the version of scala-library and the scalaVersion of
  // scala-library are correct to be different. So disable overriding.
  scalaModuleInfo ~= (_ map (_ withOverrideScalaVersion false)),
  Quiet.silenceScalaBinaryVersionWarning
)


lazy val commonSettings = instanceSettings ++ clearSourceAndResourceDirectories ++ publishSettings ++ Seq[Setting[_]](
  // we always assume that Java classes are standalone and do not have any dependency
  // on Scala classes
  compileOrder := CompileOrder.JavaThenScala,
  projectFolder := thisProject.value.id, // overridden in configureAsSubproject
  Compile / javacOptions ++= Seq("-g", "-source", "1.8", "-target", "1.8", "-Xlint:unchecked"),
  Compile / javacOptions ++= (
    if (scala.util.Properties.isJavaAtLeast("20"))
      Seq("-Xlint:-options")  // allow `-source 1.8` and `-target 1.8`
    else
      Seq()),
  Compile / unmanagedJars := Seq.empty,  // no JARs in version control!
  Compile / sourceDirectory := baseDirectory.value,
  Compile / unmanagedSourceDirectories := List(baseDirectory.value),
  Compile / unmanagedResourceDirectories += (ThisBuild / baseDirectory).value / "src" / projectFolder.value,
  sourcesInBase := false,
  Compile / scalaSource := (Compile / sourceDirectory).value,
  // for some reason sbt 1.4 issues unused-settings warnings for this, it seems to me incorrectly
  Global / excludeLintKeys ++= Set(scalaSource),
  // each subproject has to ask specifically for files they want to include
  Compile / unmanagedResources / includeFilter := NothingFilter,
  target := (ThisBuild / target).value / projectFolder.value,
  Compile / classDirectory := buildDirectory.value / "quick/classes" / projectFolder.value,
  Compile / doc / target := buildDirectory.value / "scaladoc" / projectFolder.value,
  // given that classDirectory and doc target are overridden to be _outside_ of target directory, we have
  // to make sure they are being cleaned properly
  cleanFiles += (Compile / classDirectory).value,
  cleanFiles += (Compile / doc / target).value,
  run / fork := true,
  run / connectInput := true,
  Compile / scalacOptions ++= Seq("-feature", "-Xlint",
    //"-Vprint",
    //"-Xmaxerrs", "5", "-Xmaxwarns", "5", // uncomment for ease of development while breaking things
    // work around https://github.com/scala/bug/issues/11534
    "-Wconf:cat=unchecked&msg=The outer reference in this type test cannot be checked at run time.:s",
    // optimizer warnings at INFO since `-Werror` may be turned on.
    // optimizer runs in CI and release builds, though not in local development.
    "-Wconf:cat=optimizer:is",
    // we use @nowarn for methods that are deprecated in JDK > 8, but CI/release is under JDK 8
    "-Wconf:cat=unused-nowarn:s",
    //"-Wunnamed-boolean-literal-strict",
    ),
  Compile / doc / scalacOptions ++= Seq(
    "-doc-footer", "epfl",
    "-diagrams",
    "-implicits",
    "-groups",
    "-doc-version", versionProperties.value.canonicalVersion,
    "-doc-title", description.value,
    "-sourcepath", (ThisBuild / baseDirectory).value.toString,
    "-doc-source-url", s"https://github.com/scala/scala/blob/${versionProperties.value.githubTree}/€{FILE_PATH_EXT}#L€{FILE_LINE}"
  ),
  //maxErrors := 10,
  setIncOptions,
  // http://stackoverflow.com/questions/16934488
  apiMappings ++= {
    Option(System.getProperty("sun.boot.class.path")).flatMap { classPath =>
      classPath.split(java.io.File.pathSeparator).find(_.endsWith(java.io.File.separator + "rt.jar"))
    }.map { jarPath =>
      Map(
        file(jarPath) -> url("https://docs.oracle.com/javase/8/docs/api")
      )
    }.getOrElse {
      streams.value.log.warn("Failed to add bootstrap class path of Java to apiMappings")
      Map.empty[File,URL]
    }
  },
  apiURL := None, // set on a per-project basis
  autoAPIMappings := true,
  pomIncludeRepository := { _ => false },
  pomExtra := {
    <scm>
      <connection>scm:git:git://github.com/scala/scala.git</connection>
      <url>https://github.com/scala/scala</url>
    </scm>
      <issueManagement>
        <system>GitHub</system>
        <url>https://github.com/scala/bug/issues</url>
      </issueManagement>
      <developers>
        <developer>
          <id>lamp</id>
          <name>LAMP/EPFL</name>
        </developer>
        <developer>
          <id>Lightbend</id>
          <name>Lightbend, Inc.</name>
        </developer>
      </developers>
  },
  headerLicense := (ThisBuild / headerLicense).value,
  // Remove auto-generated manifest attributes
  Compile / packageBin / packageOptions := Seq.empty,
  Compile / packageSrc / packageOptions := Seq.empty,

  // Lets us CTRL-C partest without exiting SBT entirely
  Global / cancelable := true,

  // Don't log process output (e.g. of forked `compiler/runMain ...Main`), just pass it
  // directly to stdout
  run / outputStrategy := Some(StdoutOutput)
) ++ removePomDependencies ++ setForkedWorkingDirectory ++ (
  if (DottySupport.compileWithDotty)
    DottySupport.commonSettings
  else
    Seq()
)

lazy val fatalWarningsSettings = Seq(
  Compile / scalacOptions ++= {
    if (fatalWarnings.value) Seq("-Werror")
    else Nil
  },
  Compile / javacOptions ++= {
    if (fatalWarnings.value) Seq("-Werror")
    else Nil
  },
  Compile / doc / scalacOptions -= "-Werror", // there are too many doc errors to enable this right now
)

/** Extra post-processing for the published POM files. These are needed to create POMs that
  * are equivalent to the ones from the old Ant build. In the long term this should be removed and
  * POMs, scaladocs, OSGi manifests, etc. should all use the same metadata. */
def fixPom(extra: (String, scala.xml.Node)*): Setting[_] = {
  /** Find elements in an XML document by a simple XPath and replace them */
  def fixXML(n: scala.xml.Node, repl: Map[String, scala.xml.Node]): scala.xml.Node = {
    def f(n: scala.xml.Node, p: String): scala.xml.Node = n match {
      case e: scala.xml.Elem =>
        val pp = p + "/" + e.label
        repl.get(pp) match {
          case Some(xml) => xml
          case None => e.copy(child = e.child.map(ch => f(ch, pp)))
        }
      case n => n
    }
    f(n, "")
  }
  pomPostProcess := { n => fixXML(pomPostProcess.value.apply(n), Map(
    "/project/organization" ->
      <organization>
        <name>LAMP/EPFL</name>
        <url>https://lamp.epfl.ch/</url>
      </organization>,
    "/project/url" -> <url>https://www.scala-lang.org/</url>
  ) ++ extra) }
}

def ivyDependencyFilter(deps: Seq[(String, String)], scalaBinaryVersion: String) = {
  import scala.xml._
  import scala.xml.transform._
  new RuleTransformer(new RewriteRule {
    override def transform(node: Node) = node match {
      case e: Elem if e.label == "dependency" && {
        val org = e.attribute("org").getOrElse("").toString
        val name = e.attribute("name").getOrElse("").toString
        deps.exists { case (g, a) =>
          org == g && (name == a || name == (a + "_" + scalaBinaryVersion))
        }
      } => Seq.empty
      case n => n
    }
  })
}

val pomDependencyExclusions =
  settingKey[Seq[(String, String)]]("List of (groupId, artifactId) pairs to exclude from the POM and ivy.xml")
lazy val fixCsrIvy = taskKey[Unit]("Apply pomDependencyExclusions to coursier ivy")

Global / pomDependencyExclusions := Nil

/** Remove unwanted dependencies from the POM and ivy.xml. */
lazy val removePomDependencies: Seq[Setting[_]] = Seq(
  pomPostProcess := { n =>
    val n2 = pomPostProcess.value.apply(n)
    val deps = pomDependencyExclusions.value
    import scala.xml._
    import scala.xml.transform._
    new RuleTransformer(new RewriteRule {
      override def transform(node: Node) = node match {
        case e: Elem if e.label == "dependency" &&
            deps.exists { case (g, a) =>
              e.child.contains(<groupId>{g}</groupId>) &&
                (e.child.contains(<artifactId>{a}</artifactId>) || e.child.contains(<artifactId>{a + "_" + scalaBinaryVersion.value}</artifactId>))
            } => Seq.empty
        case n => n
      }
    }).transform(Seq(n2)).head
  },
  fixCsrIvy := {
    //  - coursier makes target/sbt-bridge/resolution-cache/org.scala-lang/scala2-sbt-bridge/2.13.12-bin-SNAPSHOT/resolved.xml.xml
    //  - copied to target/sbt-bridge//ivy-2.13.12-bin-SNAPSHOT.xml
    //  - copied to ~/.ivy2/local/org.scala-lang/scala2-sbt-bridge/2.13.12-bin-SNAPSHOT/ivys/ivy.xml
    import scala.jdk.CollectionConverters._
    import scala.xml._
    val currentProject = csrProject.value
    val ivyModule = org.apache.ivy.core.module.id.ModuleRevisionId.newInstance(
      currentProject.module.organization.value,
      currentProject.module.name.value,
      currentProject.version,
      currentProject.module.attributes.asJava)
    val ivyFile = ivySbt.value.withIvy(streams.value.log)(_.getResolutionCacheManager).getResolvedIvyFileInCache(ivyModule)
    val e = ivyDependencyFilter(pomDependencyExclusions.value, scalaBinaryVersion.value)
      .transform(Seq(XML.loadFile(ivyFile))).head
    XML.save(ivyFile.getAbsolutePath, e, xmlDecl = true)
  },
  publishConfiguration := Def.taskDyn {
    val pc = publishConfiguration.value
    Def.task {
      fixCsrIvy.value
      pc
    }
  }.value,
  publishLocalConfiguration := Def.taskDyn {
    val pc = publishLocalConfiguration.value
    Def.task {
      fixCsrIvy.value
      pc
    }
  }.value,
  deliverLocal := {
    // this doesn't seem to do anything currently, it probably worked before sbt used coursier
    import scala.xml._
    val f = deliverLocal.value
    val e = ivyDependencyFilter(pomDependencyExclusions.value, scalaBinaryVersion.value)
      .transform(Seq(XML.loadFile(f))).head
    XML.save(f.getAbsolutePath, e, xmlDecl = true)
    f
  }
)

val disableDocs = Seq[Setting[_]](
  Compile / doc / sources := Seq.empty,
  Compile / packageDoc / publishArtifact := false
)

lazy val setJarLocation: Setting[_] =
  Compile / packageBin / artifactPath := {
    // two lines below are copied over from sbt's sources:
    // https://github.com/sbt/sbt/blob/0.13/main/src/main/scala/sbt/Defaults.scala#L628
    //val resolvedScalaVersion = ScalaVersion((scalaVersion in artifactName).value, (scalaBinaryVersion in artifactName).value)
    //val resolvedArtifactName = artifactName.value(resolvedScalaVersion, projectID.value, artifact.value)
    // if you would like to get a jar with version number embedded in it (as normally sbt does)
    // uncomment the other definition of the `resolvedArtifactName`
    val resolvedArtifact = artifact.value
    val resolvedArtifactName = s"${resolvedArtifact.name}.${resolvedArtifact.extension}"
    buildDirectory.value / "pack/lib" / resolvedArtifactName
  }
lazy val scalaSubprojectSettings: Seq[Setting[_]] = commonSettings :+ setJarLocation

def filterDocSources(ff: FileFilter): Seq[Setting[_]] = Seq(
  Compile / doc / sources ~= (_.filter(ff.accept)),
  // Excluded sources may still be referenced by the included sources, so we add the compiler
  // output to the scaladoc classpath to resolve them. For the `library` project this is
  // always required because otherwise the compiler cannot even initialize Definitions without
  // binaries of the library on the classpath. Specifically, we get this error:
  // (library/compile:doc) scala.reflect.internal.FatalError: package class scala does not have a member Int
  Compile / doc / dependencyClasspath += (Compile / classDirectory).value,
  Compile / doc := (Compile / doc).dependsOn(Compile / compile).value
)

def regexFileFilter(s: String): FileFilter = new FileFilter {
  val pat = s.r.pattern
  def accept(f: File) = pat.matcher(f.getAbsolutePath.replace('\\', '/')).matches()
}

def setForkedWorkingDirectory: Seq[Setting[_]] = {
  // When we fork subprocesses, use the base directory as the working directory.
  // This enables `sbt> partest test/files/run/t1.scala` or `sbt> scalac sandbox/test.scala`
  val setting = (Compile / forkOptions) := (Compile / forkOptions).value.withWorkingDirectory((ThisBuild / baseDirectory).value)
  setting ++ inTask(run)(setting)
}

// This project provides the STARR scalaInstance for bootstrapping
lazy val bootstrap = project.in(file("target/bootstrap")).settings(bspEnabled := false)

lazy val library = configureAsSubproject(project)
  .settings(generatePropertiesFileSettings)
  .settings(Osgi.settings)
  .settings(AutomaticModuleName.settings("scala.library"))
  .settings(fatalWarningsSettings)
  .settings(
    name := "scala-library",
    description := "Scala Standard Library",
    Compile / scalacOptions ++= Seq("-sourcepath", (Compile / scalaSource).value.toString),
    Compile / doc / scalacOptions ++= {
      val libraryAuxDir = (ThisBuild / baseDirectory).value / "src/library-aux"
      Seq(
        "-doc-no-compile", libraryAuxDir.toString,
        "-skip-packages", "scala.concurrent.impl",
        "-doc-root-content", (Compile / sourceDirectory).value + "/rootdoc.txt",
        //"-required", // placeholder for internal flag
      )
    },
    Compile / console / scalacOptions := {
      val opts = (console / scalacOptions).value
      val ix = (console / scalacOptions).value.indexOfSlice(Seq[String]("-sourcepath", (Compile / scalaSource).value.toString))
      opts.patch(ix, Nil, 2)
    },
    Compile / unmanagedResources / includeFilter := "*.tmpl" | "*.xml" | "*.js" | "*.css" | "rootdoc.txt",
    // Include *.txt files in source JAR:
    Compile / packageSrc / mappings ++= {
      val base = (Compile / unmanagedResourceDirectories).value
      (base ** "*.txt" pair Path.relativeTo(base)) ++ {
        val auxBase = (ThisBuild / baseDirectory).value / "src/library-aux"
        auxBase ** ("*.scala" || "*.java") pair Path.relativeTo(auxBase)
      }
    },
    Osgi.headers += "Import-Package" -> "sun.misc;resolution:=optional, *",
    Osgi.jarlist := true,
    fixPom(
      "/project/name" -> <name>Scala Library</name>,
      "/project/description" -> <description>Standard library for the Scala Programming Language</description>,
      "/project/packaging" -> <packaging>jar</packaging>
    ),
    apiURL := Some(url(s"https://www.scala-lang.org/api/${versionProperties.value.mavenVersion}/")),
    MimaFilters.mimaSettings,
  )
  .settings(filterDocSources("*.scala" -- regexFileFilter(".*/scala/runtime/.*")))
  .settings(
    if (DottySupport.compileWithDotty)
      DottySupport.librarySettings
    else
      Seq()
  )

lazy val reflect = configureAsSubproject(project)
  .settings(generatePropertiesFileSettings)
  .settings(Osgi.settings)
  .settings(AutomaticModuleName.settings("scala.reflect"))
  .settings(fatalWarningsSettings)
  .settings(
    name := "scala-reflect",
    description := "Scala Reflection Library",
    Osgi.bundleName := "Scala Reflect",
    Compile / scalacOptions ++= Seq(
      "-Wconf:cat=deprecation&msg=early initializers:s", // compiler heavily relies upon early initializers
    ),
    Compile / doc / scalacOptions ++= Seq(
      "-skip-packages", "scala.reflect.macros.internal:scala.reflect.internal:scala.reflect.io"
    ),
    Osgi.headers +=
      "Import-Package" -> (raw"""scala.*;version="$${range;[==,=+);$${ver}}",""" +
                           raw"""scala.tools.nsc;resolution:=optional;version="$${range;[==,=+);$${ver}}",""" +
                           "*"),
    fixPom(
      "/project/name" -> <name>Scala Reflect</name>,
      "/project/description" -> <description>Reflection Library for the Scala Programming Language</description>,
      "/project/packaging" -> <packaging>jar</packaging>
    ),
    apiURL := Some(url(s"https://www.scala-lang.org/api/${versionProperties.value.mavenVersion}/scala-${projectFolder.value}/")),
    MimaFilters.mimaSettings,
  )
  .dependsOn(library)

<<<<<<< HEAD
||||||| f0ee0ab1ae
lazy val compilerOptionsExporter = Project("compilerOptionsExporter", file(".") / "src" / "compilerOptionsExporter")
  .dependsOn(compiler, reflect, library)
  .settings(clearSourceAndResourceDirectories)
  .settings(commonSettings)
  .settings(disableDocs)
  .settings(disablePublishing)
  .settings(
    libraryDependencies ++= {
      val jacksonVersion = "2.17.2"
      Seq(
        "com.fasterxml.jackson.core" % "jackson-core" % jacksonVersion,
        "com.fasterxml.jackson.core" % "jackson-annotations" % jacksonVersion,
        "com.fasterxml.jackson.core" % "jackson-databind" % jacksonVersion,
        "com.fasterxml.jackson.dataformat" % "jackson-dataformat-yaml" % jacksonVersion,
        "com.fasterxml.jackson.module" %% "jackson-module-scala" % jacksonVersion,
      )
    }
  )

=======
lazy val compilerOptionsExporter = Project("compilerOptionsExporter", file(".") / "src" / "compilerOptionsExporter")
  .dependsOn(compiler, reflect, library)
  .settings(clearSourceAndResourceDirectories)
  .settings(commonSettings)
  .settings(disableDocs)
  .settings(disablePublishing)
  .settings(
    libraryDependencies ++= {
      val jacksonVersion = "2.18.0"
      Seq(
        "com.fasterxml.jackson.core" % "jackson-core" % jacksonVersion,
        "com.fasterxml.jackson.core" % "jackson-annotations" % jacksonVersion,
        "com.fasterxml.jackson.core" % "jackson-databind" % jacksonVersion,
        "com.fasterxml.jackson.dataformat" % "jackson-dataformat-yaml" % jacksonVersion,
        "com.fasterxml.jackson.module" %% "jackson-module-scala" % jacksonVersion,
      )
    }
  )

>>>>>>> 07ce417eb1
lazy val compiler = configureAsSubproject(project)
  .settings(generatePropertiesFileSettings)
  .settings(generateBuildCharacterFileSettings)
  .settings(Osgi.settings)
  .settings(AutomaticModuleName.settings("scala.tools.nsc"))
  .settings(fatalWarningsSettings)
  .settings(
    name := "scala-compiler",
    description := "Scala Compiler",
    libraryDependencies += asmDep,
    libraryDependencies += diffUtilsDep,
    // These are only needed for the POM:
    // TODO: jline dependency is only needed for the REPL shell, which should move to its own jar
    libraryDependencies ++= jlineDeps,
    buildCharacterPropertiesFile := (Compile / resourceManaged).value / "scala-buildcharacter.properties",
    Compile / resourceGenerators += generateBuildCharacterPropertiesFile.map(file => Seq(file)).taskValue,
    // this a way to make sure that classes from interactive and scaladoc projects
    // end up in compiler jar. note that we need to use LocalProject references
    // (with strings) to deal with mutual recursion
    Compile / packageBin / products :=
      (Compile / packageBin / products).value ++
        (Compile / dependencyClasspath).value.filter(_.get(moduleID.key).map(id => (id.organization, id.name, id.revision)) match {
          case Some((diffUtilsDep.organization, diffUtilsDep.name, diffUtilsDep.revision)) => true
          case Some((asmDep.organization, asmDep.name, asmDep.revision)) => true
          case _ => false
        }).map(_.data) ++
        (LocalProject("interactive")   / Compile / packageBin / products).value ++
        (LocalProject("scaladoc")      / Compile / packageBin / products).value ++
        (LocalProject("repl")          / Compile / packageBin / products).value ++
        (LocalProject("replFrontend")  / Compile / packageBin / products).value,
    Compile / unmanagedResources / includeFilter :=
      "*.tmpl" | "*.xml" | "*.js" | "*.css" | "*.html" | "*.properties" | "*.swf" |
      "*.png" | "*.gif" | "*.gif" | "*.txt",
    // Also include the selected unmanaged resources and source files from the additional projects in the source JAR:
    Compile / packageSrc / mappings ++= {
      val base = (Compile / unmanagedResourceDirectories).value ++
        (LocalProject("interactive")   / Compile / unmanagedResourceDirectories).value ++
        (LocalProject("scaladoc")      / Compile / unmanagedResourceDirectories).value ++
        (LocalProject("repl")          / Compile / unmanagedResourceDirectories).value ++
        (LocalProject("replFrontend")  / Compile / unmanagedResourceDirectories).value
      base ** ((Compile / unmanagedResources / includeFilter).value || "*.scala" || "*.psd" || "*.ai" || "*.java") pair Path.relativeTo(base)
    },
    // Include the additional projects in the scaladoc JAR:
    Compile / doc / sources ++= {
      val base =
        (LocalProject("interactive")   / Compile / unmanagedSourceDirectories).value ++
        (LocalProject("scaladoc")      / Compile / unmanagedSourceDirectories).value ++
        (LocalProject("repl")          / Compile / unmanagedSourceDirectories).value ++
        (LocalProject("replFrontend")  / Compile / unmanagedSourceDirectories).value
      ((base ** ("*.scala" || "*.java"))
        --- (base ** "Scaladoc*ModelTest.scala") // exclude test classes that depend on partest
      ).get
    },
    Compile / scalacOptions ++= Seq(
      //"-Wunused", //"-Wnonunit-statement",
      "-Wconf:cat=deprecation&msg=early initializers:s", // compiler heavily relies upon early initializers
    ),
    Compile / doc / scalacOptions ++= Seq(
      "-doc-root-content", (Compile / sourceDirectory).value + "/rootdoc.txt"
    ),
    Osgi.headers ++= Seq(
      "Import-Package" -> raw"""org.jline.keymap.*;resolution:=optional
                            |org.jline.reader.*;resolution:=optional
                            |org.jline.style.*;resolution:=optional
                            |org.jline.terminal;resolution:=optional
                            |org.jline.terminal.impl;resolution:=optional
                            |org.jline.terminal.impl.jna.*;resolution:=optional
                            |org.jline.terminal.spi;resolution:=optional
                            |org.jline.utils;resolution:=optional
                            |org.jline.builtins;resolution:=optional
                            |scala.*;version="$${range;[==,=+);$${ver}}"
                            |*""".stripMargin.linesIterator.mkString(","),
      "Class-Path" -> "scala-reflect.jar scala-library.jar"
    ),
    // Generate the ScriptEngineFactory service definition. The old Ant build did this when building
    // the JAR but sbt has no support for it and it is easier to do as a resource generator:
    generateServiceProviderResources("javax.script.ScriptEngineFactory" -> "scala.tools.nsc.interpreter.shell.Scripted$Factory"),
    Compile / managedResourceDirectories := Seq((Compile / resourceManaged).value),
    fixPom(
      "/project/name" -> <name>Scala Compiler</name>,
      "/project/description" -> <description>Compiler for the Scala Programming Language</description>,
      "/project/packaging" -> <packaging>jar</packaging>
    ),
    apiURL := Some(url(s"https://www.scala-lang.org/api/${versionProperties.value.mavenVersion}/scala-${projectFolder.value}/")),
    pomDependencyExclusions += (("org.scala-lang.modules", "scala-asm"))
  )
  .dependsOn(library, reflect)

lazy val interactive = configureAsSubproject(project)
  .settings(disableDocs)
  .settings(fatalWarningsSettings)
  .settings(publish / skip := true)
  .settings(
    name := "scala-compiler-interactive",
    description := "Scala Interactive Compiler",
    Compile / scalacOptions ++= Seq("-Wconf:cat=deprecation&msg=early initializers:s"),
  )
  .dependsOn(compiler)

lazy val repl = configureAsSubproject(project)
  .settings(disableDocs)
  .settings(fatalWarningsSettings)
  .settings(publish / skip := true)
  .settings(Compile / scalacOptions ++= Seq("-Wconf:cat=deprecation&msg=early initializers:s"))
  .dependsOn(compiler, interactive)

lazy val replFrontend = configureAsSubproject(project, srcdir = Some("repl-frontend"))
  .settings(disableDocs)
  .settings(fatalWarningsSettings)
  .settings(publish / skip := true)
  .settings(
    libraryDependencies ++= jlineDeps,
    name := "scala-repl-frontend",
  )
  .settings(
    run := (Compile / run).partialInput(" -usejavacp").evaluated, // so `replFrontend/run` works
    Compile / run / javaOptions += s"-Dscala.color=${!scala.util.Properties.isWin}",
    Compile / run / javaOptions += "-Dorg.jline.terminal.output=forced-out",
  )
  .dependsOn(repl)

lazy val scaladoc = configureAsSubproject(project)
  .settings(disableDocs)
  .settings(fatalWarningsSettings)
  .settings(publish / skip := true)
  .settings(
    name := "scala-compiler-doc",
    description := "Scala Documentation Generator",
    Compile / unmanagedResources / includeFilter := "*.html" | "*.css" | "*.gif" | "*.png" | "*.js" | "*.txt" | "*.svg" | "*.eot" | "*.woff" | "*.ttf",
    libraryDependencies ++= ScaladocSettings.webjarResources,
    Compile / resourceGenerators += ScaladocSettings.extractResourcesFromWebjar,
    Compile / scalacOptions ++= Seq(
      "-Wconf:cat=deprecation&msg=early initializers:s",
    ),
  )
  .dependsOn(compiler)

// dependencies on compiler and compiler-interface are "provided" to align with scala3-sbt-bridge
lazy val sbtBridge = configureAsSubproject(project, srcdir = Some("sbt-bridge"))
  .settings(Osgi.settings)
  .settings(AutomaticModuleName.settings("scala.sbtbridge"))
  //.settings(fatalWarningsSettings)
  .settings(
    name := "scala2-sbt-bridge",
    description := "sbt compiler bridge for Scala 2",
    libraryDependencies += compilerInterfaceDep % Provided,
    Compile / scalacOptions ++= Seq(
      "-Wconf:cat=deprecation&msg=early initializers:s", // compiler heavily relies upon early initializers
    ),
    generateServiceProviderResources("xsbti.compile.CompilerInterface2" -> "scala.tools.xsbt.CompilerBridge"),
    generateServiceProviderResources("xsbti.compile.ConsoleInterface1"  -> "scala.tools.xsbt.ConsoleBridge"),
    generateServiceProviderResources("xsbti.compile.ScaladocInterface2" -> "scala.tools.xsbt.ScaladocBridge"),
    generateServiceProviderResources("xsbti.InteractiveConsoleFactory"  -> "scala.tools.xsbt.InteractiveConsoleBridgeFactory"),
    Compile / managedResourceDirectories := Seq((Compile / resourceManaged).value),
    pomDependencyExclusions ++= List((organization.value, "scala-repl-frontend"), (organization.value, "scala-compiler-doc")),
    fixPom(
      "/project/name" -> <name>Scala 2 sbt Bridge</name>,
      "/project/description" -> <description>sbt compiler bridge for Scala 2</description>,
      "/project/packaging" -> <packaging>jar</packaging>
    ),
    headerLicense := Some(HeaderLicense.Custom(
      s"""Zinc - The incremental compiler for Scala.
         |Copyright Scala Center, Lightbend, and Mark Harrah
         |
         |Scala (${(ThisBuild/homepage).value.get})
         |Copyright EPFL and Lightbend, Inc.
         |
         |Licensed under Apache License 2.0
         |(http://www.apache.org/licenses/LICENSE-2.0).
         |
         |See the NOTICE file distributed with this work for
         |additional information regarding copyright ownership.
         |""".stripMargin)),
  )
  .dependsOn(compiler % Provided, replFrontend, scaladoc)

lazy val scalap = configureAsSubproject(project)
  .settings(fatalWarningsSettings)
  .settings(
    description := "Scala Bytecode Parser",
    // Include decoder.properties
    Compile / unmanagedResources / includeFilter := "*.properties",
    fixPom(
      "/project/name" -> <name>Scalap</name>,
      "/project/description" -> <description>bytecode analysis tool</description>,
      "/project/properties" -> scala.xml.Text("")
    ),
    headerLicense  := Some(HeaderLicense.Custom(
      s"""Scala classfile decoder (${(ThisBuild/homepage).value.get})
         |
         |Copyright EPFL and Lightbend, Inc.
         |
         |Licensed under Apache License 2.0
         |(http://www.apache.org/licenses/LICENSE-2.0).
         |
         |See the NOTICE file distributed with this work for
         |additional information regarding copyright ownership.
         |""".stripMargin)),
    Compile / headerSources ~= { xs =>
      val excluded = Set("Memoisable.scala", "Result.scala", "Rule.scala", "Rules.scala", "SeqRule.scala")
      xs filter { x => !excluded(x.getName) }
    },
    Compile / headerResources := Nil,
  )
  .dependsOn(compiler)

lazy val partest = configureAsSubproject(project)
  .dependsOn(library, reflect, compiler, replFrontend, scalap, scaladoc, testkit)
  .settings(Osgi.settings)
  .settings(AutomaticModuleName.settings("scala.partest"))
  .settings(fatalWarningsSettings)
  .settings(
    name := "scala-partest",
    description := "Scala Compiler Testing Tool",
    libraryDependencies ++= List(testInterfaceDep, diffUtilsDep, junitDep),
    Compile / scalacOptions ++= Seq(
      "-Wconf:cat=deprecation&msg=early initializers:s", // compiler heavily relies upon early initializers
    ),
    Compile / javacOptions ++= Seq("-XDenableSunApiLintControl", "-Xlint") ++
      (if (fatalWarnings.value) Seq("-Werror") else Seq()),
    pomDependencyExclusions ++= List((organization.value, "scala-repl-frontend"), (organization.value, "scala-compiler-doc")),
    fixPom(
      "/project/name" -> <name>Scala Partest</name>,
      "/project/description" -> <description>Scala Compiler Testing Tool</description>,
      "/project/packaging" -> <packaging>jar</packaging>
    )
  )

lazy val tastytest = configureAsSubproject(project)
  .dependsOn(library, reflect, compiler, scaladoc)
  .settings(disableDocs)
  .settings(fatalWarningsSettings)
  .settings(publish / skip := true)
  .settings(
    name := "scala-tastytest",
    description := "Scala TASTy Integration Testing Tool",
    libraryDependencies += diffUtilsDep,
  )

// An instrumented version of BoxesRunTime and ScalaRunTime for partest's "specialized" test category
lazy val specLib = project.in(file("test") / "instrumented")
  .dependsOn(library, reflect, compiler)
  .settings(commonSettings)
  .settings(disableDocs)
  .settings(fatalWarningsSettings)
  .settings(
    publish / skip := true,
    bspEnabled := false,
    Compile / sourceGenerators += Def.task {
      import scala.collection.JavaConverters._
      val srcBase = (library / Compile / sourceDirectories).value.head / "scala/runtime"
      val targetBase = (Compile / sourceManaged).value / "scala/runtime"
      def patch(srcFile: String, patchFile: String): File = try {
        val p = difflib.DiffUtils.parseUnifiedDiff(IO.readLines(baseDirectory.value / patchFile).asJava)
        val r = difflib.DiffUtils.patch(IO.readLines(srcBase / srcFile).asJava, p)
        val target = targetBase / srcFile
        IO.writeLines(target, r.asScala)
        target
      } catch { case ex: Exception =>
        streams.value.log.error(s"Error patching $srcFile: $ex")
        throw ex
      }
      IO.createDirectory(targetBase)
      Seq(
        patch("BoxesRunTime.java", "boxes.patch"),
        patch("ScalaRunTime.scala", "srt.patch")
      )
    }.taskValue,
  )

// The scala version used by the benchmark suites, leave undefined to use the ambient version.")
def benchmarkScalaVersion = System.getProperty("benchmark.scala.version", "")

lazy val bench = project.in(file("test") / "benchmarks")
  .dependsOn((if (benchmarkScalaVersion == "") Seq[sbt.ClasspathDep[sbt.ProjectReference]](library, compiler) else Nil): _*)
  .settings(if (benchmarkScalaVersion == "") instanceSettings else Seq(scalaVersion := benchmarkScalaVersion, crossPaths := false))
  .settings(disableDocs)
  .settings(publish / skip := true)
  .enablePlugins(JmhPlugin)
  .settings(
    name := "test-benchmarks",
    autoScalaLibrary := false,
    crossPaths := true, // needed to enable per-scala-version source directories (https://github.com/sbt/sbt/pull/1799)
    compileOrder := CompileOrder.JavaThenScala, // to allow inlining from Java ("... is defined in a Java source (mixed compilation), no bytecode is available")
    libraryDependencies += "org.openjdk.jol" % "jol-core" % "0.10",
    libraryDependencies ++= {
      if (benchmarkScalaVersion == "") Nil
      else "org.scala-lang" % "scala-compiler" % benchmarkScalaVersion :: Nil
    },
    //scalacOptions ++= Seq("-feature", "-opt:inline:scala/**", "-Wopt"),
    scalacOptions ++= Seq("-feature", "-opt:l:inline", "-opt-inline-from:scala/**", "-opt-warnings"),
    // Skips JMH source generators during IDE import to avoid needing to compile scala-library during the import
    // should not be needed once sbt-jmh 0.4.3 is out (https://github.com/sbt/sbt-jmh/pull/207)
    Jmh / bspEnabled := false
  ).settings(inConfig(JmhPlugin.JmhKeys.Jmh)(scalabuild.JitWatchFilePlugin.jitwatchSettings))


lazy val testkit = configureAsSubproject(project)
  .dependsOn(compiler)
  .settings(Osgi.settings)
  .settings(AutomaticModuleName.settings("scala.testkit"))
  .settings(fatalWarningsSettings)
  .settings(
    name := "scala-testkit",
    description := "Scala Compiler Testkit",
    libraryDependencies ++= Seq(junitDep, asmDep),
    Compile / unmanagedSourceDirectories := List(baseDirectory.value),
    fixPom(
      "/project/name" -> <name>Scala Testkit</name>,
      "/project/description" -> <description>Scala Compiler Testing Tool</description>,
      "/project/packaging" -> <packaging>jar</packaging>
    )
  )

// Jigsaw: reflective access between modules (`setAccessible(true)`) requires an `opens` directive.
// This is enforced by error (not just by warning) since JDK 16. In our tests we use reflective access
// from the unnamed package (the classpath) to JDK modules in testing utilities like `assertNotReachable`.
// `add-exports=jdk.jdeps/com.sun.tools.javap` is tests that use `:javap` in the REPL, see scala/bug#12378
val addOpensForTesting = "-XX:+IgnoreUnrecognizedVMOptions" +: "--add-exports=jdk.jdeps/com.sun.tools.javap=ALL-UNNAMED" +:
  Seq("java.util.concurrent.atomic", "java.lang", "java.lang.reflect", "java.net").map(p => s"--add-opens=java.base/$p=ALL-UNNAMED")

lazy val junit = project.in(file("test") / "junit")
  .dependsOn(testkit, compiler, replFrontend, scaladoc, sbtBridge)
  .settings(commonSettings)
  .settings(disableDocs)
  .settings(fatalWarningsSettings)
  .settings(publish / skip := true)
  .settings(
    Test / fork := true,
    Test / javaOptions ++= "-Xss1M" +: addOpensForTesting,
    (Test / forkOptions) := (Test / forkOptions).value.withWorkingDirectory((ThisBuild / baseDirectory).value),
    (Test / testOnly / forkOptions) := (Test / testOnly / forkOptions).value.withWorkingDirectory((ThisBuild / baseDirectory).value),
    Compile / scalacOptions ++= Seq(
      "-Xlint:-valpattern",
      "-Wconf:msg=match may not be exhaustive:s", // if we missed a case, all that happens is the test fails
      "-Wconf:cat=lint-nullary-unit&site=.*Test:s", // normal unit test style
      "-Ypatmat-exhaust-depth", "40", // despite not caring about patmat exhaustiveness, we still get warnings for this
    ),
    Compile / javacOptions ++= Seq("-Xlint"),
    libraryDependencies ++= Seq(junitInterfaceDep, jolDep, diffUtilsDep, compilerInterfaceDep),
    testOptions += Tests.Argument(TestFrameworks.JUnit, "-a", "-v", "-s"),
    Compile / unmanagedSourceDirectories := Nil,
    Test / unmanagedSourceDirectories := List(baseDirectory.value),
    Test / headerSources := Nil,
  )

lazy val tasty = project.in(file("test") / "tasty")
  .settings(commonSettings)
  .dependsOn(tastytest)
  .settings(disableDocs)
  .settings(publish / skip := true)
  .settings(
    Test / fork := true,
    libraryDependencies ++= Seq(junitInterfaceDep, TastySupport.scala3Library),
    testOptions += Tests.Argument(TestFrameworks.JUnit, "-a", "-v"),
    Test / testOptions += Tests.Argument(
      s"-Dtastytest.src=${baseDirectory.value}",
      s"-Dtastytest.packageName=tastytest"
    ),
    Compile / unmanagedSourceDirectories := Nil,
    Test    / unmanagedSourceDirectories := List(baseDirectory.value/"test"),
  )
  .configs(TastySupport.CompilerClasspath, TastySupport.LibraryClasspath)
  .settings(
    inConfig(TastySupport.CompilerClasspath)(Defaults.configSettings),
    inConfig(TastySupport.LibraryClasspath)(Defaults.configSettings),
    libraryDependencies ++= Seq(
      TastySupport.scala3Compiler % TastySupport.CompilerClasspath,
      TastySupport.scala3Library % TastySupport.LibraryClasspath,
    ),
    javaOptions ++= {
      import java.io.File.pathSeparator
      val scalaLibrary = (library / Compile / classDirectory).value.getAbsoluteFile()
      val scalaReflect = (reflect / Compile / classDirectory).value.getAbsoluteFile()
      val dottyCompiler = (TastySupport.CompilerClasspath / managedClasspath).value.seq.map(_.data) :+ scalaLibrary
      val dottyLibrary = (TastySupport.LibraryClasspath / managedClasspath).value.seq.map(_.data) :+ scalaLibrary
      Seq(
        s"-Dtastytest.classpaths.dottyCompiler=${dottyCompiler.mkString(pathSeparator)}",
        s"-Dtastytest.classpaths.dottyLibrary=${dottyLibrary.mkString(pathSeparator)}",
        s"-Dtastytest.classpaths.scalaReflect=$scalaReflect",
      )
    },
    Compile / scalacOptions ++= Seq(
      "-Wconf:cat=lint-nullary-unit&site=.*Test:s", // normal unit test style
    ),
  )

lazy val scalacheck = project.in(file("test") / "scalacheck")
  .dependsOn(library, reflect, compiler, scaladoc)
  .settings(commonSettings)
  .settings(fatalWarningsSettings)
  .settings(disableDocs)
  .settings(publish / skip := true)
  .settings(
    // Enable forking to workaround https://github.com/sbt/sbt/issues/4009.
    Test / fork := true,
    // Instead of forking above, it should be possible to set:
    // Test / classLoaderLayeringStrategy := ClassLoaderLayeringStrategy.Flat,
    Test / javaOptions ++= "-Xss1M" +: addOpensForTesting,
    Test / testOptions += Tests.Argument(
      // Full stack trace on failure:
      "-verbosity", "2"
    ),
    libraryDependencies ++= Seq(scalacheckDep, junitDep),
    Compile / unmanagedSourceDirectories := Nil,
    Test / unmanagedSourceDirectories := List(baseDirectory.value),
    Compile / scalacOptions ++= Seq(
      "-Wconf:msg=match may not be exhaustive:s", // if we missed a case, all that happens is the test fails
      "-Wconf:msg=Classes which cannot access Tree:s", // extension is irrelevant to tests
    ),
  )

lazy val osgiTestFelix = osgiTestProject(
  project.in(file(".") / "target" / "osgiTestFelix"),
  "org.apache.felix" % "org.apache.felix.framework" % "5.6.10")

lazy val osgiTestEclipse = osgiTestProject(
  project.in(file(".") / "target" / "osgiTestEclipse"),
  "org.eclipse.tycho" % "org.eclipse.osgi" % "3.13.0.v20180226-1711")

def osgiTestProject(p: Project, framework: ModuleID) = p
  .dependsOn(library, reflect, compiler)
  .settings(commonSettings)
  .settings(disableDocs)
  .settings(
    publish / skip := true,
    bspEnabled := false,
    Test / fork := true,
    Test / parallelExecution := false,
    libraryDependencies ++= {
      val paxExamVersion = "4.11.0" // Last version which supports Java 9+
      Seq(
        junitDep,
        junitInterfaceDep,
        "org.ops4j.pax.exam" % "pax-exam-container-native" % paxExamVersion,
        "org.ops4j.pax.exam" % "pax-exam-junit4" % paxExamVersion,
        "org.ops4j.pax.exam" % "pax-exam-link-assembly" % paxExamVersion,
        "org.ops4j.pax.url" % "pax-url-aether" % "2.4.1",
        "org.ops4j.pax.swissbox" % "pax-swissbox-tracker" % "1.8.1",
        "ch.qos.logback" % "logback-core" % "1.2.8",
        "ch.qos.logback" % "logback-classic" % "1.2.8",
        "org.slf4j" % "slf4j-api" % "1.7.32",
        framework % Test
      )
    },
    Test / Keys.test := (Test / Keys.test).dependsOn(Compile / packageBin).value,
    Test / Keys.testOnly := (Test / Keys.testOnly).dependsOn(Compile / packageBin).evaluated,
    testOptions += Tests.Argument(TestFrameworks.JUnit, "-a", "-v", "-q"),
    Test / javaOptions ++= ("-Dscala.bundle.dir=" + (ThisBuild / buildDirectory).value / "osgi") +: addOpensForTesting,
    Test / Keys.test / forkOptions := (Test / Keys.test / forkOptions).value.withWorkingDirectory((ThisBuild / baseDirectory).value),
    Test / unmanagedSourceDirectories := List((ThisBuild / baseDirectory).value / "test" / "osgi" / "src"),
    Compile / unmanagedResourceDirectories := (Test / unmanagedSourceDirectories).value,
    Compile / unmanagedResources / includeFilter := "*.xml",
    Compile / packageBin := { // Put the bundle JARs required for the tests into build/osgi
      val targetDir = (ThisBuild / buildDirectory).value / "osgi"
      val mappings = ((dist / mkPack).value / "lib").listFiles.collect {
        case f if f.getName.startsWith("scala-") && f.getName.endsWith(".jar") => (f, targetDir / f.getName)
      }
      IO.copy(mappings, CopyOptions() withOverwrite true)
      targetDir
    },
    cleanFiles += (ThisBuild / buildDirectory).value / "osgi"
  )

lazy val verifyScriptedBoilerplate = taskKey[Unit]("Ensure scripted tests have the necessary boilerplate.")

// Running scripted tests locally
//  - `set ThisBuild / Compile / packageDoc / publishArtifact := false` for faster turn around time
//  - `sbtTest/scripted source-dependencies/scalac-options` to run a single test
//  - `set sbtTest/scriptedBufferLog := false` to see sbt log of test
//  - add `> set logLevel := Level.Debug` to individual `test` script for debug output
//  - uncomment `-agentlib:...` below to attach the debugger while running a test
lazy val sbtTest = project.in(file("test") / "sbt-test")
  .enablePlugins(ScriptedPlugin)
  .settings(disableDocs)
  .settings(
    scalaVersion := appConfiguration.value.provider.scalaProvider.version,
    publish / skip := true,
    bspEnabled := false,
    target := (ThisBuild / target).value / thisProject.value.id,

    sbtTestDirectory := baseDirectory.value,

    scriptedBatchExecution := true, // set to `false` to execute each test in a separate sbt instance
    scriptedParallelInstances := 2,

    // hide sbt output of scripted tests
    scriptedBufferLog := true,

    scriptedLaunchOpts ++= Seq(
      "-Dplugin.scalaVersion=" + version.value,
      "-Dsbt.boot.directory=" + (target.value / ".sbt-scripted").getAbsolutePath, // Workaround sbt/sbt#3469
      "-Dscripted.common=" + (baseDirectory.value / "common.sbt.template").getAbsolutePath,
      // "-agentlib:jdwp=transport=dt_socket,server=y,suspend=y,address=*:5005",
    ),

    // Pass along ivy home and repositories settings to sbt instances run from the tests
    scriptedLaunchOpts ++= {
      val repositoryPath = (io.Path.userHome / ".sbt" / "repositories").absolutePath
      s"-Dsbt.repository.config=$repositoryPath" ::
        ivyPaths.value.ivyHome.map("-Dsbt.ivy.home=" + _.getAbsolutePath).toList
    },

    verifyScriptedBoilerplate := {
      import java.nio.file._
      val tests = (baseDirectory.value * "*").get.flatMap(f => (f * "*").get()).filter(_.isDirectory)
      for (t <- tests) {
        for (script <- (t * ("test" || "pending" || "disabled")).get().headOption) {
          val ls = Files.lines(script.toPath)
          val setup = ls.findFirst().orElseGet(() => "")
          ls.close()
          if (setup.trim != "> setup; reload")
            throw new MessageOnlyException(s"$script is missing test boilerplate; the first needs to be `> setup; reload`")
        }
        val pluginFile = "project/ScriptedTestPlugin.scala"
        if (!(t / pluginFile).exists)
          throw new MessageOnlyException(s"$t is missing the file $pluginFile; copy it from any other scripted test")
      }
    },

    scripted := scripted.dependsOn(
      verifyScriptedBoilerplate,
      library / publishLocal,
      reflect / publishLocal,
      compiler / publishLocal,
      sbtBridge / publishLocal,
    ).evaluated
  )

lazy val partestJavaAgent = configureAsSubproject(project, srcdir = Some("partest-javaagent"))
  .settings(fatalWarningsSettings)
  .settings(disableDocs)
  .settings(
    libraryDependencies += asmDep,
    publish / skip := true,
    // Setting name to "scala-partest-javaagent" so that the jar file gets that name, which the Runner relies on
    name := "scala-partest-javaagent",
    description := "Scala Compiler Testing Tool (compiler-specific java agent)",
    // add required manifest entry - previously included from file
    Compile / packageBin / packageOptions +=
      Package.ManifestAttributes( "Premain-Class" -> "scala.tools.partest.javaagent.ProfilingAgent" ),
    // we need to build this to a JAR
    exportJars := true
  )

lazy val test = project
  .dependsOn(compiler, interactive, replFrontend, scalap, partest, partestJavaAgent, scaladoc)
  .disablePlugins(plugins.JUnitXmlReportPlugin)
  .configs(IntegrationTest)
  .settings(commonSettings)
  .settings(disableDocs)
  .settings(publish / skip := true)
  .settings(Defaults.itSettings)
  .settings(
    libraryDependencies ++= Seq(asmDep),
    // no main sources
    Compile / unmanagedSourceDirectories := Nil,
    Compile / sources := Nil,
    // test sources are compiled in partest run, not here
    IntegrationTest / unmanagedSourceDirectories := Nil,
    IntegrationTest / sources := Nil,
    IntegrationTest / fork := true,
    Compile / scalacOptions += "-Yvalidate-pos:parser,typer",
    IntegrationTest / javaOptions ++= List("-Xmx2G", "-Dpartest.exec.in.process=true", "-Dfile.encoding=UTF-8", "-Duser.language=en", "-Duser.country=US") ++ addOpensForTesting,
    IntegrationTest / javaOptions ++= { if (scala.util.Properties.isJavaAtLeast("18")) List("-Djava.security.manager=allow") else Nil },
    IntegrationTest / testOptions += Tests.Argument("-Dfile.encoding=UTF-8", "-Duser.language=en", "-Duser.country=US"),
    testFrameworks += new TestFramework("scala.tools.partest.sbt.Framework"),
    IntegrationTest / testOptions += Tests.Argument(s"-Dpartest.java_opts=-Xmx1024M -Xms64M ${addOpensForTesting.mkString(" ")}"),
    IntegrationTest / testOptions += Tests.Argument("-Dpartest.scalac_opts=" + (Compile / scalacOptions).value.mkString(" ")),
    (IntegrationTest / forkOptions) := (IntegrationTest / forkOptions).value.withWorkingDirectory((ThisBuild / baseDirectory).value),
    IntegrationTest / testOptions += {
      val cp = (Test / dependencyClasspath).value
      val baseDir = (ThisBuild / baseDirectory).value
      val instrumentedJar = (specLib / Compile / packageBin / packagedArtifact).value._2
      Tests.Setup { () =>
        // Copy instrumented.jar (from specLib)to the location where partest expects it.
        IO.copyFile(instrumentedJar, baseDir / "test/files/speclib/instrumented.jar")
      }
    },
    IntegrationTest / definedTests += new sbt.TestDefinition(
      "partest",
      // marker fingerprint since there are no test classes
      // to be discovered by sbt:
      new sbt.testing.AnnotatedFingerprint {
        def isModule = true
        def annotationName = "partest"
      }, true, Array()
    ),
    IntegrationTest / executeTests := {
      val log = streams.value.log
      val result = (IntegrationTest / executeTests).value
      val result2 = (Test / executeTests).value
      if (result.overall != TestResult.Error && result.events.isEmpty) {
        // workaround for https://github.com/sbt/sbt/issues/2722
        log.error("No test events found")
        result2.copy(overall = TestResult.Error)
      }
      else result
    },
    IntegrationTest / testListeners += new PartestTestListener(target.value)
  )

lazy val manual = configureAsSubproject(project)
  .settings(disableDocs)
  .settings(publish / skip := true)
  .settings(fatalWarningsSettings)
  .settings(
    libraryDependencies += "org.scala-lang" % "scala-library" % scalaVersion.value,
    Compile / classDirectory := (Compile / target).value / "classes"
  )

lazy val scalaDist = Project("scalaDist", file(".") / "target" / "scala-dist-dist-src-dummy")
  .settings(commonSettings)
  .settings(disableDocs)
  .settings(
    bspEnabled := false,
    name := "scala-dist",
    Compile / packageBin / mappings ++= {
      val binBaseDir = buildDirectory.value / "pack"
      val binMappings = (dist / mkBin).value.pair(Path.relativeTo(binBaseDir), errorIfNone = false)
      // With the way the resource files are spread out over the project sources we can't just add
      // an unmanagedResourceDirectory, so we generate the mappings manually:
      val docBaseDir = (ThisBuild / baseDirectory).value
      val docMappings = (docBaseDir / "doc").allPaths pair Path.relativeTo(docBaseDir)
      val resBaseDir = (ThisBuild / baseDirectory).value / "src/manual/scala/tools/docutil/resources"
      val resMappings = resBaseDir ** ("*.html" | "*.css" | "*.gif" | "*.png") pair (p => Path.relativeTo(resBaseDir)(p).map("doc/tools/" + _))
      docMappings ++ resMappings ++ binMappings
    },
    Compile / resourceGenerators += Def.task {
      val command = "fsc, scala, scalac, scaladoc, scalap"
      val htmlOut = (Compile / resourceManaged).value / "doc/tools"
      val manOut = (Compile / resourceManaged).value / "genman"
      val fixedManOut = (Compile / resourceManaged).value / "man"
      IO.createDirectory(htmlOut)
      IO.createDirectory(manOut / "man1")
      runner.value.run("scala.tools.docutil.ManMaker",
        (manual / Compile / fullClasspath).value.files,
        Seq(command, htmlOut.getAbsolutePath, manOut.getAbsolutePath),
        streams.value.log).failed foreach (sys error _.getMessage)
      (manOut ** "*.1" pair Path.rebase(manOut, fixedManOut)).foreach { case (in, out) =>
        // Generated manpages should always use LF only. There doesn't seem to be a good reason
        // for generating them with the platform EOL first and then converting them but that's
        // what the old Ant build did.
        IO.write(out, IO.readBytes(in).filterNot(_ == '\r'))
      }
      (htmlOut ** "*.html").get ++ (fixedManOut ** "*.1").get
    }.taskValue,
    Compile / managedResourceDirectories := Seq((Compile / resourceManaged).value),
    libraryDependencies ++= jlineDeps,
    apiURL := None,
    fixPom(
      "/project/name" -> <name>Scala Distribution Artifacts</name>,
      "/project/description" -> <description>The Artifacts Distributed with Scala</description>,
      "/project/packaging" -> <packaging>jar</packaging>
    ),
    Compile / packageSrc / publishArtifact := false
  )
  .dependsOn(library, reflect, compiler, scalap)

def partestOnly(in: String): Def.Initialize[Task[Unit]] =
  (testP / IntegrationTest / testOnly).toTask(" -- --terse " + in)

def partestDesc(in: String): Def.Initialize[Task[(Result[Unit], String)]] =
  partestOnly(in).result map (_ -> s"partest $in")

lazy val scala2: Project = (project in file("."))
  .settings(disableDocs)
  .settings(generateBuildCharacterFileSettings)
  .settings(
    publish / skip := true,
    commands ++= ScriptCommands.all,
    extractBuildCharacterPropertiesFile := {
      val jar = (bootstrap / scalaInstance).value.allJars.find(_.getName contains "-compiler").get
      val bc = buildCharacterPropertiesFile.value
      val packagedName = "scala-buildcharacter.properties"
      IO.withTemporaryDirectory { tmp =>
        val extracted = IO.unzip(jar, tmp, new SimpleFilter(_ == packagedName)).headOption.getOrElse {
          throw new RuntimeException(s"No file $packagedName found in bootstrap compiler $jar")
        }
        IO.copyFile(extracted, bc)
        bc
      }
    },
    // Generate (Product|TupleN|Function|AbstractFunction)*.scala files and scaladoc stubs for all AnyVal sources.
    // They should really go into a managedSources dir instead of overwriting sources checked into git but scaladoc
    // source links (could be fixed by shipping these sources with the scaladoc bundles) and scala-js source maps
    // rely on them being on github.
    commands += Command.command("generateSources") { state =>
      val dir = ((ThisBuild / baseDirectory).value / "src" / "library" / "scala").getAbsoluteFile
      genprod.run(dir)
      GenerateAnyVals.run(dir)
      GenerateFunctionConverters.run(dir)
      state
    },
    // ../docs.scala-lang/_data/compiler-options.yml
    commands += Command.command("generateDocsData") { state =>
      val dir = (((ThisBuild / baseDirectory).value) / ".." / "docs.scala-lang" / "_data")
      val target = if (dir.exists) dir else ((ThisBuild / baseDirectory).value)
      GenerateDocsData.run(target.getAbsoluteFile)
      state
    },

    testJDeps := TestJDeps.testJDepsImpl.value,
    testJarSize := TestJarSize.testJarSizeImpl.value,

    // Wasn't sure if findRootCauses would work if I just aggregated testAll1/etc, so a little duplication..
    testAll  := runTests(unitTests ::: partests ::: remainingTests).value,
    // splitting this in two parts allows them to run in parallel on CI.
    // partest takes the longest, so "partest vs. everything else" is a roughly equal split
    testAll1 := runTests(unitTests ::: remainingTests).value,
    testAll2 := runTests(partests).value,

    setIncOptions
  )
  .aggregate(library, reflect, compiler, interactive, repl, replFrontend, sbtBridge,
    scaladoc, scalap, testkit, partest, junit, scalacheck, tasty, tastytest, scalaDist).settings(
    Compile / sources := Seq.empty,
    onLoadMessage := s"""|*** Welcome to the sbt build definition for Scala! ***
      |version=${(Global / version).value} scalaVersion=${(Global / scalaVersion).value}
      |Check README.md for more information.""".stripMargin
  )

lazy val clearSavedLogs = SavedLogs.clearSavedLogs.result.map(_ -> "clearSavedLogs")

lazy val unitTests = List(
  (     junit / Test / testOnly).toTask(" -- +v").result.map(_ -> "junit/testOnly -- +v"),
  (scalacheck / Test / Keys.test                ).result.map(_ -> "scalacheck/test"),
)

lazy val partests = List(
  partestDesc("run"),
  partestDesc("pos neg jvm"),
  partestDesc("res scalap specialized"),
  partestDesc("instrumented presentation"),
  partestDesc("--srcpath scaladoc"),
  partestDesc("--srcpath macro-annot"),
  partestDesc("--srcpath async"),
  (tasty / Test / Keys.test).result.map(_ -> "tasty/test"),
)

lazy val remainingTests = List(
  (osgiTestFelix   / Test / Keys.test).result.map(_ -> "osgiTestFelix/test"),
  (osgiTestEclipse / Test / Keys.test).result.map(_ -> "osgiTestEclipse/test"),
  (sbtTest / scripted         ).toTask("").result.map(_ -> "sbtTest/scripted"),
  (library / mimaReportBinaryIssues      ).result.map(_ -> "library/mimaReportBinaryIssues"), // doesn't aggregate..
  (reflect / mimaReportBinaryIssues      ).result.map(_ -> "reflect/mimaReportBinaryIssues"), // ..so specify both
  (testJDeps                             ).result.map(_ -> "testJDeps"),
  (testJarSize                           ).result.map(_ -> "testJarSize"),
  (bench / Compile / compile).map(_ => ()).result.map(_ -> "bench/compile"),
  Def.task(()).dependsOn( // Run these in parallel:
     library / Compile / doc,
     reflect / Compile / doc,
    compiler / Compile / doc,
      scalap / Compile / doc,
  ).result.map(_ -> "doc")
)

def runTests(tests: List[Def.Initialize[Task[(Result[Unit], String)]]]) = Def.task {
  val results = ScriptCommands.sequence[(Result[Unit], String)](clearSavedLogs :: tests).value
  val log     = streams.value.log
  val failed  = results.collect { case (Inc(i), d) => (i, d) }
  if (failed.nonEmpty) {
    def showScopedKey(k: Def.ScopedKey[_]): String =
      Vector(
        k.scope.project.toOption.map { case p: ProjectRef => p.project case p => p }.map(_ + "/"),
        k.scope.config.toOption.map(_.name + ":"),
        k.scope.task.toOption.map(_.label + "::")
      ).flatten.mkString + k.key

    val loggedThis, loggedAny = new scala.collection.mutable.HashSet[String]

    def findRootCauses(i: Incomplete, currentTask: String): Vector[(String, Option[Throwable])] = {
      val skey = i.node.collect { case t: Task[_] => t.info.attributes.get(taskDefinitionKey) }.flatten
      val sk = skey.map(showScopedKey)
      val task = sk.getOrElse(currentTask)
      val dup = sk.exists(!loggedAny.add(_))
      if (sk.exists(!loggedThis.add(_))) Vector.empty
      else i.directCause match {
        case Some(e) => Vector((task, if (dup) None else Some(e)))
        case None    => i.causes.toVector.flatMap(findRootCauses(_, task))
      }
    }

    log.error("")
    log.error(s"${failed.size} of ${results.length} test tasks failed:")
    failed.foreach { case (i, d) =>
      log.error(s"- $d")
      loggedThis.clear()
      findRootCauses(i, "<unknown task>").foreach {
        case (task, Some(ex)) => log.error(s"  - $task failed: $ex")
        case (task, None)     => log.error(s"  - ($task failed)")
      }
    }
    SavedLogs.showSavedLogsImpl(log.error(_))
    throw new MessageOnlyException("Failure due to previous errors")
  }
}

def setIncOptions = incOptions := {
  incOptions.value
    .withRecompileOnMacroDef(Some(Boolean box false).asJava) // macros in library+reflect are hard-wired to implementations with `FastTrack`.
}

// The following subprojects' binaries are required for building "pack":
lazy val distDependencies = Seq(replFrontend, compiler, library, reflect, scalap, scaladoc)

lazy val dist = (project in file("dist"))
  .settings(commonSettings)
  .settings(
    bspEnabled := false,
    libraryDependencies ++= jlineDeps,
    mkBin := mkBinImpl.value,
    mkQuick := Def.task {
      val cp = (testP / IntegrationTest / fullClasspath).value
      val propsFile = (ThisBuild / buildDirectory).value / "quick" / "partest.properties"
      val props = new java.util.Properties()
      props.setProperty("partest.classpath", cp.map(_.data.getAbsolutePath).mkString(sys.props("path.separator")))
      IO.write(props, null, propsFile)
      (ThisBuild / buildDirectory).value / "quick"
    }.dependsOn((distDependencies.map(_ / Runtime / products) :+ mkBin): _*).value,
    mkPack := Def.task { (ThisBuild / buildDirectory).value / "pack" }.dependsOn(Compile / packageBin / packagedArtifact, mkBin).value,
    target := (ThisBuild / target).value / projectFolder.value,
    Compile / packageBin := {
      val targetDir = (ThisBuild / buildDirectory).value / "pack" / "lib"
      val jlineJAR = findJar((Compile / dependencyClasspath).value, jlineDep).get.data
      val jnaJAR = findJar((Compile / dependencyClasspath).value, jnaDep).get.data
      val mappings = Seq(
        (jlineJAR, targetDir / "jline.jar"),
        (jnaJAR, targetDir / "jna.jar"),
      )
      IO.copy(mappings, CopyOptions() withOverwrite true)
      targetDir
    },
    cleanFiles += (ThisBuild / buildDirectory).value / "quick",
    cleanFiles += (ThisBuild / buildDirectory).value / "pack",
    Compile / packageBin / packagedArtifact :=
      (Compile / packageBin / packagedArtifact)
        .dependsOn(distDependencies.map(_ / Compile / packageBin / packagedArtifact): _*)
        .value
  )
  .dependsOn(distDependencies.map(p => p: ClasspathDep[ProjectReference]): _*)

/**
 * Configures passed project as a subproject (e.g. compiler or repl)
 * with common settings attached to it.
 *
 * Typical usage is:
 *
 *   lazy val mySubproject = configureAsSubproject(project)
 *
 * We pass `project` as an argument which is in fact a macro call. This macro determines
 * project.id based on the name of the lazy val on the left-hand side.
 */
def configureAsSubproject(project: Project, srcdir: Option[String] = None): Project = {
  val base = file(".") / "src" / srcdir.getOrElse(project.id)
  (project in base)
    .settings(scalaSubprojectSettings)
    .settings(generatePropertiesFileSettings)
    .settings(projectFolder := srcdir.getOrElse(project.id))
}

lazy val mkBin = taskKey[Seq[File]]("Generate shell script (bash or Windows batch).")
lazy val mkQuick = taskKey[File]("Generate a full build, including scripts, in build/quick")
lazy val mkPack = taskKey[File]("Generate a full build, including scripts, in build/pack")
lazy val testAll = taskKey[Unit]("Run all test tasks sequentially")
lazy val testAll1 = taskKey[Unit]("Run 1/2 test tasks sequentially")
lazy val testAll2 = taskKey[Unit]("Run 2/2 test tasks sequentially")

val testJDeps = taskKey[Unit]("Run jdeps to check dependencies")
val testJarSize = taskKey[Unit]("Test that jars have the expected size")

// Defining these settings is somewhat redundant as we also redefine settings that depend on them.
// However, IntelliJ's project import works better when these are set correctly.
def clearSourceAndResourceDirectories = Seq(Compile, Test).flatMap(config => inConfig(config)(Seq(
  unmanagedSourceDirectories := Nil,
  managedSourceDirectories := Nil,
  unmanagedResourceDirectories := Nil,
  managedResourceDirectories := Nil
)))

lazy val mkBinImpl: Def.Initialize[Task[Seq[File]]] = Def.task {
  import java.io.IOException
  def mkScalaTool(mainCls: String, classpath: Seq[Attributed[File]]): ScalaTool =
    ScalaTool(mainClass  = mainCls,
      classpath  = classpath.toList.map(_.data.getAbsolutePath),
      properties = Map.empty,
      javaOpts   = "-Xmx256M -Xms32M",
      toolFlags  = "")
  val rootDir = (compiler / Compile / classDirectory).value
  val quickOutDir = buildDirectory.value / "quick/bin"
  val packOutDir = buildDirectory.value / "pack/bin"
  def writeScripts(scalaTool: ScalaTool, file: String, outDir: File): Seq[File] = {
    val res = Seq(
      scalaTool.writeScript(file, "unix", rootDir, outDir),
      scalaTool.writeScript(file, "windows", rootDir, outDir)
    )
    res.foreach { f =>
      if(!f.getAbsoluteFile.setExecutable(true, /* ownerOnly: */ false))
        throw new IOException("setExecutable failed")
      if(!f.getAbsoluteFile.setReadable(true, /* ownerOnly: */ false))
        throw new IOException("setReadable failed")
    }
    res
  }

  def mkBin(file: String, mainCls: String, classpath: Seq[Attributed[File]]): Seq[File] =
    writeScripts(mkScalaTool(mainCls, classpath), file, quickOutDir) ++
    writeScripts(mkScalaTool(mainCls, Nil      ), file, packOutDir)

  streams.value.log.info(s"Creating scripts in $quickOutDir and $packOutDir")

  mkBin("scala"    , "scala.tools.nsc.MainGenericRunner", (replFrontend / Compile / fullClasspath).value) ++
  mkBin("scalac"   , "scala.tools.nsc.Main",              (compiler / Compile / fullClasspath).value) ++
  mkBin("fsc"      , "scala.tools.nsc.fsc.CompileClient", (compiler / Compile / fullClasspath).value) ++
  mkBin("scaladoc" , "scala.tools.nsc.ScalaDoc",          (scaladoc / Compile / fullClasspath).value) ++
  mkBin("scalap"   , "scala.tools.scalap.Main",           (scalap / Compile / fullClasspath).value)
}

/** Generate service provider definition files under META-INF/services */
def generateServiceProviderResources(services: (String, String)*): Setting[_] =
  Compile / resourceGenerators += Def.task {
    services.map { case (k, v) =>
      val f = (Compile / resourceManaged).value / "META-INF/services" / k
      IO.write(f, v + "\n")
      f
    }
  }.taskValue

// Add tab completion to partest
commands += Command("partest")(_ => PartestUtil.partestParser((ThisBuild / baseDirectory).value, (ThisBuild / baseDirectory).value / "test")) { (state, parsed) =>
  ("test/IntegrationTest/testOnly -- " + parsed) :: state
}

// Watch the test files also so ~partest triggers on test case changes
watchSources ++= PartestUtil.testFilePaths((ThisBuild / baseDirectory).value, (ThisBuild / baseDirectory).value / "test")

// Add tab completion to scalac et al.
commands ++= {
  val commands =
  List(("scalac",   "compiler", "scala.tools.nsc.Main"),
       ("scala",    "replFrontend", "scala.tools.nsc.MainGenericRunner"),
       ("scaladoc", "scaladoc", "scala.tools.nsc.ScalaDoc"))

  commands.map {
    case (entryPoint, projectRef, mainClassName) =>
      Command(entryPoint)(_ => ScalaOptionParser.scalaParser(entryPoint, (ThisBuild / baseDirectory).value)) { (state, parsedOptions) =>
        (projectRef + "/runMain " + mainClassName + " -usejavacp " + parsedOptions) :: state
      }
  }
}

addCommandAlias("scalap",   "scalap/compile:runMain              scala.tools.scalap.Main -usejavacp")

lazy val intellij = taskKey[Unit]("Update the library classpaths in the IntelliJ project files.")

def moduleDeps(p: Project, config: Configuration = Compile) = (p / config / externalDependencyClasspath).map(a => (p.id, a.map(_.data)))

// aliases to projects to prevent name clashes
def compilerP = compiler
def testP = test

intellij := {
  import xml._
  import xml.transform._

  val s = streams.value
  val compilerScalaInstance = (LocalProject("compiler") / scalaInstance).value

  val modules: List[(String, Seq[File])] = {
    // for the sbt build module, the dependencies are fetched from the project's build using sbt-buildinfo
    val buildModule = ("scala-build", scalabuild.BuildInfo.buildClasspath.split(java.io.File.pathSeparator).toSeq.map(new File(_)))
    // `sbt projects` lists all modules in the build
    buildModule :: List(
      moduleDeps(bench).value,
      moduleDeps(compilerP).value,
      moduleDeps(interactive).value,
      moduleDeps(junit).value,
      moduleDeps(library).value,
      moduleDeps(manual).value,
      moduleDeps(partest).value,
      moduleDeps(partestJavaAgent).value,
      moduleDeps(reflect).value,
      moduleDeps(repl).value,
      moduleDeps(replFrontend).value,
      moduleDeps(scalacheck, config = Test).value.copy(_1 = "scalacheck-test"),
      moduleDeps(scaladoc).value,
      moduleDeps(scalap).value,
      moduleDeps(tastytest).value,
      moduleDeps(testP).value,
      moduleDeps(testkit).value,
    )
  }

  def moduleDep(name: String, jars: Seq[File]) = {
    val entries = jars.map(f => s"""        <root url="jar://${f.toURI.getPath}!/" />""").mkString("\n")
    s"""|    <library name="$name-deps">
        |      <CLASSES>
        |$entries
        |      </CLASSES>
        |      <JAVADOC />
        |      <SOURCES />
        |    </library>""".stripMargin
  }

  def starrDep(jars: Seq[File]) = {
    val entries = jars.map(f => s"""          <root url="file://${f.toURI.getPath}" />""").mkString("\n")
    s"""|    <library name="starr" type="Scala">
        |      <properties>
        |        <option name="languageLevel" value="Scala_2_12" />
        |        <compiler-classpath>
        |$entries
        |        </compiler-classpath>
        |      </properties>
        |      <CLASSES />
        |      <JAVADOC />
        |      <SOURCES />
        |    </library>""".stripMargin
  }

  def replaceLibrary(data: Node, libName: String, libType: Option[String], newContent: String) = {
    object rule extends RewriteRule {
      var transformed = false
      def checkAttrs(attrs: MetaData) = {
        def check(key: String, expected: String) = {
          val a = attrs(key)
          a != null && a.text == expected
        }
        check("name", libName) && libType.forall(tp => check("type", tp))
      }

      override def transform(n: Node): Seq[Node] = n match {
        case e @ Elem(_, "library", attrs, _, _*) if checkAttrs(attrs) =>
          transformed = true
          XML.loadString(newContent)
        case other =>
          other
      }
    }
    object trans extends RuleTransformer(rule)
    val r = trans(data)
    if (!rule.transformed) sys.error(s"Replacing library classpath for $libName failed, no existing library found.")
    r
  }

  val intellijDir = (ThisBuild / baseDirectory).value / "src/intellij"
  val ipr = intellijDir / "scala.ipr"
  backupIdea(intellijDir)
  if (!ipr.exists) {
    intellijCreateFromSample((ThisBuild / baseDirectory).value)
  }
  s.log.info("Updating library classpaths in src/intellij/scala.ipr.")
  val content = XML.loadFile(ipr)

  val newStarr = replaceLibrary(content, "starr", Some("Scala"), starrDep(compilerScalaInstance.allJars))
  val newModules = modules.foldLeft(newStarr)({
    case (res, (modName, jars)) =>
      if (jars.isEmpty) res // modules without dependencies
      else replaceLibrary(res, s"$modName-deps", None, moduleDep(modName, jars))
  })

  // I can't figure out how to keep the entity escapes for \n in the attribute values after this use of XML transform.
  // Patching the original version back in with more brutish parsing.
  val R = """(?ims)(.*)(<copyright>.*</copyright>)(.*)""".r
  val oldContents = IO.read(ipr)
  XML.save(ipr.getAbsolutePath, newModules)
  oldContents match {
    case R(_, withEscapes, _) =>
      val newContents = IO.read(ipr)
      val R(pre, toReplace, post) = newContents
      IO.write(ipr, pre + withEscapes + post)
    case _ =>
      // .ipr file hasn't been updated from `intellijFromSample` yet
  }
}

lazy val intellijFromSample = taskKey[Unit]("Create fresh IntelliJ project files from src/intellij/*.SAMPLE.")

def backupIdea(ideaDir: File): Unit = {
  val temp = IO.createTemporaryDirectory
  IO.copyDirectory(ideaDir, temp)
  println(s"Backed up existing src/intellij to $temp")
}

intellijFromSample := {
  val s = streams.value
  val intellijDir = (ThisBuild / baseDirectory).value / "src/intellij"
  val ipr = intellijDir / "scala.ipr"
  backupIdea(intellijDir)
  intellijCreateFromSample((ThisBuild / baseDirectory).value)
}

def intellijCreateFromSample(basedir: File): Unit = {
  val files = basedir / "src/intellij" * "*.SAMPLE"
  val copies = files.get.map(f => (f, new File(f.getAbsolutePath.stripSuffix(".SAMPLE"))))
  IO.copy(copies, CopyOptions() withOverwrite true)
}

lazy val intellijToSample = taskKey[Unit]("Update src/intellij/*.SAMPLE using the current IntelliJ project files.")

intellijToSample := {
  val s = streams.value
  val intellijDir = (ThisBuild / baseDirectory).value / "src/intellij"
  val ipr = intellijDir / "scala.ipr"
  backupIdea(intellijDir)
  val existing =intellijDir * "*.SAMPLE"
  IO.delete(existing.get)
  val current = intellijDir * ("*.iml" || "*.ipr")
  val copies = current.get.map(f => (f, new File(f.getAbsolutePath + ".SAMPLE")))
  IO.copy(copies)
}

/** Find a specific module's JAR in a classpath, comparing only organization and name */
def findJar(files: Seq[Attributed[File]], dep: ModuleID): Option[Attributed[File]] = {
  def extract(m: ModuleID) = (m.organization, m.name)
  files.find(_.get(moduleID.key).map(extract _) == Some(extract(dep)))
}

{
  scala.build.TravisOutput.installIfOnTravis()
  Nil
}<|MERGE_RESOLUTION|>--- conflicted
+++ resolved
@@ -93,7 +93,6 @@
      |""".stripMargin
 ))
 
-<<<<<<< HEAD
 // Save MiMa logs
 SavedLogs.settings
 
@@ -103,7 +102,7 @@
   else
     versionProps("starr.version")
 }
-=======
+
 // Run `sbt -Dscala.build.publishDevelocity` to publish build scans to develocity.scala-lang.org
 // In Jenkins, the `...publishDevelocity=stage` value is used to set the `JENKINS_STAGE` value of the scan
 ThisBuild / develocityConfiguration := {
@@ -141,9 +140,6 @@
         .withRemote(buildCache.remote.withEnabled(false))
     )
 }
-
-(Global / scalaVersion)         := versionProps("starr.version")
->>>>>>> 2f238353
 
 lazy val instanceSettings = Seq[Setting[_]](
   // we don't cross build Scala itself
@@ -526,48 +522,6 @@
   )
   .dependsOn(library)
 
-<<<<<<< HEAD
-||||||| f0ee0ab1ae
-lazy val compilerOptionsExporter = Project("compilerOptionsExporter", file(".") / "src" / "compilerOptionsExporter")
-  .dependsOn(compiler, reflect, library)
-  .settings(clearSourceAndResourceDirectories)
-  .settings(commonSettings)
-  .settings(disableDocs)
-  .settings(disablePublishing)
-  .settings(
-    libraryDependencies ++= {
-      val jacksonVersion = "2.17.2"
-      Seq(
-        "com.fasterxml.jackson.core" % "jackson-core" % jacksonVersion,
-        "com.fasterxml.jackson.core" % "jackson-annotations" % jacksonVersion,
-        "com.fasterxml.jackson.core" % "jackson-databind" % jacksonVersion,
-        "com.fasterxml.jackson.dataformat" % "jackson-dataformat-yaml" % jacksonVersion,
-        "com.fasterxml.jackson.module" %% "jackson-module-scala" % jacksonVersion,
-      )
-    }
-  )
-
-=======
-lazy val compilerOptionsExporter = Project("compilerOptionsExporter", file(".") / "src" / "compilerOptionsExporter")
-  .dependsOn(compiler, reflect, library)
-  .settings(clearSourceAndResourceDirectories)
-  .settings(commonSettings)
-  .settings(disableDocs)
-  .settings(disablePublishing)
-  .settings(
-    libraryDependencies ++= {
-      val jacksonVersion = "2.18.0"
-      Seq(
-        "com.fasterxml.jackson.core" % "jackson-core" % jacksonVersion,
-        "com.fasterxml.jackson.core" % "jackson-annotations" % jacksonVersion,
-        "com.fasterxml.jackson.core" % "jackson-databind" % jacksonVersion,
-        "com.fasterxml.jackson.dataformat" % "jackson-dataformat-yaml" % jacksonVersion,
-        "com.fasterxml.jackson.module" %% "jackson-module-scala" % jacksonVersion,
-      )
-    }
-  )
-
->>>>>>> 07ce417eb1
 lazy val compiler = configureAsSubproject(project)
   .settings(generatePropertiesFileSettings)
   .settings(generateBuildCharacterFileSettings)
