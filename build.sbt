--- conflicted
+++ resolved
@@ -825,17 +825,10 @@
         "org.ops4j.pax.exam" % "pax-exam-link-assembly" % paxExamVersion,
         "org.ops4j.pax.url" % "pax-url-aether" % "2.4.1",
         "org.ops4j.pax.swissbox" % "pax-swissbox-tracker" % "1.8.1",
-<<<<<<< HEAD
-        "ch.qos.logback" % "logback-core" % "1.1.3",
-        "ch.qos.logback" % "logback-classic" % "1.1.3",
-        "org.slf4j" % "slf4j-api" % "1.7.12",
-        framework % Test
-=======
         "ch.qos.logback" % "logback-core" % "1.2.8",
         "ch.qos.logback" % "logback-classic" % "1.2.8",
         "org.slf4j" % "slf4j-api" % "1.7.32",
-        framework % "test"
->>>>>>> a1ea603e
+        framework % Test
       )
     },
     Test / Keys.test := (Test / Keys.test).dependsOn(Compile / packageBin).value,
